# Release 0.20.0

### New features since last release

* Defined the `QiskitDevice.batch_execute` method, to allow
  Qiskit backends to run multiple quantum circuits at the same time. This
  addition allows submitting batches of circuits to IBMQ e.g., when computing
  gradients internally.
  [(#156)](https://github.com/PennyLaneAI/pennylane-qiskit/pull/156)
  [(#163)](https://github.com/PennyLaneAI/pennylane-qiskit/pull/163)
  [(#167)](https://github.com/PennyLaneAI/pennylane-qiskit/pull/167)

### Improvements

* Added native support for the `qml.Identity` operation to the Qiskit devices and converters.
  [(#162)](https://github.com/PennyLaneAI/pennylane-qiskit/pull/162)

* Added support for the `qml.SX` operation to the Qiskit devices.
  [(#158)](https://github.com/PennyLaneAI/pennylane-qiskit/pull/158)

* Added support for returning job execution times.
  [(#160)](https://github.com/PennyLaneAI/pennylane-qiskit/pull/160)

<<<<<<< HEAD
=======
* Added support for Python 3.10.
  [(#170)](https://github.com/PennyLaneAI/pennylane-forest/pull/170)

### Documentation

### Bug fixes

>>>>>>> fc8436ef
### Contributors

This release contains contributions from (in alphabetical order):

Guillermo Alonso-Linaje, David Ittah, Romain Moyard, Antal Száva

---

# Release 0.18.0

### Improvements

* Removed adding the `verbose` option to the arguments passed to the backend
  such that no warnings are raised.
  [(#151)](https://github.com/PennyLaneAI/pennylane-qiskit/pull/151)

### Contributors

This release contains contributions from (in alphabetical order):

Christina Lee, Jay Soni, Antal Száva

---

# Release 0.17.0

### Improvements

* Removed a validation check for `qml.QubitUnitary` that existed in the device and
  adjusted a related test case.
  [(#144)](https://github.com/PennyLaneAI/pennylane-qiskit/pull/144)

### Contributors

This release contains contributions from (in alphabetical order):

Christina Lee, Antal Száva

---

# Release 0.16.0

### New features since last release

* Added support for the new `qml.Projector` observable in
  PennyLane v0.16 to the Qiskit devices.
  [(#137)](https://github.com/PennyLaneAI/pennylane-qiskit/pull/137)

### Breaking changes

* Deprecated Python 3.6.
  [(#140)](https://github.com/PennyLaneAI/pennylane-qiskit/pull/140)

### Improvements

* The plugin can now load Qiskit circuits with more complicated ``ParameterExpression`` variables.
  [(#139)](https://github.com/PennyLaneAI/pennylane-qiskit/pull/139)

### Contributors

This release contains contributions from (in alphabetical order):

Christina Lee, Vincent Wong

# Release 0.15.0

### Breaking changes

* For compatibility with PennyLane v0.15, the `analytic` keyword argument
  has been removed from all devices. Statistics can still be computed analytically
  by setting `shots=None`.
  [(#130)](https://github.com/XanaduAI/pennylane-qiskit/pull/130)

### Improvements

* PennyLane-Qiskit has been upgraded to work with Qiskit version 0.25.
  [(#132)](https://github.com/XanaduAI/pennylane-qiskit/pull/132)

### Contributors

This release contains contributions from (in alphabetical order):

Christina Lee, Olivia Di Matteo, Josh Izaac, Antal Száva

---

# Release 0.14.0

### Bug fixes

* With the release of Qiskit 0.23.3 gate parameters cannot be arrays.  The device now converts arrays to lists.
  [(#126)](https://github.com/PennyLaneAI/pennylane-qiskit/pull/126)

* When parsing the IBMQ token and the IBMQ URL, the values passed as keywords take precedence over environment variables.
  [(#121)](https://github.com/PennyLaneAI/pennylane-qiskit/pull/121)

* When loading Qiskit circuits to PennyLane templates using `load` in `converter.py`, parameters with `requires_grad=False` are bound to the circuit.  The old version bound objects that were not PennyLane `Variable`'s, but that object class is now deprecated.
  [(#127)](https://github.com/PennyLaneAI/pennylane-qiskit/pull/127)

### Contributors

This release contains contributions from (in alphabetical order):

Christina Lee, Antal Szava

---

# Release 0.13.0

### Improvements

* The provided devices are now compatible with Qiskit 0.23.1.
  [(#116)](https://github.com/PennyLaneAI/pennylane-qiskit/pull/116)

### Bug fixes

* The Aer devices store the noise models correctly.
  [(#114)](https://github.com/PennyLaneAI/pennylane-qiskit/pull/114)

### Contributors

This release contains contributions from (in alphabetical order):

Olivia Di Matteo, Josh Izaac, Antal Száva

---

# Release 0.12.0

### Improvements

* Qiskit devices are now allowed to pass transpilation options.
  [(#108)](https://github.com/PennyLaneAI/pennylane-qiskit/pull/108)

* The provided devices are now compatible with Qiskit 0.23.
  [(#112)](https://github.com/PennyLaneAI/pennylane-qiskit/pull/112)

### Bug fixes

* Removes PySCF from the plugin `setup.py` and `requirements.txt`.
  [(#103)](https://github.com/PennyLaneAI/pennylane-qiskit/pull/103)
  [(#104)](https://github.com/PennyLaneAI/pennylane-qiskit/pull/104)

* Fixed a bug related to extracting differentiable parameters for the Qiskit
  converter and PennyLane array indexing.
  [(#106)](https://github.com/PennyLaneAI/pennylane-qiskit/pull/106)

### Contributors

This release contains contributions from (in alphabetical order):

Josh Izaac, Nathan Killoran, Sagar Pahwa, Antal Száva

---

# Release 0.11.0

### New features since last release

* Qiskit devices now support custom wire labels.
  [(#99)](https://github.com/PennyLaneAI/pennylane-qiskit/pull/99)
  [(#100)](https://github.com/PennyLaneAI/pennylane-qiskit/pull/100)

  One can now specify any string or number as a custom wire label,
  and use these labels to address subsystems on the device:

  ```python
  dev = qml.device('qiskit.ibmq', wires=['q1', 'ancilla', 0, 1])

  def circuit():
    qml.Hadamard(wires='q1')
    qml.CNOT(wires=[1, 'ancilla'])
  ```

### Improvements

* Adds support for Qiskit v0.20.
  [(#101)](https://github.com/PennyLaneAI/pennylane-qiskit/pull/101)

### Bug fixes

* When converting QASM or Qiskit circuit to PennyLane templates, the `CU1` gate
  is now natively supported and converted to a `QubitUnitary`.
  [(#101)](https://github.com/PennyLaneAI/pennylane-qiskit/pull/101)

### Contributors

This release contains contributions from (in alphabetical order):

Maria Schuld, Antal Száva

---

# Release 0.9.0

### New features since last release

### Breaking changes

* Now supports Qiskit version 0.19.1. As a result of breaking changes
  within Qiskit, version 0.18 and below are no longer supported.
  [(#81)](https://github.com/XanaduAI/pennylane-qiskit/pull/81)
  [(#85)](https://github.com/XanaduAI/pennylane-qiskit/pull/85)
  [(#86)](https://github.com/XanaduAI/pennylane-qiskit/pull/86)

### Improvements

* Ported the ``QiskitDevice`` class to inherit from the ``QubitDevice`` class
  defined in PennyLane to use unified qubit operations and ease development.
  [(#83)](https://github.com/XanaduAI/pennylane-qiskit/pull/83)

* Added a test for returning probabilities when using the `IBMQDevice`.
  [(#82)](https://github.com/XanaduAI/pennylane-qiskit/pull/82)

### Documentation

* Major redesign of the documentation, making it easier to navigate.
  [(#78)](https://github.com/XanaduAI/pennylane-qiskit/pull/78)
  [(#79)](https://github.com/XanaduAI/pennylane-qiskit/pull/79)

### Bug fixes

* Added a type conversion of parameters for parametrized gates, and renamed
  various gates for Qiskit version 0.18.0 support.
  [(#81)](https://github.com/XanaduAI/pennylane-qiskit/pull/81)

* Renamed `QiskitDevice.probabilities` to `QiskitDevice.probability` to overload
  `pennylane.Device.probability`. This fixes a bug that raises `NotImplementedError`
  when a QNode is used to compute probabilities on a IBMQ device.
  [(#80)](https://github.com/XanaduAI/pennylane-qiskit/pull/80)


### Contributors

This release contains contributions from (in alphabetical order):

Rafael Haenel, Josh Izaac, Maria Schuld, Antal Száva

---

# Release 0.8.2

### Bug fixes

* Fixed a bug where users with `IBMQ` tokens linked to multiple
  providers would experience an error.
  [(#74)](https://github.com/XanaduAI/pennylane-qiskit/pull/74)

### Contributors

This release contains contributions from (in alphabetical order):

Antal Száva

---

# Release 0.8.1

### Bug fixes

* Fixed a bug where gradient computations always returned 0 when
  loading a parametrized Qiskit circuit as a PennyLane template.
  [(#71)](https://github.com/XanaduAI/pennylane-qiskit/pull/71)

### Contributors

This release contains contributions from (in alphabetical order):

Josh Izaac

---

# Release 0.8.0

### Bug fixes

* Removed v1 `IBMQ` credentials, disallowed `unitary_simulator` backend to
  have `memory=True` and discontinuing support for `QubitStateVector` on
  the `unitary_simulator` backend due to Qiskit's 0.14.0 version.
  [#65](https://github.com/XanaduAI/pennylane-qiskit/pull/65)

### Contributors

This release contains contributions from (in alphabetical order):

Antal Száva

---

# Release 0.7.1

### Bug fixes

* Set `analytic=False` as default, since by default warnings are raised
  for hardware simulators.
  [#64](https://github.com/XanaduAI/pennylane-qiskit/pull/64)

### Contributors

This release contains contributions from (in alphabetical order):

Antal Száva

---

# Release 0.7.0

### New features since last release

* Added the ability to automatically convert Qiskit `QuantumCircuits`
  or QASM circuits directly into PennyLane templates. The loaded
  operations can be used directly inside PennyLane circuits.
  [#55](https://github.com/XanaduAI/pennylane-qiskit/pull/55)

* Updated the list of operations such that each operation is now
  used from PennyLane. Added capability to specify the inverses
  of operations.
  [#58](https://github.com/XanaduAI/pennylane-qiskit/pull/58)

### Improvements

* Added integration tests for converting objects from Qiskit
  using PennyLane.
  [#57](https://github.com/XanaduAI/pennylane-qiskit/pull/57)

* Added warnings for hardware simulators using `analytic==True`
  when calculating expectations and variances.
  [#59](https://github.com/XanaduAI/pennylane-qiskit/pull/59)

### Bug fixes

* Removed `gates.py` including operations `Rot` and `BasisState`
  such that these operations are decomposed by PennyLane and no
  errors arise for the `BasisState` initialized with all-zero states.
  [#60](https://github.com/XanaduAI/pennylane-qiskit/pull/60)

### Contributors

This release contains contributions from (in alphabetical order):

Antal Száva

---

# Release 0.6.0

### New features since last release

* All Qiskit devices now support tensor observables using the
  `return expval(qml.PauliZ(0) @ qml.Hermitian(A, [1, 2]))`
  syntax introduced in PennyLane v0.6.

### Contributors

This release contains contributions from (in alphabetical order):

Josh Izaac

---

# Release 0.5.1

### Bug fixes

* Fixed a bug where backend keyword arguments, such as `backend_options`
  and `noise_model`, were being passed to backends that did not support it.
  [#51](https://github.com/XanaduAI/pennylane-qiskit/pull/51)

### Contributors

This release contains contributions from (in alphabetical order):

Josh Izaac

---

# Release 0.5.0

This is a significant release, bringing the plugin up to date with the latest
PennyLane and Qiskit features.

### New features since last release

* The plugin and the tests have been completely re-written from scratch, to ensure
  high quality and remove technical debt.
  [#44](https://github.com/XanaduAI/pennylane-qiskit/pull/44)
  [#43](https://github.com/XanaduAI/pennylane-qiskit/pull/43)

* Samples and variance support have been added to all devices.
  [#46](https://github.com/XanaduAI/pennylane-qiskit/pull/46)

* Multi-qubit hermitian observables are now supported, due to
  support being added in Qiskit version 0.12.

* Support has been added for IBM Q Experience 2.0.
  [#44](https://github.com/XanaduAI/pennylane-qiskit/pull/44)

### Improvements

* Hardware and software devices are now treated identically, with expectations,
  variance, and samples computed via the _probability_, not the amplitudes.
  This has several consequences:

  - It makes the code cleaner and simpler, as there is now one defined
    way of computing statistics.

  - It is faster in most cases, as this does not require computing
    large matrix-vector products, or Kronecker products. Instead,
    eigenvalues of single- and multi-qubit observables are computed using
    dyanamic programming.

  - It reduces the number of tests required.

* Test suite now includes tests against the IBM Q Experience, in addition
  to the local simulators.

### Bug fixes

* Due to the move to IBM Q 2.0 credentials, users remaining with IBM Q v1.0
  now must pass an additional URL argument to the service. The plugin
  has been modified to allow the user to pass this argument if required.
  [#44](https://github.com/XanaduAI/pennylane-qiskit/pull/44)

### Contributors
This release contains contributions from:

Shahnawaz Ahmed, Josh Izaac

---

# Release 0.0.8

### New features since last release

- Added noise model and backend options to the devices as well as new observables.
- Added support for all PennyLane observables for calculating expectation values.
- Added (copied & adjusted from pennylane-forest) test for the expectation values.
- Added the necessary DefaultQubit device for comparison.
- Added logging.

### Improvements

- Changed expval_queue to obs_queue and expectations to observables as per latest pennylane.
- Reversed qregs to match the default qubit device behavior.
- Renamed devices correctly.
- Made wires explicit. If num_wires of operation is 0 then use the whole system as wires!
- Renamed the IBMQ device from `qiskit.ibm` to `qiskit.ibmq`.

### Fixed

- Fixed the Unitary gate.
- Fixed the token loading and the shots.
- Fixed and updated to qiskit v0.10.1
- Fixed the valid expectation values of all devices. Along with it tests where fixed.

### Removed

- Removed the IBMQX_TOKEN import and replace with the correct args.
- Removed the unconditional make coverage.
- Removed default qubit device, this is not tested in this package!

---

# Release 0.0.7

### Removed

- Removed the `LegacySimulatorsQiskitDevice` as this isn't supported in `qiskit` anymore.

### Improvements

- updated to `qiskit` version `0.10.*`.

---

# Release 0.0.6

### Added

- Added the noise model to `BasicAerQiskitDevice` and `AerQiskitDevice` with unit tests (#13)
- Added unit tests for the docs (#7/#20)

### Fixed

- Fixed the ''multiple'' `backends` keyword bug (#13).
- Fixed the `par_domain` of the operations (real valued parameters) in `pos.py` (#21)
- Fixed documentation problems
- Started to 'fix' ''low'' code quality due to type hints with codacy (#15)
- Small typos and code cleanups

---

# Release 0.0.5

### New features

- `AerQiskitDevice` and `LegacySimulatorQiskitDevice` with tests

### Fixed

- Readme & documentation
- `setup.py`
- Code style clean-ups & code cleaning.
- Build setup with travis CI
- Removed unsied `num_runs` kwargs
- Fixed the overlapping kwargs with
- Better tests taken from the _ProjectQ_ plugin
- remove the sleep after computation.

---

# Release 2018-12-23

### New features

- The device `IbmQQiskitDevice` now can load the `ibmqx_token` from the environment variabe `IBMQX_TOKEN`

### Improvements

- Renamed `psops` to `qisktops`
- The setup/build requirements are now read from `requirements.txt`. The file is included now in the distribution file.
- Due to changes in qiskit (0.7.0) the Device `AerDevice` must be correctly termed to `BasicAerDevice`
- Due to the removal of `qiskit.unroll.CircuitBackend` the complete plugin logic needed an overhaul. Now the
  `QuantumCircuit` is used in conjunction with the new converters `dag_to_circuit` and `circuit_to_dag`
  as well as the usage of the base class `Instruction`. We hope that this change will work for most cases.

### Fixed

- The Readme: links and the usage of _device_ instead of _provider_, to stay in PennyLane-lingo
- Update to qiskit 0.7.0 made changes necessary: import location have changes<|MERGE_RESOLUTION|>--- conflicted
+++ resolved
@@ -21,16 +21,9 @@
 * Added support for returning job execution times.
   [(#160)](https://github.com/PennyLaneAI/pennylane-qiskit/pull/160)
 
-<<<<<<< HEAD
-=======
 * Added support for Python 3.10.
   [(#170)](https://github.com/PennyLaneAI/pennylane-forest/pull/170)
 
-### Documentation
-
-### Bug fixes
-
->>>>>>> fc8436ef
 ### Contributors
 
 This release contains contributions from (in alphabetical order):
