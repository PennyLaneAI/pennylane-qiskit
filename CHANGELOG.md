--- conflicted
+++ resolved
@@ -25,13 +25,9 @@
 
 This release contains contributions from (in alphabetical order):
 
-<<<<<<< HEAD
-Austin Huang
-=======
 Astral Cai
 Austin Huang
 
->>>>>>> e684a349
 ---
 # Release 0.38.1
 
