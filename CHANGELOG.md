--- conflicted
+++ resolved
@@ -41,17 +41,6 @@
 * Improvements have been made to load circuits with `SwitchCaseOp` gates with default case.
   [(#514)](https://github.com/PennyLaneAI/pennylane-qiskit/pull/514)
 
-<<<<<<< HEAD
-### Breaking changes 💔
-
-### Deprecations 👋
-
-### Documentation 📝
-
-### Bug fixes 🐛
-
-=======
->>>>>>> 19586e38
 ### Contributors ✍️
 
 This release contains contributions from (in alphabetical order):
