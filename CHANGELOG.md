# Release 0.38.0-dev

### New features since last release

### Improvements 🛠

### Breaking changes 💔

* Support has been removed for Qiskit versions below 0.46. The minimum required version for Qiskit is now 1.0. 
  If you want to continue to use older versions of Qiskit with the plugin, please use version 0.36 of 
  the Pennylane-Qiskit plugin. 
  [(#536)](https://github.com/PennyLaneAI/pennylane-qiskit/pull/536)

* The test suite no longer runs for Qiskit versions below 0.46.
  [(#536)](https://github.com/PennyLaneAI/pennylane-qiskit/pull/536)

* The ``qiskit.basicaer`` device has been removed because it is not supported for versions of Qiskit above 0.46.
  [(#546)](https://github.com/PennyLaneAI/pennylane-qiskit/pull/546)

* The IBM quantum devices, ``qiskit.ibmq``, ``qiskit.ibmq.circuit_runner`` and ``qiskit.ibmq.sampler``, have been removed due to deprecations of the IBMProvider and the cloud simulator "ibmq_qasm_simulator".
  [(#550)](https://github.com/PennyLaneAI/pennylane-qiskit/pull/550)

### Deprecations 👋

### Documentation 📝

### Bug fixes 🐛

### Contributors ✍️

This release contains contributions from (in alphabetical order):

---
# Release 0.37.0

### Improvements 🛠

* Updated `load_qasm` to take the optional kwarg `measurements` which get performed at the end of the loaded circuit and `load_qasm` can now detect mid-circuit measurements from `qasm`.
[(#555)](https://github.com/PennyLaneAI/pennylane-qiskit/pull/555)

* Improvements have been made to load circuits with `SwitchCaseOp` gates with default case.
  [(#514)](https://github.com/PennyLaneAI/pennylane-qiskit/pull/514)

<<<<<<< HEAD
<<<<<<< HEAD
### Breaking changes 💔
* Support has been removed for Qiskit versions below 0.46. The minimum required version for Qiskit is now 1.0. 
  If you want to continue to use older versions of Qiskit with the plugin, please use version 0.36 of 
  the Pennylane-Qiskit plugin. 
  [(#536)](https://github.com/PennyLaneAI/pennylane-qiskit/pull/536)

* The test suite no longer runs for Qiskit versions below 0.46.
  [(#536)](https://github.com/PennyLaneAI/pennylane-qiskit/pull/536)

* The ``qiskit.basicaer`` device has been removed because it is not supported for versions of Qiskit above 0.46.
  [(#546)](https://github.com/PennyLaneAI/pennylane-qiskit/pull/546)

* The IBM quantum devices, ``qiskit.ibmq``, ``qiskit.ibmq.circuit_runner`` and ``qiskit.ibmq.sampler``, have been removed due to deprecations of the IBMProvider and the cloud simulator "ibmq_qasm_simulator".
  [(#550)](https://github.com/PennyLaneAI/pennylane-qiskit/pull/550)

### Deprecations 👋

### Documentation 📝
* The Pennylane-Qiskit plugin page has been updated to reflect the changes in both the plugin's 
capabilities and Qiskit.
  [#563](https://github.com/PennyLaneAI/pennylane-qiskit/pull/563)

### Bug fixes 🐛

=======
>>>>>>> master
=======
>>>>>>> 19586e38
### Contributors ✍️

This release contains contributions from (in alphabetical order):
Austin Huang

Utkarsh Azad
Mashhood Khan

---
# Release 0.36.0

### New features since last release

* Support is added for using the plugin devices with Qiskit 1.0. As the backend provider ``qiskit.BasicAer`` 
  is no longer supported by Qiskit in 1.0, this added support does not extend to the ``"qiskit.aer"`` device. 
  Instead, a ``"qiskit.basicsim"`` device is added, with the new Qiskit implementation of a Python simulator 
  device, ``BasicSimulator``, as the backend.
  [(#493)](https://github.com/PennyLaneAI/pennylane-qiskit/pull/493)

* Backwards compatibility with Qiskit BackendV2 has now been implemented. Previously, only backends of type
  BackendV1 were supported but now users can choose to use BackendV2 as well.
  [(#514)](https://github.com/PennyLaneAI/pennylane-qiskit/pull/514)

### Improvements 🛠

* Following updates to allow device compatibility with Qiskit 1.0, the version of `qiskit-ibm-runtime` is 
  no longer capped.
  [(#508)](https://github.com/PennyLaneAI/pennylane-qiskit/pull/508)

* The test suite now runs with the most recent `qiskit` and `qiskit-ibm-runtime`, and well as with 
  `'qiskit==0.45'` and `qiskit-ibm-runtime<0.21` to monitor backward-compatibility.
  [(#508)](https://github.com/PennyLaneAI/pennylane-qiskit/pull/508)

### Contributors ✍️

This release contains contributions from (in alphabetical order):
Lillian M. A. Frederiksen
Austin Huang

---
# Release 0.35.1

### Bug fixes 🐛

* Following the 0.21 release of `qiskit-ibm-runtime`, which requires Qiskit 1.0, the PennyLane-Qiskit plugin pins to 
  `qiskit-ibm-runtime<0.21`. This prevents `pip install pennylane-qiskit` from installing Qiskit 1.0 (via the requirements 
  of `qiskit-ibm-runtime`), which will break any environments that already have a 0.X.X version of Qiskit installed.
  [(#486)](https://github.com/PennyLaneAI/pennylane-qiskit/pull/486)

### Contributors ✍️
Lillian Frederiksen

---
# Release 0.35.0

### Improvements 🛠

* The UI for passing parameters to a `qfunc` generated when loading a Qiskit `QuantumCircuit`
  into PennyLane is updated to allow passing parameters as args or kwargs, rather than as
  a dictionary. The old dictionary UI continues to be supported.
  [(#406)](https://github.com/PennyLaneAI/pennylane-qiskit/pull/406)
  [(#428)](https://github.com/PennyLaneAI/pennylane-qiskit/pull/428)

* Measurement operations are now added to the PennyLane template when a `QuantumCircuit`
  is converted using `load`. Additionally, one can override any existing terminal
  measurements by providing a list of PennyLane
  `measurements <https://docs.pennylane.ai/en/stable/introduction/measurements.html>`_ themselves.
  [(#405)](https://github.com/PennyLaneAI/pennylane-qiskit/pull/405)
  [(#466)](https://github.com/PennyLaneAI/pennylane-qiskit/pull/466)
  [(#467)](https://github.com/PennyLaneAI/pennylane-qiskit/pull/467)

* Added the support for converting conditional operations based on mid-circuit measurements and
  two of the `ControlFlowOp` operations - `IfElseOp` and `SwitchCaseOp` when converting
  a `QuantumCircuit` using `load`.
  [(#417)](https://github.com/PennyLaneAI/pennylane-qiskit/pull/417)
  [(#465)](https://github.com/PennyLaneAI/pennylane-qiskit/pull/465)

* Qiskit's classical `Expr` conditionals can also be used with the supported
  `ControlFlowOp` operations.
  [(#432)](https://github.com/PennyLaneAI/pennylane-qiskit/pull/432)

* Added conversion support for more Qiskit gates to native PennyLane operations -
  `Barrier`, `CYGate`, `CHGate`, `CPhase`, `CCZGate`, `ECRGate`, and `GlobalPhaseGate`.
  [(#449)](https://github.com/PennyLaneAI/pennylane-qiskit/pull/449)

* Added the ability to convert a Qiskit `SparsePauliOp` instance into a PennyLane `Operator`.
  [(#401)](https://github.com/PennyLaneAI/pennylane-qiskit/pull/401)
  [(#453)](https://github.com/PennyLaneAI/pennylane-qiskit/pull/453)

* Added a `pennylane.io` entry point for converting Qiskit operators.
  [(#453)](https://github.com/PennyLaneAI/pennylane-qiskit/pull/453)

* Unused parameters are now ignored when a `QuantumCircuit` is converted using `load`.
  [(#454)](https://github.com/PennyLaneAI/pennylane-qiskit/pull/454)

### Bug fixes 🐛

* `QiskitDevice.batch_execute()` now gracefully handles empty lists of circuits.
  [(#459)](https://github.com/PennyLaneAI/pennylane-qiskit/pull/459)

* It is now possible to compute the gradient of a circuit with `ParameterVector` elements.
  [(#458)](https://github.com/PennyLaneAI/pennylane-qiskit/pull/458)

### Contributors ✍️

This release contains contributions from (in alphabetical order):

Mikhail Andrenkov
Utkarsh Azad
Lillian Frederiksen

---
# Release 0.34.0

### Bug fixes 🐛

* The kwargs `job_tags` and `session_id` are passed to the correct arguments in the
  `circuit_runner` device so that they will be used in the Qiskit backend; these
  were previously ignored.
  [(#358)](https://github.com/PennyLaneAI/pennylane-qiskit/pull/358)

* The `generate_samples` method for the `IBMQSamplerDevice` is updated to get counts
  from the nearest probability distribution rather than the quasi-distribution (which
  may contain negative probabilities and therefore raise errors).
  [(#357)](https://github.com/PennyLaneAI/pennylane-qiskit/pull/357)

* The `generate_samples` method for the `IBMQSamplerDevice` now avoids raising an
  indexing error when some states are not populated, and labels states according to
  the Pennylane convention instead of Qiskit convention.
  [(#357)](https://github.com/PennyLaneAI/pennylane-qiskit/pull/357)


### Contributors ✍️

This release contains contributions from (in alphabetical order):

Lillian Frederiksen
Francesco Scala


---
# Release 0.33.1

### Improvements 🛠

* Stop using the now-deprecated `tape.is_sampled` property.
  [(#348)](https://github.com/PennyLaneAI/pennylane-qiskit/pull/348)

### Bug fixes 🐛

* Update conversion of PennyLane to Qiskit operators to accommodate
  the addition of Singleton classes in the newest version of Qiskit.
  [(#347)](https://github.com/PennyLaneAI/pennylane-qiskit/pull/347)

### Contributors ✍️

This release contains contributions from (in alphabetical order):

Lillian Frederiksen,
Matthew Silverman

---
# Release 0.33.0

### Improvements 🛠

* Logic updated to support Aer V2 device naming conventions.
  [(#343)](https://github.com/PennyLaneAI/pennylane-qiskit/pull/343)

### Breaking changes 💔

* The old return type system has been removed.
  [(#331)](https://github.com/PennyLaneAI/pennylane-qiskit/pull/331)

### Contributors ✍️

This release contains contributions from (in alphabetical order):

Mudit Pandey,
Matthew Silverman

---
# Release 0.32.0

### Improvements 🛠

* Added support for `qml.StatePrep` as a state preparation operation.
  [(#326)](https://github.com/PennyLaneAI/pennylane-qiskit/pull/326)

### Breaking changes 💔

* Support for Python 3.8 has been removed.
  [(#328)](https://github.com/PennyLaneAI/pennylane-qiskit/pull/328)

### Contributors ✍️

This release contains contributions from (in alphabetical order):

Mudit Pandey,
Jay Soni,

---
# Release 0.31.0

### New features since last release

* Added a `RemoteDevice` (PennyLane device name: `qiskit.remote`) that accepts a backend
  instance directly. [(#304)](https://github.com/PennyLaneAI/pennylane-qiskit/pull/304)

### Breaking changes

* The `vqe_runner` has been removed, as the Qiskit Runtime VQE program has been retired.
  [(#313)](https://github.com/PennyLaneAI/pennylane-qiskit/pull/313)

### Bug fixes

* The list of supported gates is replaced with `pennylane.ops._qubit__ops__` so that the `CZ` gate is included.
  [(#305)](https://github.com/PennyLaneAI/pennylane-qiskit/pull/305)

### Contributors

This release contains contributions from (in alphabetical order):

Matthew Silverman,
Frederik Wilde,
Etienne Wodey (Alpine Quantum Technologies GmbH)

---
# Release 0.30.1

### Breaking changes

* `vqe_runner` has been updated to use IBMQ's VQE program. The first argument, `program_id`, has
  now been removed. The `upload_vqe_runner` and `delete_vqe_runner` functions have also been removed.
  [(#298)](https://github.com/PennyLaneAI/pennylane-qiskit/pull/298)

### Improvements

* Updated many small things across the plugin to match re-works and deprecations in `qiskit`. The plugin
  can still be used in the same way as before. However, we suggest you authenticate with
  `qiskit_ibm_provider.IBMProvider` instead of `qiskit.IBMQ` from now on, as the latter is deprecated.
  [(#301)](https://github.com/PennyLaneAI/pennylane-qiskit/pull/301)

### Contributors

This release contains contributions from (in alphabetical order):

Matthew Silverman

# Release 0.30.0

### Breaking changes

* The new return system from PennyLane is adopted in the plugin as well.
  [(#281)](https://github.com/PennyLaneAI/pennylane-qiskit/pull/281)

### Contributors

This release contains contributions from (in alphabetical order):

Romain Moyard.

---
# Release 0.29.0

### Breaking changes

* `.inv` is replaced by `qml.adjoint` in PennyLane `0.30.0` and therefore the plugin is adapted as well.
  [(#260)](https://github.com/PennyLaneAI/pennylane-qiskit/pull/260)

* The minimum required version of PennyLane is bumped to `0.28`. The current plugin
  does not work with PennyLane v0.27.

### Bug fixes

* The number of executions of the device is now correct.
  [(#259)](https://github.com/PennyLaneAI/pennylane-qiskit/pull/259)

### Contributors

This release contains contributions from (in alphabetical order):

Christina Lee
Romain Moyard

---
# Release 0.28.0

### Breaking changes

* Changed the signature of the `QubitDevice.statistics` method from

  ```python
  def statistics(self, observables, shot_range=None, bin_size=None, circuit=None):
  ```

  to

  ```python
  def statistics(self, circuit: QuantumScript, shot_range=None, bin_size=None):
  ```

  [#3421](https://github.com/PennyLaneAI/pennylane/pull/3421)

### Improvements

* Adds testing for Python 3.11.
  [(#237)](https://github.com/PennyLaneAI/pennylane-qiskit/pull/237)

### Bug fixes

* Do not try to connect with an IBMQX token if it is falsy.
  [(#234)](https://github.com/PennyLaneAI/pennylane-qiskit/pull/234)

### Contributors

This release contains contributions from (in alphabetical order):

Christina Lee
Albert Mitjans-Coma
Matthew Silverman

---
# Release 0.27.0

### New features since last release

* Add support for the `ISWAP` operation.
  [(#229)](https://github.com/PennyLaneAI/pennylane-qiskit/pull/229)

### Bug fixes

* Fix Cobyla success bool for VQE runtime.
  [(#231)](https://github.com/PennyLaneAI/pennylane-qiskit/pull/231)

### Contributors

This release contains contributions from (in alphabetical order):

Romain Moyard, Matthew Silverman

---
# Release 0.24.0

### Improvements

* Improvement of the different `requirements.txt` and `requirements-ci.txt` files.
  [(#212)](https://github.com/PennyLaneAI/pennylane-qiskit/pull/212)

* The plugin now natively supports the adjoint of the `S`, `T`, and `SX` gates.
  [(#216)](https://github.com/PennyLaneAI/pennylane-qiskit/pull/216)

### Documentation

* Use the centralized [Xanadu Sphinx Theme](https://github.com/XanaduAI/xanadu-sphinx-theme)
  to style the Sphinx documentation.
  [(#215)](https://github.com/PennyLaneAI/pennylane-qiskit/pull/215)

### Bug fixes

* Defines the missing `returns_state` entry of the
  `capabilities` dictionary for devices.
  [(#220)](https://github.com/PennyLaneAI/pennylane-qiskit/pull/220)

### Contributors

This release contains contributions from (in alphabetical order):

Mikhail Andrenkov, Christina Lee, Romain Moyard, Antal Száva

---
# Release 0.23.0

### New features since last release

* Add support for the operations`IsingXX`, `IsingYY`, `IsingZZ`
  [(#209)](https://github.com/PennyLaneAI/pennylane-qiskit/pull/209)

### Bug fixes

* Fix runtime sampler due to changes on Qiskit side.
  [(#201)](https://github.com/PennyLaneAI/pennylane-qiskit/pull/201)

* Pin `jinja2` to 3.0.3 because of sphinx incompatibility.
  [(#207)](https://github.com/PennyLaneAI/pennylane-qiskit/pull/207)

### Contributors

This release contains contributions from (in alphabetical order):

Samuel Banning, Romain Moyard

---

# Release 0.22.0

### Improvements

* Changed a validation check such that it handles qubit numbers represented as
  strings.
  [(#184)](https://github.com/PennyLaneAI/pennylane-qiskit/pull/184)

* Changed the VQE callback function for SciPy optimizers.
  [(#187)](https://github.com/PennyLaneAI/pennylane-qiskit/pull/187)

* Switched from using the deprecated `qiskit.circuit.measure.measure` function
  to using a method.
  [(#191)](https://github.com/PennyLaneAI/pennylane-qiskit/pull/191)

### Bug fixes

* Changed the access to Hamiltonian terms `hamiltonian.terms()` as a method.
  [(#190)](https://github.com/PennyLaneAI/pennylane-qiskit/pull/190)

### Contributors

This release contains contributions from (in alphabetical order):

Thomas Bromley, Andrea Mari, Romain Moyard, Antal Száva

---

# Release 0.21.0

### New features since last release

* Add two devices for runtime programs and one VQE runtime program solver.
  [(#157)](https://github.com/PennyLaneAI/pennylane-qiskit/pull/157)

### Improvements

* Improved the login flow when IBMQ tokens are specified as environment variables.
  [(#169)](https://github.com/PennyLaneAI/pennylane-qiskit/pull/169)

### Documentation

* Improved the quality of docstrings in the library.
  [(#174)](https://github.com/PennyLaneAI/pennylane-qiskit/pull/174)

### Contributors

This release contains contributions from (in alphabetical order):

Guillermo Alonso-Linaje, Romain Moyard, Tanner Rogalsky, Jay Soni, Antal Száva

---

# Release 0.20.0

### New features since last release

* Defined the `QiskitDevice.batch_execute` method, to allow
  Qiskit backends to run multiple quantum circuits at the same time. This
  addition allows submitting batches of circuits to IBMQ e.g., when computing
  gradients internally.
  [(#156)](https://github.com/PennyLaneAI/pennylane-qiskit/pull/156)
  [(#163)](https://github.com/PennyLaneAI/pennylane-qiskit/pull/163)
  [(#167)](https://github.com/PennyLaneAI/pennylane-qiskit/pull/167)

### Improvements

* Added native support for the `qml.Identity` operation to the Qiskit devices and converters.
  [(#162)](https://github.com/PennyLaneAI/pennylane-qiskit/pull/162)

* Added support for the `qml.SX` operation to the Qiskit devices.
  [(#158)](https://github.com/PennyLaneAI/pennylane-qiskit/pull/158)

* Added support for returning job execution times.
  [(#160)](https://github.com/PennyLaneAI/pennylane-qiskit/pull/160)

* Added support for Python 3.10.
  [(#170)](https://github.com/PennyLaneAI/pennylane-forest/pull/170)

### Contributors

This release contains contributions from (in alphabetical order):

Guillermo Alonso-Linaje, David Ittah, Romain Moyard, Antal Száva

---

# Release 0.18.0

### Improvements

* Removed adding the `verbose` option to the arguments passed to the backend
  such that no warnings are raised.
  [(#151)](https://github.com/PennyLaneAI/pennylane-qiskit/pull/151)

### Contributors

This release contains contributions from (in alphabetical order):

Christina Lee, Jay Soni, Antal Száva

---

# Release 0.17.0

### Improvements

* Removed a validation check for `qml.QubitUnitary` that existed in the device and
  adjusted a related test case.
  [(#144)](https://github.com/PennyLaneAI/pennylane-qiskit/pull/144)

### Contributors

This release contains contributions from (in alphabetical order):

Christina Lee, Antal Száva

---

# Release 0.16.0

### New features since last release

* Added support for the new `qml.Projector` observable in
  PennyLane v0.16 to the Qiskit devices.
  [(#137)](https://github.com/PennyLaneAI/pennylane-qiskit/pull/137)

### Breaking changes

* Deprecated Python 3.6.
  [(#140)](https://github.com/PennyLaneAI/pennylane-qiskit/pull/140)

### Improvements

* The plugin can now load Qiskit circuits with more complicated `ParameterExpression` variables.
  [(#139)](https://github.com/PennyLaneAI/pennylane-qiskit/pull/139)

### Contributors

This release contains contributions from (in alphabetical order):

Christina Lee, Vincent Wong

# Release 0.15.0

### Breaking changes

* For compatibility with PennyLane v0.15, the `analytic` keyword argument
  has been removed from all devices. Statistics can still be computed analytically
  by setting `shots=None`.
  [(#130)](https://github.com/XanaduAI/pennylane-qiskit/pull/130)

### Improvements

* PennyLane-Qiskit has been upgraded to work with Qiskit version 0.25.
  [(#132)](https://github.com/XanaduAI/pennylane-qiskit/pull/132)

### Contributors

This release contains contributions from (in alphabetical order):

Christina Lee, Olivia Di Matteo, Josh Izaac, Antal Száva

---

# Release 0.14.0

### Bug fixes

* With the release of Qiskit 0.23.3 gate parameters cannot be arrays.  The device now converts arrays to lists.
  [(#126)](https://github.com/PennyLaneAI/pennylane-qiskit/pull/126)

* When parsing the IBMQ token and the IBMQ URL, the values passed as keywords take precedence over environment variables.
  [(#121)](https://github.com/PennyLaneAI/pennylane-qiskit/pull/121)

* When loading Qiskit circuits to PennyLane templates using `load` in `converter.py`, parameters with `requires_grad=False` are bound to the circuit.  The old version bound objects that were not PennyLane `Variable`'s, but that object class is now deprecated.
  [(#127)](https://github.com/PennyLaneAI/pennylane-qiskit/pull/127)

### Contributors

This release contains contributions from (in alphabetical order):

Christina Lee, Antal Szava

---

# Release 0.13.0

### Improvements

* The provided devices are now compatible with Qiskit 0.23.1.
  [(#116)](https://github.com/PennyLaneAI/pennylane-qiskit/pull/116)

### Bug fixes

* The Aer devices store the noise models correctly.
  [(#114)](https://github.com/PennyLaneAI/pennylane-qiskit/pull/114)

### Contributors

This release contains contributions from (in alphabetical order):

Olivia Di Matteo, Josh Izaac, Antal Száva

---

# Release 0.12.0

### Improvements

* Qiskit devices are now allowed to pass transpilation options.
  [(#108)](https://github.com/PennyLaneAI/pennylane-qiskit/pull/108)

* The provided devices are now compatible with Qiskit 0.23.
  [(#112)](https://github.com/PennyLaneAI/pennylane-qiskit/pull/112)

### Bug fixes

* Removes PySCF from the plugin `setup.py` and `requirements.txt`.
  [(#103)](https://github.com/PennyLaneAI/pennylane-qiskit/pull/103)
  [(#104)](https://github.com/PennyLaneAI/pennylane-qiskit/pull/104)

* Fixed a bug related to extracting differentiable parameters for the Qiskit
  converter and PennyLane array indexing.
  [(#106)](https://github.com/PennyLaneAI/pennylane-qiskit/pull/106)

### Contributors

This release contains contributions from (in alphabetical order):

Josh Izaac, Nathan Killoran, Sagar Pahwa, Antal Száva

---

# Release 0.11.0

### New features since last release

* Qiskit devices now support custom wire labels.
  [(#99)](https://github.com/PennyLaneAI/pennylane-qiskit/pull/99)
  [(#100)](https://github.com/PennyLaneAI/pennylane-qiskit/pull/100)

  One can now specify any string or number as a custom wire label,
  and use these labels to address subsystems on the device:

  ```python
  dev = qml.device('qiskit.ibmq', wires=['q1', 'ancilla', 0, 1])

  def circuit():
    qml.Hadamard(wires='q1')
    qml.CNOT(wires=[1, 'ancilla'])
  ```

### Improvements

* Adds support for Qiskit v0.20.
  [(#101)](https://github.com/PennyLaneAI/pennylane-qiskit/pull/101)

### Bug fixes

* When converting QASM or Qiskit circuit to PennyLane templates, the `CU1` gate
  is now natively supported and converted to a `QubitUnitary`.
  [(#101)](https://github.com/PennyLaneAI/pennylane-qiskit/pull/101)

### Contributors

This release contains contributions from (in alphabetical order):

Maria Schuld, Antal Száva

---

# Release 0.9.0

### New features since last release

### Breaking changes

* Now supports Qiskit version 0.19.1. As a result of breaking changes
  within Qiskit, version 0.18 and below are no longer supported.
  [(#81)](https://github.com/XanaduAI/pennylane-qiskit/pull/81)
  [(#85)](https://github.com/XanaduAI/pennylane-qiskit/pull/85)
  [(#86)](https://github.com/XanaduAI/pennylane-qiskit/pull/86)

### Improvements

* Ported the `QiskitDevice` class to inherit from the `QubitDevice` class
  defined in PennyLane to use unified qubit operations and ease development.
  [(#83)](https://github.com/XanaduAI/pennylane-qiskit/pull/83)

* Added a test for returning probabilities when using the `IBMQDevice`.
  [(#82)](https://github.com/XanaduAI/pennylane-qiskit/pull/82)

### Documentation

* Major redesign of the documentation, making it easier to navigate.
  [(#78)](https://github.com/XanaduAI/pennylane-qiskit/pull/78)
  [(#79)](https://github.com/XanaduAI/pennylane-qiskit/pull/79)

### Bug fixes

* Added a type conversion of parameters for parametrized gates, and renamed
  various gates for Qiskit version 0.18.0 support.
  [(#81)](https://github.com/XanaduAI/pennylane-qiskit/pull/81)

* Renamed `QiskitDevice.probabilities` to `QiskitDevice.probability` to overload
  `pennylane.Device.probability`. This fixes a bug that raises `NotImplementedError`
  when a QNode is used to compute probabilities on a IBMQ device.
  [(#80)](https://github.com/XanaduAI/pennylane-qiskit/pull/80)


### Contributors

This release contains contributions from (in alphabetical order):

Rafael Haenel, Josh Izaac, Maria Schuld, Antal Száva

---

# Release 0.8.2

### Bug fixes

* Fixed a bug where users with `IBMQ` tokens linked to multiple
  providers would experience an error.
  [(#74)](https://github.com/XanaduAI/pennylane-qiskit/pull/74)

### Contributors

This release contains contributions from (in alphabetical order):

Antal Száva

---

# Release 0.8.1

### Bug fixes

* Fixed a bug where gradient computations always returned 0 when
  loading a parametrized Qiskit circuit as a PennyLane template.
  [(#71)](https://github.com/XanaduAI/pennylane-qiskit/pull/71)

### Contributors

This release contains contributions from (in alphabetical order):

Josh Izaac

---

# Release 0.8.0

### Bug fixes

* Removed v1 `IBMQ` credentials, disallowed `unitary_simulator` backend to
  have `memory=True` and discontinuing support for `QubitStateVector` on
  the `unitary_simulator` backend due to Qiskit's 0.14.0 version.
  [#65](https://github.com/XanaduAI/pennylane-qiskit/pull/65)

### Contributors

This release contains contributions from (in alphabetical order):

Antal Száva

---

# Release 0.7.1

### Bug fixes

* Set `analytic=False` as default, since by default warnings are raised
  for hardware simulators.
  [#64](https://github.com/XanaduAI/pennylane-qiskit/pull/64)

### Contributors

This release contains contributions from (in alphabetical order):

Antal Száva

---

# Release 0.7.0

### New features since last release

* Added the ability to automatically convert Qiskit `QuantumCircuits`
  or QASM circuits directly into PennyLane templates. The loaded
  operations can be used directly inside PennyLane circuits.
  [#55](https://github.com/XanaduAI/pennylane-qiskit/pull/55)

* Updated the list of operations such that each operation is now
  used from PennyLane. Added capability to specify the inverses
  of operations.
  [#58](https://github.com/XanaduAI/pennylane-qiskit/pull/58)

### Improvements

* Added integration tests for converting objects from Qiskit
  using PennyLane.
  [#57](https://github.com/XanaduAI/pennylane-qiskit/pull/57)

* Added warnings for hardware simulators using `analytic==True`
  when calculating expectations and variances.
  [#59](https://github.com/XanaduAI/pennylane-qiskit/pull/59)

### Bug fixes

* Removed `gates.py` including operations `Rot` and `BasisState`
  such that these operations are decomposed by PennyLane and no
  errors arise for the `BasisState` initialized with all-zero states.
  [#60](https://github.com/XanaduAI/pennylane-qiskit/pull/60)

### Contributors

This release contains contributions from (in alphabetical order):

Antal Száva

---

# Release 0.6.0

### New features since last release

* All Qiskit devices now support tensor observables using the
  `return expval(qml.PauliZ(0) @ qml.Hermitian(A, [1, 2]))`
  syntax introduced in PennyLane v0.6.

### Contributors

This release contains contributions from (in alphabetical order):

Josh Izaac

---

# Release 0.5.1

### Bug fixes

* Fixed a bug where backend keyword arguments, such as `backend_options`
  and `noise_model`, were being passed to backends that did not support it.
  [#51](https://github.com/XanaduAI/pennylane-qiskit/pull/51)

### Contributors

This release contains contributions from (in alphabetical order):

Josh Izaac

---

# Release 0.5.0

This is a significant release, bringing the plugin up to date with the latest
PennyLane and Qiskit features.

### New features since last release

* The plugin and the tests have been completely re-written from scratch, to ensure
  high quality and remove technical debt.
  [#44](https://github.com/XanaduAI/pennylane-qiskit/pull/44)
  [#43](https://github.com/XanaduAI/pennylane-qiskit/pull/43)

* Samples and variance support have been added to all devices.
  [#46](https://github.com/XanaduAI/pennylane-qiskit/pull/46)

* Multi-qubit hermitian observables are now supported, due to
  support being added in Qiskit version 0.12.

* Support has been added for IBM Q Experience 2.0.
  [#44](https://github.com/XanaduAI/pennylane-qiskit/pull/44)

### Improvements

* Hardware and software devices are now treated identically, with expectations,
  variance, and samples computed via the _probability_, not the amplitudes.
  This has several consequences:

  - It makes the code cleaner and simpler, as there is now one defined
    way of computing statistics.

  - It is faster in most cases, as this does not require computing
    large matrix-vector products, or Kronecker products. Instead,
    eigenvalues of single- and multi-qubit observables are computed using
    dyanamic programming.

  - It reduces the number of tests required.

* Test suite now includes tests against the IBM Q Experience, in addition
  to the local simulators.

### Bug fixes

* Due to the move to IBM Q 2.0 credentials, users remaining with IBM Q v1.0
  now must pass an additional URL argument to the service. The plugin
  has been modified to allow the user to pass this argument if required.
  [#44](https://github.com/XanaduAI/pennylane-qiskit/pull/44)

### Contributors
This release contains contributions from:

Shahnawaz Ahmed, Josh Izaac

---

# Release 0.0.8

### New features since last release

- Added noise model and backend options to the devices as well as new observables.
- Added support for all PennyLane observables for calculating expectation values.
- Added (copied & adjusted from pennylane-forest) test for the expectation values.
- Added the necessary DefaultQubit device for comparison.
- Added logging.

### Improvements

- Changed expval_queue to obs_queue and expectations to observables as per latest pennylane.
- Reversed qregs to match the default qubit device behavior.
- Renamed devices correctly.
- Made wires explicit. If num_wires of operation is 0 then use the whole system as wires!
- Renamed the IBMQ device from `qiskit.ibm` to `qiskit.ibmq`.

### Fixed

- Fixed the Unitary gate.
- Fixed the token loading and the shots.
- Fixed and updated to qiskit v0.10.1
- Fixed the valid expectation values of all devices. Along with it tests where fixed.

### Removed

- Removed the IBMQX_TOKEN import and replace with the correct args.
- Removed the unconditional make coverage.
- Removed default qubit device, this is not tested in this package!

---

# Release 0.0.7

### Removed

- Removed the `LegacySimulatorsQiskitDevice` as this isn't supported in `qiskit` anymore.

### Improvements

- updated to `qiskit` version `0.10.*`.

---

# Release 0.0.6

### Added

- Added the noise model to `BasicAerQiskitDevice` and `AerQiskitDevice` with unit tests (#13)
- Added unit tests for the docs (#7/#20)

### Fixed

- Fixed the ''multiple'' `backends` keyword bug (#13).
- Fixed the `par_domain` of the operations (real valued parameters) in `pos.py` (#21)
- Fixed documentation problems
- Started to 'fix' ''low'' code quality due to type hints with codacy (#15)
- Small typos and code cleanups

---

# Release 0.0.5

### New features

- `AerQiskitDevice` and `LegacySimulatorQiskitDevice` with tests

### Fixed

- Readme & documentation
- `setup.py`
- Code style clean-ups & code cleaning.
- Build setup with travis CI
- Removed unsied `num_runs` kwargs
- Fixed the overlapping kwargs with
- Better tests taken from the _ProjectQ_ plugin
- remove the sleep after computation.

---

# Release 2018-12-23

### New features

- The device `IbmQQiskitDevice` now can load the `ibmqx_token` from the environment variabe `IBMQX_TOKEN`

### Improvements

- Renamed `psops` to `qisktops`
- The setup/build requirements are now read from `requirements.txt`. The file is included now in the distribution file.
- Due to changes in qiskit (0.7.0) the Device `AerDevice` must be correctly termed to `BasicAerDevice`
- Due to the removal of `qiskit.unroll.CircuitBackend` the complete plugin logic needed an overhaul. Now the
  `QuantumCircuit` is used in conjunction with the new converters `dag_to_circuit` and `circuit_to_dag`
  as well as the usage of the base class `Instruction`. We hope that this change will work for most cases.

### Fixed

- The Readme: links and the usage of _device_ instead of _provider_, to stay in PennyLane-lingo
- Update to qiskit 0.7.0 made changes necessary: import location have changes<|MERGE_RESOLUTION|>--- conflicted
+++ resolved
@@ -24,53 +24,27 @@
 
 ### Documentation 📝
 
-### Bug fixes 🐛
-
-### Contributors ✍️
-
-This release contains contributions from (in alphabetical order):
-
----
-# Release 0.37.0
-
-### Improvements 🛠
-
-* Updated `load_qasm` to take the optional kwarg `measurements` which get performed at the end of the loaded circuit and `load_qasm` can now detect mid-circuit measurements from `qasm`.
-[(#555)](https://github.com/PennyLaneAI/pennylane-qiskit/pull/555)
-
-* Improvements have been made to load circuits with `SwitchCaseOp` gates with default case.
-  [(#514)](https://github.com/PennyLaneAI/pennylane-qiskit/pull/514)
-
-<<<<<<< HEAD
-<<<<<<< HEAD
-### Breaking changes 💔
-* Support has been removed for Qiskit versions below 0.46. The minimum required version for Qiskit is now 1.0. 
-  If you want to continue to use older versions of Qiskit with the plugin, please use version 0.36 of 
-  the Pennylane-Qiskit plugin. 
-  [(#536)](https://github.com/PennyLaneAI/pennylane-qiskit/pull/536)
-
-* The test suite no longer runs for Qiskit versions below 0.46.
-  [(#536)](https://github.com/PennyLaneAI/pennylane-qiskit/pull/536)
-
-* The ``qiskit.basicaer`` device has been removed because it is not supported for versions of Qiskit above 0.46.
-  [(#546)](https://github.com/PennyLaneAI/pennylane-qiskit/pull/546)
-
-* The IBM quantum devices, ``qiskit.ibmq``, ``qiskit.ibmq.circuit_runner`` and ``qiskit.ibmq.sampler``, have been removed due to deprecations of the IBMProvider and the cloud simulator "ibmq_qasm_simulator".
-  [(#550)](https://github.com/PennyLaneAI/pennylane-qiskit/pull/550)
-
-### Deprecations 👋
-
-### Documentation 📝
 * The Pennylane-Qiskit plugin page has been updated to reflect the changes in both the plugin's 
 capabilities and Qiskit.
   [#563](https://github.com/PennyLaneAI/pennylane-qiskit/pull/563)
 
 ### Bug fixes 🐛
 
-=======
->>>>>>> master
-=======
->>>>>>> 19586e38
+### Contributors ✍️
+
+This release contains contributions from (in alphabetical order):
+
+---
+# Release 0.37.0
+
+### Improvements 🛠
+
+* Updated `load_qasm` to take the optional kwarg `measurements` which get performed at the end of the loaded circuit and `load_qasm` can now detect mid-circuit measurements from `qasm`.
+[(#555)](https://github.com/PennyLaneAI/pennylane-qiskit/pull/555)
+
+* Improvements have been made to load circuits with `SwitchCaseOp` gates with default case.
+  [(#514)](https://github.com/PennyLaneAI/pennylane-qiskit/pull/514)
+
 ### Contributors ✍️
 
 This release contains contributions from (in alphabetical order):
