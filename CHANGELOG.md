# Release 0.37.0-dev

### New features since last release

### Improvements 🛠

<<<<<<< HEAD
* Updated `load_qasm` to take the optional kwarg `measurements` which get performed at the end of the loaded circuit and `load_qasm` can now detect mid-circuit measurements from `qasm`.
[(#555)](https://github.com/PennyLaneAI/pennylane-qiskit/pull/555)
=======
* Improvements have been made to load circuits with `SwitchCaseOp` gates with default case.
  [(#514)](https://github.com/PennyLaneAI/pennylane-qiskit/pull/514)
>>>>>>> 530a6af9

### Breaking changes 💔

### Deprecations 👋

### Documentation 📝

### Bug fixes 🐛

### Contributors ✍️

This release contains contributions from (in alphabetical order):

<<<<<<< HEAD
Mashhood Khan
=======
Utkarsh Azad
>>>>>>> 530a6af9

---
# Release 0.36.0

### New features since last release

* Support is added for using the plugin devices with Qiskit 1.0. As the backend provider ``qiskit.BasicAer`` 
  is no longer supported by Qiskit in 1.0, this added support does not extend to the ``"qiskit.aer"`` device. 
  Instead, a ``"qiskit.basicsim"`` device is added, with the new Qiskit implementation of a Python simulator 
  device, ``BasicSimulator``, as the backend.
  [(#493)](https://github.com/PennyLaneAI/pennylane-qiskit/pull/493)

* Backwards compatibility with Qiskit BackendV2 has now been implemented. Previously, only backends of type
  BackendV1 were supported but now users can choose to use BackendV2 as well.
  [(#514)](https://github.com/PennyLaneAI/pennylane-qiskit/pull/514)

### Improvements 🛠

* Following updates to allow device compatibility with Qiskit 1.0, the version of `qiskit-ibm-runtime` is 
  no longer capped.
  [(#508)](https://github.com/PennyLaneAI/pennylane-qiskit/pull/508)

* The test suite now runs with the most recent `qiskit` and `qiskit-ibm-runtime`, and well as with 
  `'qiskit==0.45'` and `qiskit-ibm-runtime<0.21` to monitor backward-compatibility.
  [(#508)](https://github.com/PennyLaneAI/pennylane-qiskit/pull/508)

### Contributors ✍️

This release contains contributions from (in alphabetical order):
Lillian M. A. Frederiksen
Austin Huang

---
# Release 0.35.1

### Bug fixes 🐛

* Following the 0.21 release of `qiskit-ibm-runtime`, which requires Qiskit 1.0, the PennyLane-Qiskit plugin pins to 
  `qiskit-ibm-runtime<0.21`. This prevents `pip install pennylane-qiskit` from installing Qiskit 1.0 (via the requirements 
  of `qiskit-ibm-runtime`), which will break any environments that already have a 0.X.X version of Qiskit installed.
  [(#486)](https://github.com/PennyLaneAI/pennylane-qiskit/pull/486)

### Contributors ✍️
Lillian Frederiksen

---
# Release 0.35.0

### Improvements 🛠

* The UI for passing parameters to a `qfunc` generated when loading a Qiskit `QuantumCircuit`
  into PennyLane is updated to allow passing parameters as args or kwargs, rather than as
  a dictionary. The old dictionary UI continues to be supported.
  [(#406)](https://github.com/PennyLaneAI/pennylane-qiskit/pull/406)
  [(#428)](https://github.com/PennyLaneAI/pennylane-qiskit/pull/428)

* Measurement operations are now added to the PennyLane template when a `QuantumCircuit`
  is converted using `load`. Additionally, one can override any existing terminal
  measurements by providing a list of PennyLane
  `measurements <https://docs.pennylane.ai/en/stable/introduction/measurements.html>`_ themselves.
  [(#405)](https://github.com/PennyLaneAI/pennylane-qiskit/pull/405)
  [(#466)](https://github.com/PennyLaneAI/pennylane-qiskit/pull/466)
  [(#467)](https://github.com/PennyLaneAI/pennylane-qiskit/pull/467)

* Added the support for converting conditional operations based on mid-circuit measurements and
  two of the `ControlFlowOp` operations - `IfElseOp` and `SwitchCaseOp` when converting
  a `QuantumCircuit` using `load`.
  [(#417)](https://github.com/PennyLaneAI/pennylane-qiskit/pull/417)
  [(#465)](https://github.com/PennyLaneAI/pennylane-qiskit/pull/465)

* Qiskit's classical `Expr` conditionals can also be used with the supported
  `ControlFlowOp` operations.
  [(#432)](https://github.com/PennyLaneAI/pennylane-qiskit/pull/432)

* Added conversion support for more Qiskit gates to native PennyLane operations -
  `Barrier`, `CYGate`, `CHGate`, `CPhase`, `CCZGate`, `ECRGate`, and `GlobalPhaseGate`.
  [(#449)](https://github.com/PennyLaneAI/pennylane-qiskit/pull/449)

* Added the ability to convert a Qiskit `SparsePauliOp` instance into a PennyLane `Operator`.
  [(#401)](https://github.com/PennyLaneAI/pennylane-qiskit/pull/401)
  [(#453)](https://github.com/PennyLaneAI/pennylane-qiskit/pull/453)

* Added a `pennylane.io` entry point for converting Qiskit operators.
  [(#453)](https://github.com/PennyLaneAI/pennylane-qiskit/pull/453)

* Unused parameters are now ignored when a `QuantumCircuit` is converted using `load`.
  [(#454)](https://github.com/PennyLaneAI/pennylane-qiskit/pull/454)

### Bug fixes 🐛

* `QiskitDevice.batch_execute()` now gracefully handles empty lists of circuits.
  [(#459)](https://github.com/PennyLaneAI/pennylane-qiskit/pull/459)

* It is now possible to compute the gradient of a circuit with `ParameterVector` elements.
  [(#458)](https://github.com/PennyLaneAI/pennylane-qiskit/pull/458)

### Contributors ✍️

This release contains contributions from (in alphabetical order):

Mikhail Andrenkov
Utkarsh Azad
Lillian Frederiksen

---
# Release 0.34.0

### Bug fixes 🐛

* The kwargs `job_tags` and `session_id` are passed to the correct arguments in the
  `circuit_runner` device so that they will be used in the Qiskit backend; these
  were previously ignored.
  [(#358)](https://github.com/PennyLaneAI/pennylane-qiskit/pull/358)

* The `generate_samples` method for the `IBMQSamplerDevice` is updated to get counts
  from the nearest probability distribution rather than the quasi-distribution (which
  may contain negative probabilities and therefore raise errors).
  [(#357)](https://github.com/PennyLaneAI/pennylane-qiskit/pull/357)

* The `generate_samples` method for the `IBMQSamplerDevice` now avoids raising an
  indexing error when some states are not populated, and labels states according to
  the Pennylane convention instead of Qiskit convention.
  [(#357)](https://github.com/PennyLaneAI/pennylane-qiskit/pull/357)


### Contributors ✍️

This release contains contributions from (in alphabetical order):

Lillian Frederiksen
Francesco Scala


---
# Release 0.33.1

### Improvements 🛠

* Stop using the now-deprecated `tape.is_sampled` property.
  [(#348)](https://github.com/PennyLaneAI/pennylane-qiskit/pull/348)

### Bug fixes 🐛

* Update conversion of PennyLane to Qiskit operators to accommodate
  the addition of Singleton classes in the newest version of Qiskit.
  [(#347)](https://github.com/PennyLaneAI/pennylane-qiskit/pull/347)

### Contributors ✍️

This release contains contributions from (in alphabetical order):

Lillian Frederiksen,
Matthew Silverman

---
# Release 0.33.0

### Improvements 🛠

* Logic updated to support Aer V2 device naming conventions.
  [(#343)](https://github.com/PennyLaneAI/pennylane-qiskit/pull/343)

### Breaking changes 💔

* The old return type system has been removed.
  [(#331)](https://github.com/PennyLaneAI/pennylane-qiskit/pull/331)

### Contributors ✍️

This release contains contributions from (in alphabetical order):

Mudit Pandey,
Matthew Silverman

---
# Release 0.32.0

### Improvements 🛠

* Added support for `qml.StatePrep` as a state preparation operation.
  [(#326)](https://github.com/PennyLaneAI/pennylane-qiskit/pull/326)

### Breaking changes 💔

* Support for Python 3.8 has been removed.
  [(#328)](https://github.com/PennyLaneAI/pennylane-qiskit/pull/328)

### Contributors ✍️

This release contains contributions from (in alphabetical order):

Mudit Pandey,
Jay Soni,

---
# Release 0.31.0

### New features since last release

* Added a `RemoteDevice` (PennyLane device name: `qiskit.remote`) that accepts a backend
  instance directly. [(#304)](https://github.com/PennyLaneAI/pennylane-qiskit/pull/304)

### Breaking changes

* The `vqe_runner` has been removed, as the Qiskit Runtime VQE program has been retired.
  [(#313)](https://github.com/PennyLaneAI/pennylane-qiskit/pull/313)

### Bug fixes

* The list of supported gates is replaced with `pennylane.ops._qubit__ops__` so that the `CZ` gate is included.
  [(#305)](https://github.com/PennyLaneAI/pennylane-qiskit/pull/305)

### Contributors

This release contains contributions from (in alphabetical order):

Matthew Silverman,
Frederik Wilde,
Etienne Wodey (Alpine Quantum Technologies GmbH)

---
# Release 0.30.1

### Breaking changes

* `vqe_runner` has been updated to use IBMQ's VQE program. The first argument, `program_id`, has
  now been removed. The `upload_vqe_runner` and `delete_vqe_runner` functions have also been removed.
  [(#298)](https://github.com/PennyLaneAI/pennylane-qiskit/pull/298)

### Improvements

* Updated many small things across the plugin to match re-works and deprecations in `qiskit`. The plugin
  can still be used in the same way as before. However, we suggest you authenticate with
  `qiskit_ibm_provider.IBMProvider` instead of `qiskit.IBMQ` from now on, as the latter is deprecated.
  [(#301)](https://github.com/PennyLaneAI/pennylane-qiskit/pull/301)

### Contributors

This release contains contributions from (in alphabetical order):

Matthew Silverman

# Release 0.30.0

### Breaking changes

* The new return system from PennyLane is adopted in the plugin as well.
  [(#281)](https://github.com/PennyLaneAI/pennylane-qiskit/pull/281)

### Contributors

This release contains contributions from (in alphabetical order):

Romain Moyard.

---
# Release 0.29.0

### Breaking changes

* `.inv` is replaced by `qml.adjoint` in PennyLane `0.30.0` and therefore the plugin is adapted as well.
  [(#260)](https://github.com/PennyLaneAI/pennylane-qiskit/pull/260)

* The minimum required version of PennyLane is bumped to `0.28`. The current plugin
  does not work with PennyLane v0.27.

### Bug fixes

* The number of executions of the device is now correct.
  [(#259)](https://github.com/PennyLaneAI/pennylane-qiskit/pull/259)

### Contributors

This release contains contributions from (in alphabetical order):

Christina Lee
Romain Moyard

---
# Release 0.28.0

### Breaking changes

* Changed the signature of the `QubitDevice.statistics` method from

  ```python
  def statistics(self, observables, shot_range=None, bin_size=None, circuit=None):
  ```

  to

  ```python
  def statistics(self, circuit: QuantumScript, shot_range=None, bin_size=None):
  ```

  [#3421](https://github.com/PennyLaneAI/pennylane/pull/3421)

### Improvements

* Adds testing for Python 3.11.
  [(#237)](https://github.com/PennyLaneAI/pennylane-qiskit/pull/237)

### Bug fixes

* Do not try to connect with an IBMQX token if it is falsy.
  [(#234)](https://github.com/PennyLaneAI/pennylane-qiskit/pull/234)

### Contributors

This release contains contributions from (in alphabetical order):

Christina Lee
Albert Mitjans-Coma
Matthew Silverman

---
# Release 0.27.0

### New features since last release

* Add support for the `ISWAP` operation.
  [(#229)](https://github.com/PennyLaneAI/pennylane-qiskit/pull/229)

### Bug fixes

* Fix Cobyla success bool for VQE runtime.
  [(#231)](https://github.com/PennyLaneAI/pennylane-qiskit/pull/231)

### Contributors

This release contains contributions from (in alphabetical order):

Romain Moyard, Matthew Silverman

---
# Release 0.24.0

### Improvements

* Improvement of the different `requirements.txt` and `requirements-ci.txt` files.
  [(#212)](https://github.com/PennyLaneAI/pennylane-qiskit/pull/212)

* The plugin now natively supports the adjoint of the `S`, `T`, and `SX` gates.
  [(#216)](https://github.com/PennyLaneAI/pennylane-qiskit/pull/216)

### Documentation

* Use the centralized [Xanadu Sphinx Theme](https://github.com/XanaduAI/xanadu-sphinx-theme)
  to style the Sphinx documentation.
  [(#215)](https://github.com/PennyLaneAI/pennylane-qiskit/pull/215)

### Bug fixes

* Defines the missing `returns_state` entry of the
  `capabilities` dictionary for devices.
  [(#220)](https://github.com/PennyLaneAI/pennylane-qiskit/pull/220)

### Contributors

This release contains contributions from (in alphabetical order):

Mikhail Andrenkov, Christina Lee, Romain Moyard, Antal Száva

---
# Release 0.23.0

### New features since last release

* Add support for the operations`IsingXX`, `IsingYY`, `IsingZZ`
  [(#209)](https://github.com/PennyLaneAI/pennylane-qiskit/pull/209)

### Bug fixes

* Fix runtime sampler due to changes on Qiskit side.
  [(#201)](https://github.com/PennyLaneAI/pennylane-qiskit/pull/201)

* Pin `jinja2` to 3.0.3 because of sphinx incompatibility.
  [(#207)](https://github.com/PennyLaneAI/pennylane-qiskit/pull/207)

### Contributors

This release contains contributions from (in alphabetical order):

Samuel Banning, Romain Moyard

---

# Release 0.22.0

### Improvements

* Changed a validation check such that it handles qubit numbers represented as
  strings.
  [(#184)](https://github.com/PennyLaneAI/pennylane-qiskit/pull/184)

* Changed the VQE callback function for SciPy optimizers.
  [(#187)](https://github.com/PennyLaneAI/pennylane-qiskit/pull/187)

* Switched from using the deprecated `qiskit.circuit.measure.measure` function
  to using a method.
  [(#191)](https://github.com/PennyLaneAI/pennylane-qiskit/pull/191)

### Bug fixes

* Changed the access to Hamiltonian terms `hamiltonian.terms()` as a method.
  [(#190)](https://github.com/PennyLaneAI/pennylane-qiskit/pull/190)

### Contributors

This release contains contributions from (in alphabetical order):

Thomas Bromley, Andrea Mari, Romain Moyard, Antal Száva

---

# Release 0.21.0

### New features since last release

* Add two devices for runtime programs and one VQE runtime program solver.
  [(#157)](https://github.com/PennyLaneAI/pennylane-qiskit/pull/157)

### Improvements

* Improved the login flow when IBMQ tokens are specified as environment variables.
  [(#169)](https://github.com/PennyLaneAI/pennylane-qiskit/pull/169)

### Documentation

* Improved the quality of docstrings in the library.
  [(#174)](https://github.com/PennyLaneAI/pennylane-qiskit/pull/174)

### Contributors

This release contains contributions from (in alphabetical order):

Guillermo Alonso-Linaje, Romain Moyard, Tanner Rogalsky, Jay Soni, Antal Száva

---

# Release 0.20.0

### New features since last release

* Defined the `QiskitDevice.batch_execute` method, to allow
  Qiskit backends to run multiple quantum circuits at the same time. This
  addition allows submitting batches of circuits to IBMQ e.g., when computing
  gradients internally.
  [(#156)](https://github.com/PennyLaneAI/pennylane-qiskit/pull/156)
  [(#163)](https://github.com/PennyLaneAI/pennylane-qiskit/pull/163)
  [(#167)](https://github.com/PennyLaneAI/pennylane-qiskit/pull/167)

### Improvements

* Added native support for the `qml.Identity` operation to the Qiskit devices and converters.
  [(#162)](https://github.com/PennyLaneAI/pennylane-qiskit/pull/162)

* Added support for the `qml.SX` operation to the Qiskit devices.
  [(#158)](https://github.com/PennyLaneAI/pennylane-qiskit/pull/158)

* Added support for returning job execution times.
  [(#160)](https://github.com/PennyLaneAI/pennylane-qiskit/pull/160)

* Added support for Python 3.10.
  [(#170)](https://github.com/PennyLaneAI/pennylane-forest/pull/170)

### Contributors

This release contains contributions from (in alphabetical order):

Guillermo Alonso-Linaje, David Ittah, Romain Moyard, Antal Száva

---

# Release 0.18.0

### Improvements

* Removed adding the `verbose` option to the arguments passed to the backend
  such that no warnings are raised.
  [(#151)](https://github.com/PennyLaneAI/pennylane-qiskit/pull/151)

### Contributors

This release contains contributions from (in alphabetical order):

Christina Lee, Jay Soni, Antal Száva

---

# Release 0.17.0

### Improvements

* Removed a validation check for `qml.QubitUnitary` that existed in the device and
  adjusted a related test case.
  [(#144)](https://github.com/PennyLaneAI/pennylane-qiskit/pull/144)

### Contributors

This release contains contributions from (in alphabetical order):

Christina Lee, Antal Száva

---

# Release 0.16.0

### New features since last release

* Added support for the new `qml.Projector` observable in
  PennyLane v0.16 to the Qiskit devices.
  [(#137)](https://github.com/PennyLaneAI/pennylane-qiskit/pull/137)

### Breaking changes

* Deprecated Python 3.6.
  [(#140)](https://github.com/PennyLaneAI/pennylane-qiskit/pull/140)

### Improvements

* The plugin can now load Qiskit circuits with more complicated `ParameterExpression` variables.
  [(#139)](https://github.com/PennyLaneAI/pennylane-qiskit/pull/139)

### Contributors

This release contains contributions from (in alphabetical order):

Christina Lee, Vincent Wong

# Release 0.15.0

### Breaking changes

* For compatibility with PennyLane v0.15, the `analytic` keyword argument
  has been removed from all devices. Statistics can still be computed analytically
  by setting `shots=None`.
  [(#130)](https://github.com/XanaduAI/pennylane-qiskit/pull/130)

### Improvements

* PennyLane-Qiskit has been upgraded to work with Qiskit version 0.25.
  [(#132)](https://github.com/XanaduAI/pennylane-qiskit/pull/132)

### Contributors

This release contains contributions from (in alphabetical order):

Christina Lee, Olivia Di Matteo, Josh Izaac, Antal Száva

---

# Release 0.14.0

### Bug fixes

* With the release of Qiskit 0.23.3 gate parameters cannot be arrays.  The device now converts arrays to lists.
  [(#126)](https://github.com/PennyLaneAI/pennylane-qiskit/pull/126)

* When parsing the IBMQ token and the IBMQ URL, the values passed as keywords take precedence over environment variables.
  [(#121)](https://github.com/PennyLaneAI/pennylane-qiskit/pull/121)

* When loading Qiskit circuits to PennyLane templates using `load` in `converter.py`, parameters with `requires_grad=False` are bound to the circuit.  The old version bound objects that were not PennyLane `Variable`'s, but that object class is now deprecated.
  [(#127)](https://github.com/PennyLaneAI/pennylane-qiskit/pull/127)

### Contributors

This release contains contributions from (in alphabetical order):

Christina Lee, Antal Szava

---

# Release 0.13.0

### Improvements

* The provided devices are now compatible with Qiskit 0.23.1.
  [(#116)](https://github.com/PennyLaneAI/pennylane-qiskit/pull/116)

### Bug fixes

* The Aer devices store the noise models correctly.
  [(#114)](https://github.com/PennyLaneAI/pennylane-qiskit/pull/114)

### Contributors

This release contains contributions from (in alphabetical order):

Olivia Di Matteo, Josh Izaac, Antal Száva

---

# Release 0.12.0

### Improvements

* Qiskit devices are now allowed to pass transpilation options.
  [(#108)](https://github.com/PennyLaneAI/pennylane-qiskit/pull/108)

* The provided devices are now compatible with Qiskit 0.23.
  [(#112)](https://github.com/PennyLaneAI/pennylane-qiskit/pull/112)

### Bug fixes

* Removes PySCF from the plugin `setup.py` and `requirements.txt`.
  [(#103)](https://github.com/PennyLaneAI/pennylane-qiskit/pull/103)
  [(#104)](https://github.com/PennyLaneAI/pennylane-qiskit/pull/104)

* Fixed a bug related to extracting differentiable parameters for the Qiskit
  converter and PennyLane array indexing.
  [(#106)](https://github.com/PennyLaneAI/pennylane-qiskit/pull/106)

### Contributors

This release contains contributions from (in alphabetical order):

Josh Izaac, Nathan Killoran, Sagar Pahwa, Antal Száva

---

# Release 0.11.0

### New features since last release

* Qiskit devices now support custom wire labels.
  [(#99)](https://github.com/PennyLaneAI/pennylane-qiskit/pull/99)
  [(#100)](https://github.com/PennyLaneAI/pennylane-qiskit/pull/100)

  One can now specify any string or number as a custom wire label,
  and use these labels to address subsystems on the device:

  ```python
  dev = qml.device('qiskit.ibmq', wires=['q1', 'ancilla', 0, 1])

  def circuit():
    qml.Hadamard(wires='q1')
    qml.CNOT(wires=[1, 'ancilla'])
  ```

### Improvements

* Adds support for Qiskit v0.20.
  [(#101)](https://github.com/PennyLaneAI/pennylane-qiskit/pull/101)

### Bug fixes

* When converting QASM or Qiskit circuit to PennyLane templates, the `CU1` gate
  is now natively supported and converted to a `QubitUnitary`.
  [(#101)](https://github.com/PennyLaneAI/pennylane-qiskit/pull/101)

### Contributors

This release contains contributions from (in alphabetical order):

Maria Schuld, Antal Száva

---

# Release 0.9.0

### New features since last release

### Breaking changes

* Now supports Qiskit version 0.19.1. As a result of breaking changes
  within Qiskit, version 0.18 and below are no longer supported.
  [(#81)](https://github.com/XanaduAI/pennylane-qiskit/pull/81)
  [(#85)](https://github.com/XanaduAI/pennylane-qiskit/pull/85)
  [(#86)](https://github.com/XanaduAI/pennylane-qiskit/pull/86)

### Improvements

* Ported the `QiskitDevice` class to inherit from the `QubitDevice` class
  defined in PennyLane to use unified qubit operations and ease development.
  [(#83)](https://github.com/XanaduAI/pennylane-qiskit/pull/83)

* Added a test for returning probabilities when using the `IBMQDevice`.
  [(#82)](https://github.com/XanaduAI/pennylane-qiskit/pull/82)

### Documentation

* Major redesign of the documentation, making it easier to navigate.
  [(#78)](https://github.com/XanaduAI/pennylane-qiskit/pull/78)
  [(#79)](https://github.com/XanaduAI/pennylane-qiskit/pull/79)

### Bug fixes

* Added a type conversion of parameters for parametrized gates, and renamed
  various gates for Qiskit version 0.18.0 support.
  [(#81)](https://github.com/XanaduAI/pennylane-qiskit/pull/81)

* Renamed `QiskitDevice.probabilities` to `QiskitDevice.probability` to overload
  `pennylane.Device.probability`. This fixes a bug that raises `NotImplementedError`
  when a QNode is used to compute probabilities on a IBMQ device.
  [(#80)](https://github.com/XanaduAI/pennylane-qiskit/pull/80)


### Contributors

This release contains contributions from (in alphabetical order):

Rafael Haenel, Josh Izaac, Maria Schuld, Antal Száva

---

# Release 0.8.2

### Bug fixes

* Fixed a bug where users with `IBMQ` tokens linked to multiple
  providers would experience an error.
  [(#74)](https://github.com/XanaduAI/pennylane-qiskit/pull/74)

### Contributors

This release contains contributions from (in alphabetical order):

Antal Száva

---

# Release 0.8.1

### Bug fixes

* Fixed a bug where gradient computations always returned 0 when
  loading a parametrized Qiskit circuit as a PennyLane template.
  [(#71)](https://github.com/XanaduAI/pennylane-qiskit/pull/71)

### Contributors

This release contains contributions from (in alphabetical order):

Josh Izaac

---

# Release 0.8.0

### Bug fixes

* Removed v1 `IBMQ` credentials, disallowed `unitary_simulator` backend to
  have `memory=True` and discontinuing support for `QubitStateVector` on
  the `unitary_simulator` backend due to Qiskit's 0.14.0 version.
  [#65](https://github.com/XanaduAI/pennylane-qiskit/pull/65)

### Contributors

This release contains contributions from (in alphabetical order):

Antal Száva

---

# Release 0.7.1

### Bug fixes

* Set `analytic=False` as default, since by default warnings are raised
  for hardware simulators.
  [#64](https://github.com/XanaduAI/pennylane-qiskit/pull/64)

### Contributors

This release contains contributions from (in alphabetical order):

Antal Száva

---

# Release 0.7.0

### New features since last release

* Added the ability to automatically convert Qiskit `QuantumCircuits`
  or QASM circuits directly into PennyLane templates. The loaded
  operations can be used directly inside PennyLane circuits.
  [#55](https://github.com/XanaduAI/pennylane-qiskit/pull/55)

* Updated the list of operations such that each operation is now
  used from PennyLane. Added capability to specify the inverses
  of operations.
  [#58](https://github.com/XanaduAI/pennylane-qiskit/pull/58)

### Improvements

* Added integration tests for converting objects from Qiskit
  using PennyLane.
  [#57](https://github.com/XanaduAI/pennylane-qiskit/pull/57)

* Added warnings for hardware simulators using `analytic==True`
  when calculating expectations and variances.
  [#59](https://github.com/XanaduAI/pennylane-qiskit/pull/59)

### Bug fixes

* Removed `gates.py` including operations `Rot` and `BasisState`
  such that these operations are decomposed by PennyLane and no
  errors arise for the `BasisState` initialized with all-zero states.
  [#60](https://github.com/XanaduAI/pennylane-qiskit/pull/60)

### Contributors

This release contains contributions from (in alphabetical order):

Antal Száva

---

# Release 0.6.0

### New features since last release

* All Qiskit devices now support tensor observables using the
  `return expval(qml.PauliZ(0) @ qml.Hermitian(A, [1, 2]))`
  syntax introduced in PennyLane v0.6.

### Contributors

This release contains contributions from (in alphabetical order):

Josh Izaac

---

# Release 0.5.1

### Bug fixes

* Fixed a bug where backend keyword arguments, such as `backend_options`
  and `noise_model`, were being passed to backends that did not support it.
  [#51](https://github.com/XanaduAI/pennylane-qiskit/pull/51)

### Contributors

This release contains contributions from (in alphabetical order):

Josh Izaac

---

# Release 0.5.0

This is a significant release, bringing the plugin up to date with the latest
PennyLane and Qiskit features.

### New features since last release

* The plugin and the tests have been completely re-written from scratch, to ensure
  high quality and remove technical debt.
  [#44](https://github.com/XanaduAI/pennylane-qiskit/pull/44)
  [#43](https://github.com/XanaduAI/pennylane-qiskit/pull/43)

* Samples and variance support have been added to all devices.
  [#46](https://github.com/XanaduAI/pennylane-qiskit/pull/46)

* Multi-qubit hermitian observables are now supported, due to
  support being added in Qiskit version 0.12.

* Support has been added for IBM Q Experience 2.0.
  [#44](https://github.com/XanaduAI/pennylane-qiskit/pull/44)

### Improvements

* Hardware and software devices are now treated identically, with expectations,
  variance, and samples computed via the _probability_, not the amplitudes.
  This has several consequences:

  - It makes the code cleaner and simpler, as there is now one defined
    way of computing statistics.

  - It is faster in most cases, as this does not require computing
    large matrix-vector products, or Kronecker products. Instead,
    eigenvalues of single- and multi-qubit observables are computed using
    dyanamic programming.

  - It reduces the number of tests required.

* Test suite now includes tests against the IBM Q Experience, in addition
  to the local simulators.

### Bug fixes

* Due to the move to IBM Q 2.0 credentials, users remaining with IBM Q v1.0
  now must pass an additional URL argument to the service. The plugin
  has been modified to allow the user to pass this argument if required.
  [#44](https://github.com/XanaduAI/pennylane-qiskit/pull/44)

### Contributors
This release contains contributions from:

Shahnawaz Ahmed, Josh Izaac

---

# Release 0.0.8

### New features since last release

- Added noise model and backend options to the devices as well as new observables.
- Added support for all PennyLane observables for calculating expectation values.
- Added (copied & adjusted from pennylane-forest) test for the expectation values.
- Added the necessary DefaultQubit device for comparison.
- Added logging.

### Improvements

- Changed expval_queue to obs_queue and expectations to observables as per latest pennylane.
- Reversed qregs to match the default qubit device behavior.
- Renamed devices correctly.
- Made wires explicit. If num_wires of operation is 0 then use the whole system as wires!
- Renamed the IBMQ device from `qiskit.ibm` to `qiskit.ibmq`.

### Fixed

- Fixed the Unitary gate.
- Fixed the token loading and the shots.
- Fixed and updated to qiskit v0.10.1
- Fixed the valid expectation values of all devices. Along with it tests where fixed.

### Removed

- Removed the IBMQX_TOKEN import and replace with the correct args.
- Removed the unconditional make coverage.
- Removed default qubit device, this is not tested in this package!

---

# Release 0.0.7

### Removed

- Removed the `LegacySimulatorsQiskitDevice` as this isn't supported in `qiskit` anymore.

### Improvements

- updated to `qiskit` version `0.10.*`.

---

# Release 0.0.6

### Added

- Added the noise model to `BasicAerQiskitDevice` and `AerQiskitDevice` with unit tests (#13)
- Added unit tests for the docs (#7/#20)

### Fixed

- Fixed the ''multiple'' `backends` keyword bug (#13).
- Fixed the `par_domain` of the operations (real valued parameters) in `pos.py` (#21)
- Fixed documentation problems
- Started to 'fix' ''low'' code quality due to type hints with codacy (#15)
- Small typos and code cleanups

---

# Release 0.0.5

### New features

- `AerQiskitDevice` and `LegacySimulatorQiskitDevice` with tests

### Fixed

- Readme & documentation
- `setup.py`
- Code style clean-ups & code cleaning.
- Build setup with travis CI
- Removed unsied `num_runs` kwargs
- Fixed the overlapping kwargs with
- Better tests taken from the _ProjectQ_ plugin
- remove the sleep after computation.

---

# Release 2018-12-23

### New features

- The device `IbmQQiskitDevice` now can load the `ibmqx_token` from the environment variabe `IBMQX_TOKEN`

### Improvements

- Renamed `psops` to `qisktops`
- The setup/build requirements are now read from `requirements.txt`. The file is included now in the distribution file.
- Due to changes in qiskit (0.7.0) the Device `AerDevice` must be correctly termed to `BasicAerDevice`
- Due to the removal of `qiskit.unroll.CircuitBackend` the complete plugin logic needed an overhaul. Now the
  `QuantumCircuit` is used in conjunction with the new converters `dag_to_circuit` and `circuit_to_dag`
  as well as the usage of the base class `Instruction`. We hope that this change will work for most cases.

### Fixed

- The Readme: links and the usage of _device_ instead of _provider_, to stay in PennyLane-lingo
- Update to qiskit 0.7.0 made changes necessary: import location have changes<|MERGE_RESOLUTION|>--- conflicted
+++ resolved
@@ -4,13 +4,11 @@
 
 ### Improvements 🛠
 
-<<<<<<< HEAD
 * Updated `load_qasm` to take the optional kwarg `measurements` which get performed at the end of the loaded circuit and `load_qasm` can now detect mid-circuit measurements from `qasm`.
 [(#555)](https://github.com/PennyLaneAI/pennylane-qiskit/pull/555)
-=======
+
 * Improvements have been made to load circuits with `SwitchCaseOp` gates with default case.
   [(#514)](https://github.com/PennyLaneAI/pennylane-qiskit/pull/514)
->>>>>>> 530a6af9
 
 ### Breaking changes 💔
 
@@ -24,11 +22,8 @@
 
 This release contains contributions from (in alphabetical order):
 
-<<<<<<< HEAD
+Utkarsh Azad
 Mashhood Khan
-=======
-Utkarsh Azad
->>>>>>> 530a6af9
 
 ---
 # Release 0.36.0
