# Release 0.35.0-dev

### New features since last release

### Improvements 🛠

<<<<<<< HEAD
* The UI for passing parameters to a ``qfunc`` generated when loading a Qiskit ``QuantumCircuit`` 
  into PennyLane is updated to allow passing parameters as args or kwargs, rather than as 
  a dictionary. The old dictionary UI continues to be supported.
  [(#406)](https://github.com/PennyLaneAI/pennylane-qiskit/pull/406)
=======
* Measurement operations are now added to the PennyLane template when a `QuantumCircuit`
  is converted using `load`. Additionally, one can override any existing terminal
  measurements by providing a list of PennyLane 
  `measurements <https://docs.pennylane.ai/en/stable/introduction/measurements.html>`_ themselves.
  [(#405)](https://github.com/PennyLaneAI/pennylane-qiskit/pull/405)
>>>>>>> ff2e3522

### Breaking changes 💔

### Deprecations 👋

### Documentation 📝

### Bug fixes 🐛

### Contributors ✍️

This release contains contributions from (in alphabetical order):

<<<<<<< HEAD
Lillian Frederiksen
=======
Utkarsh Azad
>>>>>>> ff2e3522

---
# Release 0.34.0

### Bug fixes 🐛

* The kwargs `job_tags` and `session_id` are passed to the correct arguments in the 
  `circuit_runner` device so that they will be used in the Qiskit backend; these 
  were previously ignored.
  [(#358)](https://github.com/PennyLaneAI/pennylane-qiskit/pull/358)

* The `generate_samples` method for the `IBMQSamplerDevice` is updated to get counts 
  from the nearest probability distribution rather than the quasi-distribution (which 
  may contain negative probabilities and therefore raise errors). 
  [(#357)](https://github.com/PennyLaneAI/pennylane-qiskit/pull/357)
  
* The `generate_samples` method for the `IBMQSamplerDevice` now avoids raising an 
  indexing error when some states are not populated, and labels states according to 
  the Pennylane convention instead of Qiskit convention.
  [(#357)](https://github.com/PennyLaneAI/pennylane-qiskit/pull/357)


### Contributors ✍️

This release contains contributions from (in alphabetical order):

Lillian Frederiksen
Francesco Scala


---
# Release 0.33.1

### Improvements 🛠

* Stop using the now-deprecated `tape.is_sampled` property.
  [(#348)](https://github.com/PennyLaneAI/pennylane-qiskit/pull/348)

### Bug fixes 🐛

* Update conversion of PennyLane to Qiskit operators to accommodate 
  the addition of Singleton classes in the newest version of Qiskit.
  [(#347)](https://github.com/PennyLaneAI/pennylane-qiskit/pull/347)

### Contributors ✍️

This release contains contributions from (in alphabetical order):

Lillian Frederiksen,
Matthew Silverman

---
# Release 0.33.0

### Improvements 🛠

* Logic updated to support Aer V2 device naming conventions.
  [(#343)](https://github.com/PennyLaneAI/pennylane-qiskit/pull/343)

### Breaking changes 💔

* The old return type system has been removed.
  [(#331)](https://github.com/PennyLaneAI/pennylane-qiskit/pull/331)

### Contributors ✍️

This release contains contributions from (in alphabetical order):

Mudit Pandey,
Matthew Silverman

---
# Release 0.32.0

### Improvements 🛠

* Added support for `qml.StatePrep` as a state preparation operation.
  [(#326)](https://github.com/PennyLaneAI/pennylane-qiskit/pull/326)

### Breaking changes 💔

* Support for Python 3.8 has been removed.
  [(#328)](https://github.com/PennyLaneAI/pennylane-qiskit/pull/328)

### Contributors ✍️

This release contains contributions from (in alphabetical order):

Mudit Pandey,
Jay Soni,

---
# Release 0.31.0

### New features since last release

* Added a `RemoteDevice` (PennyLane device name: `qiskit.remote`) that accepts a backend
  instance directly. [(#304)](https://github.com/PennyLaneAI/pennylane-qiskit/pull/304)

### Breaking changes

* The `vqe_runner` has been removed, as the Qiskit Runtime VQE program has been retired.
  [(#313)](https://github.com/PennyLaneAI/pennylane-qiskit/pull/313)

### Bug fixes

* The list of supported gates is replaced with `pennylane.ops._qubit__ops__` so that the `CZ` gate is included.
  [(#305)](https://github.com/PennyLaneAI/pennylane-qiskit/pull/305)

### Contributors

This release contains contributions from (in alphabetical order):

Matthew Silverman,
Frederik Wilde,
Etienne Wodey (Alpine Quantum Technologies GmbH)

---
# Release 0.30.1

### Breaking changes

* `vqe_runner` has been updated to use IBMQ's VQE program. The first argument, `program_id`, has
  now been removed. The `upload_vqe_runner` and `delete_vqe_runner` functions have also been removed.
  [(#298)](https://github.com/PennyLaneAI/pennylane-qiskit/pull/298)

### Improvements

* Updated many small things across the plugin to match re-works and deprecations in `qiskit`. The plugin
  can still be used in the same way as before. However, we suggest you authenticate with
  `qiskit_ibm_provider.IBMProvider` instead of `qiskit.IBMQ` from now on, as the latter is deprecated.
  [(#301)](https://github.com/PennyLaneAI/pennylane-qiskit/pull/301)

### Contributors

This release contains contributions from (in alphabetical order):

Matthew Silverman

# Release 0.30.0

### Breaking changes

* The new return system from PennyLane is adopted in the plugin as well.
  [(#281)](https://github.com/PennyLaneAI/pennylane-qiskit/pull/281)

### Contributors

This release contains contributions from (in alphabetical order):

Romain Moyard.

---
# Release 0.29.0

### Breaking changes

* `.inv` is replaced by `qml.adjoint` in PennyLane `0.30.0` and therefore the plugin is adapted as well.
  [(#260)](https://github.com/PennyLaneAI/pennylane-qiskit/pull/260)

* The minimum required version of PennyLane is bumped to `0.28`. The current plugin
  does not work with PennyLane v0.27.

### Bug fixes

* The number of executions of the device is now correct.
  [(#259)](https://github.com/PennyLaneAI/pennylane-qiskit/pull/259)

### Contributors

This release contains contributions from (in alphabetical order):

Christina Lee
Romain Moyard

---
# Release 0.28.0

### Breaking changes

* Changed the signature of the `QubitDevice.statistics` method from

  ```python
  def statistics(self, observables, shot_range=None, bin_size=None, circuit=None):
  ```

  to

  ```python
  def statistics(self, circuit: QuantumScript, shot_range=None, bin_size=None):
  ```

  [#3421](https://github.com/PennyLaneAI/pennylane/pull/3421)

### Improvements

* Adds testing for Python 3.11.
  [(#237)](https://github.com/PennyLaneAI/pennylane-qiskit/pull/237)

### Bug fixes

* Do not try to connect with an IBMQX token if it is falsy.
  [(#234)](https://github.com/PennyLaneAI/pennylane-qiskit/pull/234)

### Contributors

This release contains contributions from (in alphabetical order):

Christina Lee
Albert Mitjans-Coma
Matthew Silverman

---
# Release 0.27.0

### New features since last release

* Add support for the `ISWAP` operation.
  [(#229)](https://github.com/PennyLaneAI/pennylane-qiskit/pull/229)

### Bug fixes

* Fix Cobyla success bool for VQE runtime.
  [(#231)](https://github.com/PennyLaneAI/pennylane-qiskit/pull/231)

### Contributors

This release contains contributions from (in alphabetical order):

Romain Moyard, Matthew Silverman

---
# Release 0.24.0

### Improvements

* Improvement of the different `requirements.txt` and `requirements-ci.txt` files.
  [(#212)](https://github.com/PennyLaneAI/pennylane-qiskit/pull/212)

* The plugin now natively supports the adjoint of the `S`, `T`, and `SX` gates.
  [(#216)](https://github.com/PennyLaneAI/pennylane-qiskit/pull/216)

### Documentation

* Use the centralized [Xanadu Sphinx Theme](https://github.com/XanaduAI/xanadu-sphinx-theme)
  to style the Sphinx documentation.
  [(#215)](https://github.com/PennyLaneAI/pennylane-qiskit/pull/215)

### Bug fixes

* Defines the missing `returns_state` entry of the
  `capabilities` dictionary for devices.
  [(#220)](https://github.com/PennyLaneAI/pennylane-qiskit/pull/220)

### Contributors

This release contains contributions from (in alphabetical order):

Mikhail Andrenkov, Christina Lee, Romain Moyard, Antal Száva

---
# Release 0.23.0

### New features since last release

* Add support for the operations`IsingXX`, `IsingYY`, `IsingZZ`
  [(#209)](https://github.com/PennyLaneAI/pennylane-qiskit/pull/209)

### Bug fixes

* Fix runtime sampler due to changes on Qiskit side.
  [(#201)](https://github.com/PennyLaneAI/pennylane-qiskit/pull/201)
  
* Pin `jinja2` to 3.0.3 because of sphinx incompatibility.
  [(#207)](https://github.com/PennyLaneAI/pennylane-qiskit/pull/207)
  
### Contributors

This release contains contributions from (in alphabetical order):

Samuel Banning, Romain Moyard

---
 
# Release 0.22.0

### Improvements

* Changed a validation check such that it handles qubit numbers represented as
  strings.
  [(#184)](https://github.com/PennyLaneAI/pennylane-qiskit/pull/184)
  
* Changed the VQE callback function for SciPy optimizers.
  [(#187)](https://github.com/PennyLaneAI/pennylane-qiskit/pull/187)

* Switched from using the deprecated `qiskit.circuit.measure.measure` function
  to using a method.
  [(#191)](https://github.com/PennyLaneAI/pennylane-qiskit/pull/191)

### Bug fixes

* Changed the access to Hamiltonian terms `hamiltonian.terms()` as a method.
  [(#190)](https://github.com/PennyLaneAI/pennylane-qiskit/pull/190)
  
### Contributors

This release contains contributions from (in alphabetical order):

Thomas Bromley, Andrea Mari, Romain Moyard, Antal Száva

---

# Release 0.21.0

### New features since last release

* Add two devices for runtime programs and one VQE runtime program solver.
  [(#157)](https://github.com/PennyLaneAI/pennylane-qiskit/pull/157)

### Improvements

* Improved the login flow when IBMQ tokens are specified as environment variables.
  [(#169)](https://github.com/PennyLaneAI/pennylane-qiskit/pull/169)

### Documentation

* Improved the quality of docstrings in the library.
  [(#174)](https://github.com/PennyLaneAI/pennylane-qiskit/pull/174)

### Contributors

This release contains contributions from (in alphabetical order):

Guillermo Alonso-Linaje, Romain Moyard, Tanner Rogalsky, Jay Soni, Antal Száva

---

# Release 0.20.0

### New features since last release

* Defined the `QiskitDevice.batch_execute` method, to allow
  Qiskit backends to run multiple quantum circuits at the same time. This
  addition allows submitting batches of circuits to IBMQ e.g., when computing
  gradients internally.
  [(#156)](https://github.com/PennyLaneAI/pennylane-qiskit/pull/156)
  [(#163)](https://github.com/PennyLaneAI/pennylane-qiskit/pull/163)
  [(#167)](https://github.com/PennyLaneAI/pennylane-qiskit/pull/167)

### Improvements

* Added native support for the `qml.Identity` operation to the Qiskit devices and converters.
  [(#162)](https://github.com/PennyLaneAI/pennylane-qiskit/pull/162)

* Added support for the `qml.SX` operation to the Qiskit devices.
  [(#158)](https://github.com/PennyLaneAI/pennylane-qiskit/pull/158)

* Added support for returning job execution times.
  [(#160)](https://github.com/PennyLaneAI/pennylane-qiskit/pull/160)

* Added support for Python 3.10.
  [(#170)](https://github.com/PennyLaneAI/pennylane-forest/pull/170)

### Contributors

This release contains contributions from (in alphabetical order):

Guillermo Alonso-Linaje, David Ittah, Romain Moyard, Antal Száva

---

# Release 0.18.0

### Improvements

* Removed adding the `verbose` option to the arguments passed to the backend
  such that no warnings are raised.
  [(#151)](https://github.com/PennyLaneAI/pennylane-qiskit/pull/151)

### Contributors

This release contains contributions from (in alphabetical order):

Christina Lee, Jay Soni, Antal Száva

---

# Release 0.17.0

### Improvements

* Removed a validation check for `qml.QubitUnitary` that existed in the device and
  adjusted a related test case.
  [(#144)](https://github.com/PennyLaneAI/pennylane-qiskit/pull/144)

### Contributors

This release contains contributions from (in alphabetical order):

Christina Lee, Antal Száva

---

# Release 0.16.0

### New features since last release

* Added support for the new `qml.Projector` observable in
  PennyLane v0.16 to the Qiskit devices.
  [(#137)](https://github.com/PennyLaneAI/pennylane-qiskit/pull/137)

### Breaking changes

* Deprecated Python 3.6.
  [(#140)](https://github.com/PennyLaneAI/pennylane-qiskit/pull/140)

### Improvements

* The plugin can now load Qiskit circuits with more complicated ``ParameterExpression`` variables.
  [(#139)](https://github.com/PennyLaneAI/pennylane-qiskit/pull/139)

### Contributors

This release contains contributions from (in alphabetical order):

Christina Lee, Vincent Wong

# Release 0.15.0

### Breaking changes

* For compatibility with PennyLane v0.15, the `analytic` keyword argument
  has been removed from all devices. Statistics can still be computed analytically
  by setting `shots=None`.
  [(#130)](https://github.com/XanaduAI/pennylane-qiskit/pull/130)

### Improvements

* PennyLane-Qiskit has been upgraded to work with Qiskit version 0.25.
  [(#132)](https://github.com/XanaduAI/pennylane-qiskit/pull/132)

### Contributors

This release contains contributions from (in alphabetical order):

Christina Lee, Olivia Di Matteo, Josh Izaac, Antal Száva

---

# Release 0.14.0

### Bug fixes

* With the release of Qiskit 0.23.3 gate parameters cannot be arrays.  The device now converts arrays to lists.
  [(#126)](https://github.com/PennyLaneAI/pennylane-qiskit/pull/126)

* When parsing the IBMQ token and the IBMQ URL, the values passed as keywords take precedence over environment variables.
  [(#121)](https://github.com/PennyLaneAI/pennylane-qiskit/pull/121)

* When loading Qiskit circuits to PennyLane templates using `load` in `converter.py`, parameters with `requires_grad=False` are bound to the circuit.  The old version bound objects that were not PennyLane `Variable`'s, but that object class is now deprecated.
  [(#127)](https://github.com/PennyLaneAI/pennylane-qiskit/pull/127)

### Contributors

This release contains contributions from (in alphabetical order):

Christina Lee, Antal Szava

---

# Release 0.13.0

### Improvements

* The provided devices are now compatible with Qiskit 0.23.1.
  [(#116)](https://github.com/PennyLaneAI/pennylane-qiskit/pull/116)

### Bug fixes

* The Aer devices store the noise models correctly.
  [(#114)](https://github.com/PennyLaneAI/pennylane-qiskit/pull/114)

### Contributors

This release contains contributions from (in alphabetical order):

Olivia Di Matteo, Josh Izaac, Antal Száva

---

# Release 0.12.0

### Improvements

* Qiskit devices are now allowed to pass transpilation options.
  [(#108)](https://github.com/PennyLaneAI/pennylane-qiskit/pull/108)

* The provided devices are now compatible with Qiskit 0.23.
  [(#112)](https://github.com/PennyLaneAI/pennylane-qiskit/pull/112)

### Bug fixes

* Removes PySCF from the plugin `setup.py` and `requirements.txt`.
  [(#103)](https://github.com/PennyLaneAI/pennylane-qiskit/pull/103)
  [(#104)](https://github.com/PennyLaneAI/pennylane-qiskit/pull/104)

* Fixed a bug related to extracting differentiable parameters for the Qiskit
  converter and PennyLane array indexing.
  [(#106)](https://github.com/PennyLaneAI/pennylane-qiskit/pull/106)

### Contributors

This release contains contributions from (in alphabetical order):

Josh Izaac, Nathan Killoran, Sagar Pahwa, Antal Száva

---

# Release 0.11.0

### New features since last release

* Qiskit devices now support custom wire labels.
  [(#99)](https://github.com/PennyLaneAI/pennylane-qiskit/pull/99)
  [(#100)](https://github.com/PennyLaneAI/pennylane-qiskit/pull/100)

  One can now specify any string or number as a custom wire label,
  and use these labels to address subsystems on the device:

  ```python
  dev = qml.device('qiskit.ibmq', wires=['q1', 'ancilla', 0, 1])

  def circuit():
    qml.Hadamard(wires='q1')
    qml.CNOT(wires=[1, 'ancilla'])
  ```

### Improvements

* Adds support for Qiskit v0.20.
  [(#101)](https://github.com/PennyLaneAI/pennylane-qiskit/pull/101)

### Bug fixes

* When converting QASM or Qiskit circuit to PennyLane templates, the `CU1` gate
  is now natively supported and converted to a `QubitUnitary`.
  [(#101)](https://github.com/PennyLaneAI/pennylane-qiskit/pull/101)

### Contributors

This release contains contributions from (in alphabetical order):

Maria Schuld, Antal Száva

---

# Release 0.9.0

### New features since last release

### Breaking changes

* Now supports Qiskit version 0.19.1. As a result of breaking changes
  within Qiskit, version 0.18 and below are no longer supported.
  [(#81)](https://github.com/XanaduAI/pennylane-qiskit/pull/81)
  [(#85)](https://github.com/XanaduAI/pennylane-qiskit/pull/85)
  [(#86)](https://github.com/XanaduAI/pennylane-qiskit/pull/86)

### Improvements

* Ported the ``QiskitDevice`` class to inherit from the ``QubitDevice`` class
  defined in PennyLane to use unified qubit operations and ease development.
  [(#83)](https://github.com/XanaduAI/pennylane-qiskit/pull/83)

* Added a test for returning probabilities when using the `IBMQDevice`.
  [(#82)](https://github.com/XanaduAI/pennylane-qiskit/pull/82)

### Documentation

* Major redesign of the documentation, making it easier to navigate.
  [(#78)](https://github.com/XanaduAI/pennylane-qiskit/pull/78)
  [(#79)](https://github.com/XanaduAI/pennylane-qiskit/pull/79)

### Bug fixes

* Added a type conversion of parameters for parametrized gates, and renamed
  various gates for Qiskit version 0.18.0 support.
  [(#81)](https://github.com/XanaduAI/pennylane-qiskit/pull/81)

* Renamed `QiskitDevice.probabilities` to `QiskitDevice.probability` to overload
  `pennylane.Device.probability`. This fixes a bug that raises `NotImplementedError`
  when a QNode is used to compute probabilities on a IBMQ device.
  [(#80)](https://github.com/XanaduAI/pennylane-qiskit/pull/80)


### Contributors

This release contains contributions from (in alphabetical order):

Rafael Haenel, Josh Izaac, Maria Schuld, Antal Száva

---

# Release 0.8.2

### Bug fixes

* Fixed a bug where users with `IBMQ` tokens linked to multiple
  providers would experience an error.
  [(#74)](https://github.com/XanaduAI/pennylane-qiskit/pull/74)

### Contributors

This release contains contributions from (in alphabetical order):

Antal Száva

---

# Release 0.8.1

### Bug fixes

* Fixed a bug where gradient computations always returned 0 when
  loading a parametrized Qiskit circuit as a PennyLane template.
  [(#71)](https://github.com/XanaduAI/pennylane-qiskit/pull/71)

### Contributors

This release contains contributions from (in alphabetical order):

Josh Izaac

---

# Release 0.8.0

### Bug fixes

* Removed v1 `IBMQ` credentials, disallowed `unitary_simulator` backend to
  have `memory=True` and discontinuing support for `QubitStateVector` on
  the `unitary_simulator` backend due to Qiskit's 0.14.0 version.
  [#65](https://github.com/XanaduAI/pennylane-qiskit/pull/65)

### Contributors

This release contains contributions from (in alphabetical order):

Antal Száva

---

# Release 0.7.1

### Bug fixes

* Set `analytic=False` as default, since by default warnings are raised
  for hardware simulators.
  [#64](https://github.com/XanaduAI/pennylane-qiskit/pull/64)

### Contributors

This release contains contributions from (in alphabetical order):

Antal Száva

---

# Release 0.7.0

### New features since last release

* Added the ability to automatically convert Qiskit `QuantumCircuits`
  or QASM circuits directly into PennyLane templates. The loaded
  operations can be used directly inside PennyLane circuits.
  [#55](https://github.com/XanaduAI/pennylane-qiskit/pull/55)

* Updated the list of operations such that each operation is now
  used from PennyLane. Added capability to specify the inverses
  of operations.
  [#58](https://github.com/XanaduAI/pennylane-qiskit/pull/58)

### Improvements

* Added integration tests for converting objects from Qiskit
  using PennyLane.
  [#57](https://github.com/XanaduAI/pennylane-qiskit/pull/57)

* Added warnings for hardware simulators using `analytic==True`
  when calculating expectations and variances.
  [#59](https://github.com/XanaduAI/pennylane-qiskit/pull/59)

### Bug fixes

* Removed `gates.py` including operations `Rot` and `BasisState`
  such that these operations are decomposed by PennyLane and no
  errors arise for the `BasisState` initialized with all-zero states.
  [#60](https://github.com/XanaduAI/pennylane-qiskit/pull/60)

### Contributors

This release contains contributions from (in alphabetical order):

Antal Száva

---

# Release 0.6.0

### New features since last release

* All Qiskit devices now support tensor observables using the
  `return expval(qml.PauliZ(0) @ qml.Hermitian(A, [1, 2]))`
  syntax introduced in PennyLane v0.6.

### Contributors

This release contains contributions from (in alphabetical order):

Josh Izaac

---

# Release 0.5.1

### Bug fixes

* Fixed a bug where backend keyword arguments, such as `backend_options`
  and `noise_model`, were being passed to backends that did not support it.
  [#51](https://github.com/XanaduAI/pennylane-qiskit/pull/51)

### Contributors

This release contains contributions from (in alphabetical order):

Josh Izaac

---

# Release 0.5.0

This is a significant release, bringing the plugin up to date with the latest
PennyLane and Qiskit features.

### New features since last release

* The plugin and the tests have been completely re-written from scratch, to ensure
  high quality and remove technical debt.
  [#44](https://github.com/XanaduAI/pennylane-qiskit/pull/44)
  [#43](https://github.com/XanaduAI/pennylane-qiskit/pull/43)

* Samples and variance support have been added to all devices.
  [#46](https://github.com/XanaduAI/pennylane-qiskit/pull/46)

* Multi-qubit hermitian observables are now supported, due to
  support being added in Qiskit version 0.12.

* Support has been added for IBM Q Experience 2.0.
  [#44](https://github.com/XanaduAI/pennylane-qiskit/pull/44)

### Improvements

* Hardware and software devices are now treated identically, with expectations,
  variance, and samples computed via the _probability_, not the amplitudes.
  This has several consequences:

  - It makes the code cleaner and simpler, as there is now one defined
    way of computing statistics.

  - It is faster in most cases, as this does not require computing
    large matrix-vector products, or Kronecker products. Instead,
    eigenvalues of single- and multi-qubit observables are computed using
    dyanamic programming.

  - It reduces the number of tests required.

* Test suite now includes tests against the IBM Q Experience, in addition
  to the local simulators.

### Bug fixes

* Due to the move to IBM Q 2.0 credentials, users remaining with IBM Q v1.0
  now must pass an additional URL argument to the service. The plugin
  has been modified to allow the user to pass this argument if required.
  [#44](https://github.com/XanaduAI/pennylane-qiskit/pull/44)

### Contributors
This release contains contributions from:

Shahnawaz Ahmed, Josh Izaac

---

# Release 0.0.8

### New features since last release

- Added noise model and backend options to the devices as well as new observables.
- Added support for all PennyLane observables for calculating expectation values.
- Added (copied & adjusted from pennylane-forest) test for the expectation values.
- Added the necessary DefaultQubit device for comparison.
- Added logging.

### Improvements

- Changed expval_queue to obs_queue and expectations to observables as per latest pennylane.
- Reversed qregs to match the default qubit device behavior.
- Renamed devices correctly.
- Made wires explicit. If num_wires of operation is 0 then use the whole system as wires!
- Renamed the IBMQ device from `qiskit.ibm` to `qiskit.ibmq`.

### Fixed

- Fixed the Unitary gate.
- Fixed the token loading and the shots.
- Fixed and updated to qiskit v0.10.1
- Fixed the valid expectation values of all devices. Along with it tests where fixed.

### Removed

- Removed the IBMQX_TOKEN import and replace with the correct args.
- Removed the unconditional make coverage.
- Removed default qubit device, this is not tested in this package!

---

# Release 0.0.7

### Removed

- Removed the `LegacySimulatorsQiskitDevice` as this isn't supported in `qiskit` anymore.

### Improvements

- updated to `qiskit` version `0.10.*`.

---

# Release 0.0.6

### Added

- Added the noise model to `BasicAerQiskitDevice` and `AerQiskitDevice` with unit tests (#13)
- Added unit tests for the docs (#7/#20)

### Fixed

- Fixed the ''multiple'' `backends` keyword bug (#13).
- Fixed the `par_domain` of the operations (real valued parameters) in `pos.py` (#21)
- Fixed documentation problems
- Started to 'fix' ''low'' code quality due to type hints with codacy (#15)
- Small typos and code cleanups

---

# Release 0.0.5

### New features

- `AerQiskitDevice` and `LegacySimulatorQiskitDevice` with tests

### Fixed

- Readme & documentation
- `setup.py`
- Code style clean-ups & code cleaning.
- Build setup with travis CI
- Removed unsied `num_runs` kwargs
- Fixed the overlapping kwargs with
- Better tests taken from the _ProjectQ_ plugin
- remove the sleep after computation.

---

# Release 2018-12-23

### New features

- The device `IbmQQiskitDevice` now can load the `ibmqx_token` from the environment variabe `IBMQX_TOKEN`

### Improvements

- Renamed `psops` to `qisktops`
- The setup/build requirements are now read from `requirements.txt`. The file is included now in the distribution file.
- Due to changes in qiskit (0.7.0) the Device `AerDevice` must be correctly termed to `BasicAerDevice`
- Due to the removal of `qiskit.unroll.CircuitBackend` the complete plugin logic needed an overhaul. Now the
  `QuantumCircuit` is used in conjunction with the new converters `dag_to_circuit` and `circuit_to_dag`
  as well as the usage of the base class `Instruction`. We hope that this change will work for most cases.

### Fixed

- The Readme: links and the usage of _device_ instead of _provider_, to stay in PennyLane-lingo
- Update to qiskit 0.7.0 made changes necessary: import location have changes<|MERGE_RESOLUTION|>--- conflicted
+++ resolved
@@ -4,18 +4,17 @@
 
 ### Improvements 🛠
 
-<<<<<<< HEAD
 * The UI for passing parameters to a ``qfunc`` generated when loading a Qiskit ``QuantumCircuit`` 
   into PennyLane is updated to allow passing parameters as args or kwargs, rather than as 
   a dictionary. The old dictionary UI continues to be supported.
   [(#406)](https://github.com/PennyLaneAI/pennylane-qiskit/pull/406)
-=======
+
 * Measurement operations are now added to the PennyLane template when a `QuantumCircuit`
   is converted using `load`. Additionally, one can override any existing terminal
   measurements by providing a list of PennyLane 
   `measurements <https://docs.pennylane.ai/en/stable/introduction/measurements.html>`_ themselves.
   [(#405)](https://github.com/PennyLaneAI/pennylane-qiskit/pull/405)
->>>>>>> ff2e3522
+
 
 ### Breaking changes 💔
 
@@ -29,11 +28,9 @@
 
 This release contains contributions from (in alphabetical order):
 
-<<<<<<< HEAD
+Utkarsh Azad
 Lillian Frederiksen
-=======
-Utkarsh Azad
->>>>>>> ff2e3522
+
 
 ---
 # Release 0.34.0
