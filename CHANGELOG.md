# Release 0.35.0-dev

### New features since last release

### Improvements 🛠

* The UI for passing parameters to a ``qfunc`` generated when loading a Qiskit ``QuantumCircuit`` 
  into PennyLane is updated to allow passing parameters as args or kwargs, rather than as 
  a dictionary. The old dictionary UI continues to be supported.
  [(#406)](https://github.com/PennyLaneAI/pennylane-qiskit/pull/406)
  [(#428)](https://github.com/PennyLaneAI/pennylane-qiskit/pull/428)

* Measurement operations are now added to the PennyLane template when a ``QuantumCircuit``
  is converted using `load`. Additionally, one can override any existing terminal
  measurements by providing a list of PennyLane 
  `measurements <https://docs.pennylane.ai/en/stable/introduction/measurements.html>`_ themselves.
  [(#405)](https://github.com/PennyLaneAI/pennylane-qiskit/pull/405)

* Added support for coverting conditional operations based on mid-circuit measurements and
  two of the ``ControlFlowOp`` operations - ``IfElseOp`` and ``SwitchCaseOp`` when converting
  a ``QuantumCircuit`` using `load`.
  [(#417)](https://github.com/PennyLaneAI/pennylane-qiskit/pull/417)
<<<<<<< HEAD
  [(#432)](https://github.com/PennyLaneAI/pennylane-qiskit/pull/432)
=======
>>>>>>> dc8ec856

### Breaking changes 💔

### Deprecations 👋

### Documentation 📝

### Bug fixes 🐛

### Contributors ✍️

This release contains contributions from (in alphabetical order):

Utkarsh Azad
Lillian Frederiksen

---
# Release 0.34.0

### Bug fixes 🐛

* The kwargs `job_tags` and `session_id` are passed to the correct arguments in the 
  `circuit_runner` device so that they will be used in the Qiskit backend; these 
  were previously ignored.
  [(#358)](https://github.com/PennyLaneAI/pennylane-qiskit/pull/358)

* The `generate_samples` method for the `IBMQSamplerDevice` is updated to get counts 
  from the nearest probability distribution rather than the quasi-distribution (which 
  may contain negative probabilities and therefore raise errors). 
  [(#357)](https://github.com/PennyLaneAI/pennylane-qiskit/pull/357)
  
* The `generate_samples` method for the `IBMQSamplerDevice` now avoids raising an 
  indexing error when some states are not populated, and labels states according to 
  the Pennylane convention instead of Qiskit convention.
  [(#357)](https://github.com/PennyLaneAI/pennylane-qiskit/pull/357)


### Contributors ✍️

This release contains contributions from (in alphabetical order):

Lillian Frederiksen
Francesco Scala


---
# Release 0.33.1

### Improvements 🛠

* Stop using the now-deprecated `tape.is_sampled` property.
  [(#348)](https://github.com/PennyLaneAI/pennylane-qiskit/pull/348)

### Bug fixes 🐛

* Update conversion of PennyLane to Qiskit operators to accommodate 
  the addition of Singleton classes in the newest version of Qiskit.
  [(#347)](https://github.com/PennyLaneAI/pennylane-qiskit/pull/347)

### Contributors ✍️

This release contains contributions from (in alphabetical order):

Lillian Frederiksen,
Matthew Silverman

---
# Release 0.33.0

### Improvements 🛠

* Logic updated to support Aer V2 device naming conventions.
  [(#343)](https://github.com/PennyLaneAI/pennylane-qiskit/pull/343)

### Breaking changes 💔

* The old return type system has been removed.
  [(#331)](https://github.com/PennyLaneAI/pennylane-qiskit/pull/331)

### Contributors ✍️

This release contains contributions from (in alphabetical order):

Mudit Pandey,
Matthew Silverman

---
# Release 0.32.0

### Improvements 🛠

* Added support for `qml.StatePrep` as a state preparation operation.
  [(#326)](https://github.com/PennyLaneAI/pennylane-qiskit/pull/326)

### Breaking changes 💔

* Support for Python 3.8 has been removed.
  [(#328)](https://github.com/PennyLaneAI/pennylane-qiskit/pull/328)

### Contributors ✍️

This release contains contributions from (in alphabetical order):

Mudit Pandey,
Jay Soni,

---
# Release 0.31.0

### New features since last release

* Added a `RemoteDevice` (PennyLane device name: `qiskit.remote`) that accepts a backend
  instance directly. [(#304)](https://github.com/PennyLaneAI/pennylane-qiskit/pull/304)

### Breaking changes

* The `vqe_runner` has been removed, as the Qiskit Runtime VQE program has been retired.
  [(#313)](https://github.com/PennyLaneAI/pennylane-qiskit/pull/313)

### Bug fixes

* The list of supported gates is replaced with `pennylane.ops._qubit__ops__` so that the `CZ` gate is included.
  [(#305)](https://github.com/PennyLaneAI/pennylane-qiskit/pull/305)

### Contributors

This release contains contributions from (in alphabetical order):

Matthew Silverman,
Frederik Wilde,
Etienne Wodey (Alpine Quantum Technologies GmbH)

---
# Release 0.30.1

### Breaking changes

* `vqe_runner` has been updated to use IBMQ's VQE program. The first argument, `program_id`, has
  now been removed. The `upload_vqe_runner` and `delete_vqe_runner` functions have also been removed.
  [(#298)](https://github.com/PennyLaneAI/pennylane-qiskit/pull/298)

### Improvements

* Updated many small things across the plugin to match re-works and deprecations in `qiskit`. The plugin
  can still be used in the same way as before. However, we suggest you authenticate with
  `qiskit_ibm_provider.IBMProvider` instead of `qiskit.IBMQ` from now on, as the latter is deprecated.
  [(#301)](https://github.com/PennyLaneAI/pennylane-qiskit/pull/301)

### Contributors

This release contains contributions from (in alphabetical order):

Matthew Silverman

# Release 0.30.0

### Breaking changes

* The new return system from PennyLane is adopted in the plugin as well.
  [(#281)](https://github.com/PennyLaneAI/pennylane-qiskit/pull/281)

### Contributors

This release contains contributions from (in alphabetical order):

Romain Moyard.

---
# Release 0.29.0

### Breaking changes

* `.inv` is replaced by `qml.adjoint` in PennyLane `0.30.0` and therefore the plugin is adapted as well.
  [(#260)](https://github.com/PennyLaneAI/pennylane-qiskit/pull/260)

* The minimum required version of PennyLane is bumped to `0.28`. The current plugin
  does not work with PennyLane v0.27.

### Bug fixes

* The number of executions of the device is now correct.
  [(#259)](https://github.com/PennyLaneAI/pennylane-qiskit/pull/259)

### Contributors

This release contains contributions from (in alphabetical order):

Christina Lee
Romain Moyard

---
# Release 0.28.0

### Breaking changes

* Changed the signature of the `QubitDevice.statistics` method from

  ```python
  def statistics(self, observables, shot_range=None, bin_size=None, circuit=None):
  ```

  to

  ```python
  def statistics(self, circuit: QuantumScript, shot_range=None, bin_size=None):
  ```

  [#3421](https://github.com/PennyLaneAI/pennylane/pull/3421)

### Improvements

* Adds testing for Python 3.11.
  [(#237)](https://github.com/PennyLaneAI/pennylane-qiskit/pull/237)

### Bug fixes

* Do not try to connect with an IBMQX token if it is falsy.
  [(#234)](https://github.com/PennyLaneAI/pennylane-qiskit/pull/234)

### Contributors

This release contains contributions from (in alphabetical order):

Christina Lee
Albert Mitjans-Coma
Matthew Silverman

---
# Release 0.27.0

### New features since last release

* Add support for the `ISWAP` operation.
  [(#229)](https://github.com/PennyLaneAI/pennylane-qiskit/pull/229)

### Bug fixes

* Fix Cobyla success bool for VQE runtime.
  [(#231)](https://github.com/PennyLaneAI/pennylane-qiskit/pull/231)

### Contributors

This release contains contributions from (in alphabetical order):

Romain Moyard, Matthew Silverman

---
# Release 0.24.0

### Improvements

* Improvement of the different `requirements.txt` and `requirements-ci.txt` files.
  [(#212)](https://github.com/PennyLaneAI/pennylane-qiskit/pull/212)

* The plugin now natively supports the adjoint of the `S`, `T`, and `SX` gates.
  [(#216)](https://github.com/PennyLaneAI/pennylane-qiskit/pull/216)

### Documentation

* Use the centralized [Xanadu Sphinx Theme](https://github.com/XanaduAI/xanadu-sphinx-theme)
  to style the Sphinx documentation.
  [(#215)](https://github.com/PennyLaneAI/pennylane-qiskit/pull/215)

### Bug fixes

* Defines the missing `returns_state` entry of the
  `capabilities` dictionary for devices.
  [(#220)](https://github.com/PennyLaneAI/pennylane-qiskit/pull/220)

### Contributors

This release contains contributions from (in alphabetical order):

Mikhail Andrenkov, Christina Lee, Romain Moyard, Antal Száva

---
# Release 0.23.0

### New features since last release

* Add support for the operations`IsingXX`, `IsingYY`, `IsingZZ`
  [(#209)](https://github.com/PennyLaneAI/pennylane-qiskit/pull/209)

### Bug fixes

* Fix runtime sampler due to changes on Qiskit side.
  [(#201)](https://github.com/PennyLaneAI/pennylane-qiskit/pull/201)
  
* Pin `jinja2` to 3.0.3 because of sphinx incompatibility.
  [(#207)](https://github.com/PennyLaneAI/pennylane-qiskit/pull/207)
  
### Contributors

This release contains contributions from (in alphabetical order):

Samuel Banning, Romain Moyard

---
 
# Release 0.22.0

### Improvements

* Changed a validation check such that it handles qubit numbers represented as
  strings.
  [(#184)](https://github.com/PennyLaneAI/pennylane-qiskit/pull/184)
  
* Changed the VQE callback function for SciPy optimizers.
  [(#187)](https://github.com/PennyLaneAI/pennylane-qiskit/pull/187)

* Switched from using the deprecated `qiskit.circuit.measure.measure` function
  to using a method.
  [(#191)](https://github.com/PennyLaneAI/pennylane-qiskit/pull/191)

### Bug fixes

* Changed the access to Hamiltonian terms `hamiltonian.terms()` as a method.
  [(#190)](https://github.com/PennyLaneAI/pennylane-qiskit/pull/190)
  
### Contributors

This release contains contributions from (in alphabetical order):

Thomas Bromley, Andrea Mari, Romain Moyard, Antal Száva

---

# Release 0.21.0

### New features since last release

* Add two devices for runtime programs and one VQE runtime program solver.
  [(#157)](https://github.com/PennyLaneAI/pennylane-qiskit/pull/157)

### Improvements

* Improved the login flow when IBMQ tokens are specified as environment variables.
  [(#169)](https://github.com/PennyLaneAI/pennylane-qiskit/pull/169)

### Documentation

* Improved the quality of docstrings in the library.
  [(#174)](https://github.com/PennyLaneAI/pennylane-qiskit/pull/174)

### Contributors

This release contains contributions from (in alphabetical order):

Guillermo Alonso-Linaje, Romain Moyard, Tanner Rogalsky, Jay Soni, Antal Száva

---

# Release 0.20.0

### New features since last release

* Defined the `QiskitDevice.batch_execute` method, to allow
  Qiskit backends to run multiple quantum circuits at the same time. This
  addition allows submitting batches of circuits to IBMQ e.g., when computing
  gradients internally.
  [(#156)](https://github.com/PennyLaneAI/pennylane-qiskit/pull/156)
  [(#163)](https://github.com/PennyLaneAI/pennylane-qiskit/pull/163)
  [(#167)](https://github.com/PennyLaneAI/pennylane-qiskit/pull/167)

### Improvements

* Added native support for the `qml.Identity` operation to the Qiskit devices and converters.
  [(#162)](https://github.com/PennyLaneAI/pennylane-qiskit/pull/162)

* Added support for the `qml.SX` operation to the Qiskit devices.
  [(#158)](https://github.com/PennyLaneAI/pennylane-qiskit/pull/158)

* Added support for returning job execution times.
  [(#160)](https://github.com/PennyLaneAI/pennylane-qiskit/pull/160)

* Added support for Python 3.10.
  [(#170)](https://github.com/PennyLaneAI/pennylane-forest/pull/170)

### Contributors

This release contains contributions from (in alphabetical order):

Guillermo Alonso-Linaje, David Ittah, Romain Moyard, Antal Száva

---

# Release 0.18.0

### Improvements

* Removed adding the `verbose` option to the arguments passed to the backend
  such that no warnings are raised.
  [(#151)](https://github.com/PennyLaneAI/pennylane-qiskit/pull/151)

### Contributors

This release contains contributions from (in alphabetical order):

Christina Lee, Jay Soni, Antal Száva

---

# Release 0.17.0

### Improvements

* Removed a validation check for `qml.QubitUnitary` that existed in the device and
  adjusted a related test case.
  [(#144)](https://github.com/PennyLaneAI/pennylane-qiskit/pull/144)

### Contributors

This release contains contributions from (in alphabetical order):

Christina Lee, Antal Száva

---

# Release 0.16.0

### New features since last release

* Added support for the new `qml.Projector` observable in
  PennyLane v0.16 to the Qiskit devices.
  [(#137)](https://github.com/PennyLaneAI/pennylane-qiskit/pull/137)

### Breaking changes

* Deprecated Python 3.6.
  [(#140)](https://github.com/PennyLaneAI/pennylane-qiskit/pull/140)

### Improvements

* The plugin can now load Qiskit circuits with more complicated ``ParameterExpression`` variables.
  [(#139)](https://github.com/PennyLaneAI/pennylane-qiskit/pull/139)

### Contributors

This release contains contributions from (in alphabetical order):

Christina Lee, Vincent Wong

# Release 0.15.0

### Breaking changes

* For compatibility with PennyLane v0.15, the `analytic` keyword argument
  has been removed from all devices. Statistics can still be computed analytically
  by setting `shots=None`.
  [(#130)](https://github.com/XanaduAI/pennylane-qiskit/pull/130)

### Improvements

* PennyLane-Qiskit has been upgraded to work with Qiskit version 0.25.
  [(#132)](https://github.com/XanaduAI/pennylane-qiskit/pull/132)

### Contributors

This release contains contributions from (in alphabetical order):

Christina Lee, Olivia Di Matteo, Josh Izaac, Antal Száva

---

# Release 0.14.0

### Bug fixes

* With the release of Qiskit 0.23.3 gate parameters cannot be arrays.  The device now converts arrays to lists.
  [(#126)](https://github.com/PennyLaneAI/pennylane-qiskit/pull/126)

* When parsing the IBMQ token and the IBMQ URL, the values passed as keywords take precedence over environment variables.
  [(#121)](https://github.com/PennyLaneAI/pennylane-qiskit/pull/121)

* When loading Qiskit circuits to PennyLane templates using `load` in `converter.py`, parameters with `requires_grad=False` are bound to the circuit.  The old version bound objects that were not PennyLane `Variable`'s, but that object class is now deprecated.
  [(#127)](https://github.com/PennyLaneAI/pennylane-qiskit/pull/127)

### Contributors

This release contains contributions from (in alphabetical order):

Christina Lee, Antal Szava

---

# Release 0.13.0

### Improvements

* The provided devices are now compatible with Qiskit 0.23.1.
  [(#116)](https://github.com/PennyLaneAI/pennylane-qiskit/pull/116)

### Bug fixes

* The Aer devices store the noise models correctly.
  [(#114)](https://github.com/PennyLaneAI/pennylane-qiskit/pull/114)

### Contributors

This release contains contributions from (in alphabetical order):

Olivia Di Matteo, Josh Izaac, Antal Száva

---

# Release 0.12.0

### Improvements

* Qiskit devices are now allowed to pass transpilation options.
  [(#108)](https://github.com/PennyLaneAI/pennylane-qiskit/pull/108)

* The provided devices are now compatible with Qiskit 0.23.
  [(#112)](https://github.com/PennyLaneAI/pennylane-qiskit/pull/112)

### Bug fixes

* Removes PySCF from the plugin `setup.py` and `requirements.txt`.
  [(#103)](https://github.com/PennyLaneAI/pennylane-qiskit/pull/103)
  [(#104)](https://github.com/PennyLaneAI/pennylane-qiskit/pull/104)

* Fixed a bug related to extracting differentiable parameters for the Qiskit
  converter and PennyLane array indexing.
  [(#106)](https://github.com/PennyLaneAI/pennylane-qiskit/pull/106)

### Contributors

This release contains contributions from (in alphabetical order):

Josh Izaac, Nathan Killoran, Sagar Pahwa, Antal Száva

---

# Release 0.11.0

### New features since last release

* Qiskit devices now support custom wire labels.
  [(#99)](https://github.com/PennyLaneAI/pennylane-qiskit/pull/99)
  [(#100)](https://github.com/PennyLaneAI/pennylane-qiskit/pull/100)

  One can now specify any string or number as a custom wire label,
  and use these labels to address subsystems on the device:

  ```python
  dev = qml.device('qiskit.ibmq', wires=['q1', 'ancilla', 0, 1])

  def circuit():
    qml.Hadamard(wires='q1')
    qml.CNOT(wires=[1, 'ancilla'])
  ```

### Improvements

* Adds support for Qiskit v0.20.
  [(#101)](https://github.com/PennyLaneAI/pennylane-qiskit/pull/101)

### Bug fixes

* When converting QASM or Qiskit circuit to PennyLane templates, the `CU1` gate
  is now natively supported and converted to a `QubitUnitary`.
  [(#101)](https://github.com/PennyLaneAI/pennylane-qiskit/pull/101)

### Contributors

This release contains contributions from (in alphabetical order):

Maria Schuld, Antal Száva

---

# Release 0.9.0

### New features since last release

### Breaking changes

* Now supports Qiskit version 0.19.1. As a result of breaking changes
  within Qiskit, version 0.18 and below are no longer supported.
  [(#81)](https://github.com/XanaduAI/pennylane-qiskit/pull/81)
  [(#85)](https://github.com/XanaduAI/pennylane-qiskit/pull/85)
  [(#86)](https://github.com/XanaduAI/pennylane-qiskit/pull/86)

### Improvements

* Ported the ``QiskitDevice`` class to inherit from the ``QubitDevice`` class
  defined in PennyLane to use unified qubit operations and ease development.
  [(#83)](https://github.com/XanaduAI/pennylane-qiskit/pull/83)

* Added a test for returning probabilities when using the `IBMQDevice`.
  [(#82)](https://github.com/XanaduAI/pennylane-qiskit/pull/82)

### Documentation

* Major redesign of the documentation, making it easier to navigate.
  [(#78)](https://github.com/XanaduAI/pennylane-qiskit/pull/78)
  [(#79)](https://github.com/XanaduAI/pennylane-qiskit/pull/79)

### Bug fixes

* Added a type conversion of parameters for parametrized gates, and renamed
  various gates for Qiskit version 0.18.0 support.
  [(#81)](https://github.com/XanaduAI/pennylane-qiskit/pull/81)

* Renamed `QiskitDevice.probabilities` to `QiskitDevice.probability` to overload
  `pennylane.Device.probability`. This fixes a bug that raises `NotImplementedError`
  when a QNode is used to compute probabilities on a IBMQ device.
  [(#80)](https://github.com/XanaduAI/pennylane-qiskit/pull/80)


### Contributors

This release contains contributions from (in alphabetical order):

Rafael Haenel, Josh Izaac, Maria Schuld, Antal Száva

---

# Release 0.8.2

### Bug fixes

* Fixed a bug where users with `IBMQ` tokens linked to multiple
  providers would experience an error.
  [(#74)](https://github.com/XanaduAI/pennylane-qiskit/pull/74)

### Contributors

This release contains contributions from (in alphabetical order):

Antal Száva

---

# Release 0.8.1

### Bug fixes

* Fixed a bug where gradient computations always returned 0 when
  loading a parametrized Qiskit circuit as a PennyLane template.
  [(#71)](https://github.com/XanaduAI/pennylane-qiskit/pull/71)

### Contributors

This release contains contributions from (in alphabetical order):

Josh Izaac

---

# Release 0.8.0

### Bug fixes

* Removed v1 `IBMQ` credentials, disallowed `unitary_simulator` backend to
  have `memory=True` and discontinuing support for `QubitStateVector` on
  the `unitary_simulator` backend due to Qiskit's 0.14.0 version.
  [#65](https://github.com/XanaduAI/pennylane-qiskit/pull/65)

### Contributors

This release contains contributions from (in alphabetical order):

Antal Száva

---

# Release 0.7.1

### Bug fixes

* Set `analytic=False` as default, since by default warnings are raised
  for hardware simulators.
  [#64](https://github.com/XanaduAI/pennylane-qiskit/pull/64)

### Contributors

This release contains contributions from (in alphabetical order):

Antal Száva

---

# Release 0.7.0

### New features since last release

* Added the ability to automatically convert Qiskit `QuantumCircuits`
  or QASM circuits directly into PennyLane templates. The loaded
  operations can be used directly inside PennyLane circuits.
  [#55](https://github.com/XanaduAI/pennylane-qiskit/pull/55)

* Updated the list of operations such that each operation is now
  used from PennyLane. Added capability to specify the inverses
  of operations.
  [#58](https://github.com/XanaduAI/pennylane-qiskit/pull/58)

### Improvements

* Added integration tests for converting objects from Qiskit
  using PennyLane.
  [#57](https://github.com/XanaduAI/pennylane-qiskit/pull/57)

* Added warnings for hardware simulators using `analytic==True`
  when calculating expectations and variances.
  [#59](https://github.com/XanaduAI/pennylane-qiskit/pull/59)

### Bug fixes

* Removed `gates.py` including operations `Rot` and `BasisState`
  such that these operations are decomposed by PennyLane and no
  errors arise for the `BasisState` initialized with all-zero states.
  [#60](https://github.com/XanaduAI/pennylane-qiskit/pull/60)

### Contributors

This release contains contributions from (in alphabetical order):

Antal Száva

---

# Release 0.6.0

### New features since last release

* All Qiskit devices now support tensor observables using the
  `return expval(qml.PauliZ(0) @ qml.Hermitian(A, [1, 2]))`
  syntax introduced in PennyLane v0.6.

### Contributors

This release contains contributions from (in alphabetical order):

Josh Izaac

---

# Release 0.5.1

### Bug fixes

* Fixed a bug where backend keyword arguments, such as `backend_options`
  and `noise_model`, were being passed to backends that did not support it.
  [#51](https://github.com/XanaduAI/pennylane-qiskit/pull/51)

### Contributors

This release contains contributions from (in alphabetical order):

Josh Izaac

---

# Release 0.5.0

This is a significant release, bringing the plugin up to date with the latest
PennyLane and Qiskit features.

### New features since last release

* The plugin and the tests have been completely re-written from scratch, to ensure
  high quality and remove technical debt.
  [#44](https://github.com/XanaduAI/pennylane-qiskit/pull/44)
  [#43](https://github.com/XanaduAI/pennylane-qiskit/pull/43)

* Samples and variance support have been added to all devices.
  [#46](https://github.com/XanaduAI/pennylane-qiskit/pull/46)

* Multi-qubit hermitian observables are now supported, due to
  support being added in Qiskit version 0.12.

* Support has been added for IBM Q Experience 2.0.
  [#44](https://github.com/XanaduAI/pennylane-qiskit/pull/44)

### Improvements

* Hardware and software devices are now treated identically, with expectations,
  variance, and samples computed via the _probability_, not the amplitudes.
  This has several consequences:

  - It makes the code cleaner and simpler, as there is now one defined
    way of computing statistics.

  - It is faster in most cases, as this does not require computing
    large matrix-vector products, or Kronecker products. Instead,
    eigenvalues of single- and multi-qubit observables are computed using
    dyanamic programming.

  - It reduces the number of tests required.

* Test suite now includes tests against the IBM Q Experience, in addition
  to the local simulators.

### Bug fixes

* Due to the move to IBM Q 2.0 credentials, users remaining with IBM Q v1.0
  now must pass an additional URL argument to the service. The plugin
  has been modified to allow the user to pass this argument if required.
  [#44](https://github.com/XanaduAI/pennylane-qiskit/pull/44)

### Contributors
This release contains contributions from:

Shahnawaz Ahmed, Josh Izaac

---

# Release 0.0.8

### New features since last release

- Added noise model and backend options to the devices as well as new observables.
- Added support for all PennyLane observables for calculating expectation values.
- Added (copied & adjusted from pennylane-forest) test for the expectation values.
- Added the necessary DefaultQubit device for comparison.
- Added logging.

### Improvements

- Changed expval_queue to obs_queue and expectations to observables as per latest pennylane.
- Reversed qregs to match the default qubit device behavior.
- Renamed devices correctly.
- Made wires explicit. If num_wires of operation is 0 then use the whole system as wires!
- Renamed the IBMQ device from `qiskit.ibm` to `qiskit.ibmq`.

### Fixed

- Fixed the Unitary gate.
- Fixed the token loading and the shots.
- Fixed and updated to qiskit v0.10.1
- Fixed the valid expectation values of all devices. Along with it tests where fixed.

### Removed

- Removed the IBMQX_TOKEN import and replace with the correct args.
- Removed the unconditional make coverage.
- Removed default qubit device, this is not tested in this package!

---

# Release 0.0.7

### Removed

- Removed the `LegacySimulatorsQiskitDevice` as this isn't supported in `qiskit` anymore.

### Improvements

- updated to `qiskit` version `0.10.*`.

---

# Release 0.0.6

### Added

- Added the noise model to `BasicAerQiskitDevice` and `AerQiskitDevice` with unit tests (#13)
- Added unit tests for the docs (#7/#20)

### Fixed

- Fixed the ''multiple'' `backends` keyword bug (#13).
- Fixed the `par_domain` of the operations (real valued parameters) in `pos.py` (#21)
- Fixed documentation problems
- Started to 'fix' ''low'' code quality due to type hints with codacy (#15)
- Small typos and code cleanups

---

# Release 0.0.5

### New features

- `AerQiskitDevice` and `LegacySimulatorQiskitDevice` with tests

### Fixed

- Readme & documentation
- `setup.py`
- Code style clean-ups & code cleaning.
- Build setup with travis CI
- Removed unsied `num_runs` kwargs
- Fixed the overlapping kwargs with
- Better tests taken from the _ProjectQ_ plugin
- remove the sleep after computation.

---

# Release 2018-12-23

### New features

- The device `IbmQQiskitDevice` now can load the `ibmqx_token` from the environment variabe `IBMQX_TOKEN`

### Improvements

- Renamed `psops` to `qisktops`
- The setup/build requirements are now read from `requirements.txt`. The file is included now in the distribution file.
- Due to changes in qiskit (0.7.0) the Device `AerDevice` must be correctly termed to `BasicAerDevice`
- Due to the removal of `qiskit.unroll.CircuitBackend` the complete plugin logic needed an overhaul. Now the
  `QuantumCircuit` is used in conjunction with the new converters `dag_to_circuit` and `circuit_to_dag`
  as well as the usage of the base class `Instruction`. We hope that this change will work for most cases.

### Fixed

- The Readme: links and the usage of _device_ instead of _provider_, to stay in PennyLane-lingo
- Update to qiskit 0.7.0 made changes necessary: import location have changes<|MERGE_RESOLUTION|>--- conflicted
+++ resolved
@@ -16,14 +16,14 @@
   `measurements <https://docs.pennylane.ai/en/stable/introduction/measurements.html>`_ themselves.
   [(#405)](https://github.com/PennyLaneAI/pennylane-qiskit/pull/405)
 
-* Added support for coverting conditional operations based on mid-circuit measurements and
+* Added the support for converting conditional operations based on mid-circuit measurements and
   two of the ``ControlFlowOp`` operations - ``IfElseOp`` and ``SwitchCaseOp`` when converting
   a ``QuantumCircuit`` using `load`.
   [(#417)](https://github.com/PennyLaneAI/pennylane-qiskit/pull/417)
-<<<<<<< HEAD
+
+* Qiskit's classical ``Expr`` conditionals can also be used with the supported
+  ``ControlFlowOp`` operations.
   [(#432)](https://github.com/PennyLaneAI/pennylane-qiskit/pull/432)
-=======
->>>>>>> dc8ec856
 
 ### Breaking changes 💔
 
