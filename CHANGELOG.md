# Release 0.38.0-dev

### New features since last release

<<<<<<< HEAD
* Added support for converting Qiskit noise models to
  PennyLane ``NoiseModels`` using ``load_noise_model``.
  [(#577)](https://github.com/PennyLaneAI/pennylane-qiskit/pull/577)
=======
* Qiskit Sessions can now be used for the ``qiskit.remote`` device with the ``qiskit_session`` context
  manager.
  [(#551)](https://github.com/PennyLaneAI/pennylane-qiskit/pull/551)
>>>>>>> 4cb18471

### Improvements 🛠

* Qiskit Runtime Primitives are supported by the ``qiskit.remote`` device. Circuits ran using the ``qiskit.remote``
  device will automatically call the SamplerV2 and EstimatorV2 primitives appropriately. Additionally, runtime options can be passed as keyword arguments directly to the ``qiskit.remote`` device.
  [(#513)](https://github.com/PennyLaneAI/pennylane-qiskit/pull/513)

### Breaking changes 💔

* Support has been removed for Qiskit versions below 0.46. The minimum required version for Qiskit is now 1.0. 
  If you want to continue to use older versions of Qiskit with the plugin, please use version 0.36 of 
  the Pennylane-Qiskit plugin. 
  [(#536)](https://github.com/PennyLaneAI/pennylane-qiskit/pull/536)

* The test suite no longer runs for Qiskit versions below 0.46.
  [(#536)](https://github.com/PennyLaneAI/pennylane-qiskit/pull/536)

* The ``qiskit.basicaer`` device has been removed because it is not supported for versions of Qiskit above 0.46.
  [(#546)](https://github.com/PennyLaneAI/pennylane-qiskit/pull/546)

* The IBM quantum devices, ``qiskit.ibmq``, ``qiskit.ibmq.circuit_runner`` and ``qiskit.ibmq.sampler``, have been removed due to deprecations of the IBMProvider and the cloud simulator "ibmq_qasm_simulator".
  [(#550)](https://github.com/PennyLaneAI/pennylane-qiskit/pull/550)

### Deprecations 👋

### Documentation 📝

* The Pennylane-Qiskit plugin page has been updated to reflect the changes in both the plugin's 
capabilities and Qiskit.
  [#563](https://github.com/PennyLaneAI/pennylane-qiskit/pull/563)

### Bug fixes 🐛

### Contributors ✍️

This release contains contributions from (in alphabetical order):

Utkarsh Azad


---
# Release 0.37.0

### Improvements 🛠

* Updated `load_qasm` to take the optional kwarg `measurements` which get performed at the end of the loaded circuit and `load_qasm` can now detect mid-circuit measurements from `qasm`.
[(#555)](https://github.com/PennyLaneAI/pennylane-qiskit/pull/555)

* Improvements have been made to load circuits with `SwitchCaseOp` gates with default case.
  [(#514)](https://github.com/PennyLaneAI/pennylane-qiskit/pull/514)

### Contributors ✍️

This release contains contributions from (in alphabetical order):
Utkarsh Azad
Lillian M. A. Frederiksen
Austin Huang
Mashhood Khan

---
# Release 0.36.0

### New features since last release

* Support is added for using the plugin devices with Qiskit 1.0. As the backend provider ``qiskit.BasicAer`` 
  is no longer supported by Qiskit in 1.0, this added support does not extend to the ``"qiskit.aer"`` device. 
  Instead, a ``"qiskit.basicsim"`` device is added, with the new Qiskit implementation of a Python simulator 
  device, ``BasicSimulator``, as the backend.
  [(#493)](https://github.com/PennyLaneAI/pennylane-qiskit/pull/493)

* Backwards compatibility with Qiskit BackendV2 has now been implemented. Previously, only backends of type
  BackendV1 were supported but now users can choose to use BackendV2 as well.
  [(#514)](https://github.com/PennyLaneAI/pennylane-qiskit/pull/514)

### Improvements 🛠

* Following updates to allow device compatibility with Qiskit 1.0, the version of `qiskit-ibm-runtime` is 
  no longer capped.
  [(#508)](https://github.com/PennyLaneAI/pennylane-qiskit/pull/508)

* The test suite now runs with the most recent `qiskit` and `qiskit-ibm-runtime`, and well as with 
  `'qiskit==0.45'` and `qiskit-ibm-runtime<0.21` to monitor backward-compatibility.
  [(#508)](https://github.com/PennyLaneAI/pennylane-qiskit/pull/508)

### Contributors ✍️

This release contains contributions from (in alphabetical order):
Lillian M. A. Frederiksen
Austin Huang

---
# Release 0.35.1

### Bug fixes 🐛

* Following the 0.21 release of `qiskit-ibm-runtime`, which requires Qiskit 1.0, the PennyLane-Qiskit plugin pins to 
  `qiskit-ibm-runtime<0.21`. This prevents `pip install pennylane-qiskit` from installing Qiskit 1.0 (via the requirements 
  of `qiskit-ibm-runtime`), which will break any environments that already have a 0.X.X version of Qiskit installed.
  [(#486)](https://github.com/PennyLaneAI/pennylane-qiskit/pull/486)

### Contributors ✍️
Lillian Frederiksen

---
# Release 0.35.0

### Improvements 🛠

* The UI for passing parameters to a `qfunc` generated when loading a Qiskit `QuantumCircuit`
  into PennyLane is updated to allow passing parameters as args or kwargs, rather than as
  a dictionary. The old dictionary UI continues to be supported.
  [(#406)](https://github.com/PennyLaneAI/pennylane-qiskit/pull/406)
  [(#428)](https://github.com/PennyLaneAI/pennylane-qiskit/pull/428)

* Measurement operations are now added to the PennyLane template when a `QuantumCircuit`
  is converted using `load`. Additionally, one can override any existing terminal
  measurements by providing a list of PennyLane
  `measurements <https://docs.pennylane.ai/en/stable/introduction/measurements.html>`_ themselves.
  [(#405)](https://github.com/PennyLaneAI/pennylane-qiskit/pull/405)
  [(#466)](https://github.com/PennyLaneAI/pennylane-qiskit/pull/466)
  [(#467)](https://github.com/PennyLaneAI/pennylane-qiskit/pull/467)

* Added the support for converting conditional operations based on mid-circuit measurements and
  two of the `ControlFlowOp` operations - `IfElseOp` and `SwitchCaseOp` when converting
  a `QuantumCircuit` using `load`.
  [(#417)](https://github.com/PennyLaneAI/pennylane-qiskit/pull/417)
  [(#465)](https://github.com/PennyLaneAI/pennylane-qiskit/pull/465)

* Qiskit's classical `Expr` conditionals can also be used with the supported
  `ControlFlowOp` operations.
  [(#432)](https://github.com/PennyLaneAI/pennylane-qiskit/pull/432)

* Added conversion support for more Qiskit gates to native PennyLane operations -
  `Barrier`, `CYGate`, `CHGate`, `CPhase`, `CCZGate`, `ECRGate`, and `GlobalPhaseGate`.
  [(#449)](https://github.com/PennyLaneAI/pennylane-qiskit/pull/449)

* Added the ability to convert a Qiskit `SparsePauliOp` instance into a PennyLane `Operator`.
  [(#401)](https://github.com/PennyLaneAI/pennylane-qiskit/pull/401)
  [(#453)](https://github.com/PennyLaneAI/pennylane-qiskit/pull/453)

* Added a `pennylane.io` entry point for converting Qiskit operators.
  [(#453)](https://github.com/PennyLaneAI/pennylane-qiskit/pull/453)

* Unused parameters are now ignored when a `QuantumCircuit` is converted using `load`.
  [(#454)](https://github.com/PennyLaneAI/pennylane-qiskit/pull/454)

### Bug fixes 🐛

* `QiskitDevice.batch_execute()` now gracefully handles empty lists of circuits.
  [(#459)](https://github.com/PennyLaneAI/pennylane-qiskit/pull/459)

* It is now possible to compute the gradient of a circuit with `ParameterVector` elements.
  [(#458)](https://github.com/PennyLaneAI/pennylane-qiskit/pull/458)

### Contributors ✍️

This release contains contributions from (in alphabetical order):

Mikhail Andrenkov
Utkarsh Azad
Lillian Frederiksen

---
# Release 0.34.0

### Bug fixes 🐛

* The kwargs `job_tags` and `session_id` are passed to the correct arguments in the
  `circuit_runner` device so that they will be used in the Qiskit backend; these
  were previously ignored.
  [(#358)](https://github.com/PennyLaneAI/pennylane-qiskit/pull/358)

* The `generate_samples` method for the `IBMQSamplerDevice` is updated to get counts
  from the nearest probability distribution rather than the quasi-distribution (which
  may contain negative probabilities and therefore raise errors).
  [(#357)](https://github.com/PennyLaneAI/pennylane-qiskit/pull/357)

* The `generate_samples` method for the `IBMQSamplerDevice` now avoids raising an
  indexing error when some states are not populated, and labels states according to
  the Pennylane convention instead of Qiskit convention.
  [(#357)](https://github.com/PennyLaneAI/pennylane-qiskit/pull/357)


### Contributors ✍️

This release contains contributions from (in alphabetical order):

Lillian Frederiksen
Francesco Scala


---
# Release 0.33.1

### Improvements 🛠

* Stop using the now-deprecated `tape.is_sampled` property.
  [(#348)](https://github.com/PennyLaneAI/pennylane-qiskit/pull/348)

### Bug fixes 🐛

* Update conversion of PennyLane to Qiskit operators to accommodate
  the addition of Singleton classes in the newest version of Qiskit.
  [(#347)](https://github.com/PennyLaneAI/pennylane-qiskit/pull/347)

### Contributors ✍️

This release contains contributions from (in alphabetical order):

Lillian Frederiksen,
Matthew Silverman

---
# Release 0.33.0

### Improvements 🛠

* Logic updated to support Aer V2 device naming conventions.
  [(#343)](https://github.com/PennyLaneAI/pennylane-qiskit/pull/343)

### Breaking changes 💔

* The old return type system has been removed.
  [(#331)](https://github.com/PennyLaneAI/pennylane-qiskit/pull/331)

### Contributors ✍️

This release contains contributions from (in alphabetical order):

Mudit Pandey,
Matthew Silverman

---
# Release 0.32.0

### Improvements 🛠

* Added support for `qml.StatePrep` as a state preparation operation.
  [(#326)](https://github.com/PennyLaneAI/pennylane-qiskit/pull/326)

### Breaking changes 💔

* Support for Python 3.8 has been removed.
  [(#328)](https://github.com/PennyLaneAI/pennylane-qiskit/pull/328)

### Contributors ✍️

This release contains contributions from (in alphabetical order):

Mudit Pandey,
Jay Soni,

---
# Release 0.31.0

### New features since last release

* Added a `RemoteDevice` (PennyLane device name: `qiskit.remote`) that accepts a backend
  instance directly. [(#304)](https://github.com/PennyLaneAI/pennylane-qiskit/pull/304)

### Breaking changes

* The `vqe_runner` has been removed, as the Qiskit Runtime VQE program has been retired.
  [(#313)](https://github.com/PennyLaneAI/pennylane-qiskit/pull/313)

### Bug fixes

* The list of supported gates is replaced with `pennylane.ops._qubit__ops__` so that the `CZ` gate is included.
  [(#305)](https://github.com/PennyLaneAI/pennylane-qiskit/pull/305)

### Contributors

This release contains contributions from (in alphabetical order):

Matthew Silverman,
Frederik Wilde,
Etienne Wodey (Alpine Quantum Technologies GmbH)

---
# Release 0.30.1

### Breaking changes

* `vqe_runner` has been updated to use IBMQ's VQE program. The first argument, `program_id`, has
  now been removed. The `upload_vqe_runner` and `delete_vqe_runner` functions have also been removed.
  [(#298)](https://github.com/PennyLaneAI/pennylane-qiskit/pull/298)

### Improvements

* Updated many small things across the plugin to match re-works and deprecations in `qiskit`. The plugin
  can still be used in the same way as before. However, we suggest you authenticate with
  `qiskit_ibm_provider.IBMProvider` instead of `qiskit.IBMQ` from now on, as the latter is deprecated.
  [(#301)](https://github.com/PennyLaneAI/pennylane-qiskit/pull/301)

### Contributors

This release contains contributions from (in alphabetical order):

Matthew Silverman

# Release 0.30.0

### Breaking changes

* The new return system from PennyLane is adopted in the plugin as well.
  [(#281)](https://github.com/PennyLaneAI/pennylane-qiskit/pull/281)

### Contributors

This release contains contributions from (in alphabetical order):

Romain Moyard.

---
# Release 0.29.0

### Breaking changes

* `.inv` is replaced by `qml.adjoint` in PennyLane `0.30.0` and therefore the plugin is adapted as well.
  [(#260)](https://github.com/PennyLaneAI/pennylane-qiskit/pull/260)

* The minimum required version of PennyLane is bumped to `0.28`. The current plugin
  does not work with PennyLane v0.27.

### Bug fixes

* The number of executions of the device is now correct.
  [(#259)](https://github.com/PennyLaneAI/pennylane-qiskit/pull/259)

### Contributors

This release contains contributions from (in alphabetical order):

Christina Lee
Romain Moyard

---
# Release 0.28.0

### Breaking changes

* Changed the signature of the `QubitDevice.statistics` method from

  ```python
  def statistics(self, observables, shot_range=None, bin_size=None, circuit=None):
  ```

  to

  ```python
  def statistics(self, circuit: QuantumScript, shot_range=None, bin_size=None):
  ```

  [#3421](https://github.com/PennyLaneAI/pennylane/pull/3421)

### Improvements

* Adds testing for Python 3.11.
  [(#237)](https://github.com/PennyLaneAI/pennylane-qiskit/pull/237)

### Bug fixes

* Do not try to connect with an IBMQX token if it is falsy.
  [(#234)](https://github.com/PennyLaneAI/pennylane-qiskit/pull/234)

### Contributors

This release contains contributions from (in alphabetical order):

Christina Lee
Albert Mitjans-Coma
Matthew Silverman

---
# Release 0.27.0

### New features since last release

* Add support for the `ISWAP` operation.
  [(#229)](https://github.com/PennyLaneAI/pennylane-qiskit/pull/229)

### Bug fixes

* Fix Cobyla success bool for VQE runtime.
  [(#231)](https://github.com/PennyLaneAI/pennylane-qiskit/pull/231)

### Contributors

This release contains contributions from (in alphabetical order):

Romain Moyard, Matthew Silverman

---
# Release 0.24.0

### Improvements

* Improvement of the different `requirements.txt` and `requirements-ci.txt` files.
  [(#212)](https://github.com/PennyLaneAI/pennylane-qiskit/pull/212)

* The plugin now natively supports the adjoint of the `S`, `T`, and `SX` gates.
  [(#216)](https://github.com/PennyLaneAI/pennylane-qiskit/pull/216)

### Documentation

* Use the centralized [Xanadu Sphinx Theme](https://github.com/XanaduAI/xanadu-sphinx-theme)
  to style the Sphinx documentation.
  [(#215)](https://github.com/PennyLaneAI/pennylane-qiskit/pull/215)

### Bug fixes

* Defines the missing `returns_state` entry of the
  `capabilities` dictionary for devices.
  [(#220)](https://github.com/PennyLaneAI/pennylane-qiskit/pull/220)

### Contributors

This release contains contributions from (in alphabetical order):

Mikhail Andrenkov, Christina Lee, Romain Moyard, Antal Száva

---
# Release 0.23.0

### New features since last release

* Add support for the operations`IsingXX`, `IsingYY`, `IsingZZ`
  [(#209)](https://github.com/PennyLaneAI/pennylane-qiskit/pull/209)

### Bug fixes

* Fix runtime sampler due to changes on Qiskit side.
  [(#201)](https://github.com/PennyLaneAI/pennylane-qiskit/pull/201)

* Pin `jinja2` to 3.0.3 because of sphinx incompatibility.
  [(#207)](https://github.com/PennyLaneAI/pennylane-qiskit/pull/207)

### Contributors

This release contains contributions from (in alphabetical order):

Samuel Banning, Romain Moyard

---

# Release 0.22.0

### Improvements

* Changed a validation check such that it handles qubit numbers represented as
  strings.
  [(#184)](https://github.com/PennyLaneAI/pennylane-qiskit/pull/184)

* Changed the VQE callback function for SciPy optimizers.
  [(#187)](https://github.com/PennyLaneAI/pennylane-qiskit/pull/187)

* Switched from using the deprecated `qiskit.circuit.measure.measure` function
  to using a method.
  [(#191)](https://github.com/PennyLaneAI/pennylane-qiskit/pull/191)

### Bug fixes

* Changed the access to Hamiltonian terms `hamiltonian.terms()` as a method.
  [(#190)](https://github.com/PennyLaneAI/pennylane-qiskit/pull/190)

### Contributors

This release contains contributions from (in alphabetical order):

Thomas Bromley, Andrea Mari, Romain Moyard, Antal Száva

---

# Release 0.21.0

### New features since last release

* Add two devices for runtime programs and one VQE runtime program solver.
  [(#157)](https://github.com/PennyLaneAI/pennylane-qiskit/pull/157)

### Improvements

* Improved the login flow when IBMQ tokens are specified as environment variables.
  [(#169)](https://github.com/PennyLaneAI/pennylane-qiskit/pull/169)

### Documentation

* Improved the quality of docstrings in the library.
  [(#174)](https://github.com/PennyLaneAI/pennylane-qiskit/pull/174)

### Contributors

This release contains contributions from (in alphabetical order):

Guillermo Alonso-Linaje, Romain Moyard, Tanner Rogalsky, Jay Soni, Antal Száva

---

# Release 0.20.0

### New features since last release

* Defined the `QiskitDevice.batch_execute` method, to allow
  Qiskit backends to run multiple quantum circuits at the same time. This
  addition allows submitting batches of circuits to IBMQ e.g., when computing
  gradients internally.
  [(#156)](https://github.com/PennyLaneAI/pennylane-qiskit/pull/156)
  [(#163)](https://github.com/PennyLaneAI/pennylane-qiskit/pull/163)
  [(#167)](https://github.com/PennyLaneAI/pennylane-qiskit/pull/167)

### Improvements

* Added native support for the `qml.Identity` operation to the Qiskit devices and converters.
  [(#162)](https://github.com/PennyLaneAI/pennylane-qiskit/pull/162)

* Added support for the `qml.SX` operation to the Qiskit devices.
  [(#158)](https://github.com/PennyLaneAI/pennylane-qiskit/pull/158)

* Added support for returning job execution times.
  [(#160)](https://github.com/PennyLaneAI/pennylane-qiskit/pull/160)

* Added support for Python 3.10.
  [(#170)](https://github.com/PennyLaneAI/pennylane-forest/pull/170)

### Contributors

This release contains contributions from (in alphabetical order):

Guillermo Alonso-Linaje, David Ittah, Romain Moyard, Antal Száva

---

# Release 0.18.0

### Improvements

* Removed adding the `verbose` option to the arguments passed to the backend
  such that no warnings are raised.
  [(#151)](https://github.com/PennyLaneAI/pennylane-qiskit/pull/151)

### Contributors

This release contains contributions from (in alphabetical order):

Christina Lee, Jay Soni, Antal Száva

---

# Release 0.17.0

### Improvements

* Removed a validation check for `qml.QubitUnitary` that existed in the device and
  adjusted a related test case.
  [(#144)](https://github.com/PennyLaneAI/pennylane-qiskit/pull/144)

### Contributors

This release contains contributions from (in alphabetical order):

Christina Lee, Antal Száva

---

# Release 0.16.0

### New features since last release

* Added support for the new `qml.Projector` observable in
  PennyLane v0.16 to the Qiskit devices.
  [(#137)](https://github.com/PennyLaneAI/pennylane-qiskit/pull/137)

### Breaking changes

* Deprecated Python 3.6.
  [(#140)](https://github.com/PennyLaneAI/pennylane-qiskit/pull/140)

### Improvements

* The plugin can now load Qiskit circuits with more complicated `ParameterExpression` variables.
  [(#139)](https://github.com/PennyLaneAI/pennylane-qiskit/pull/139)

### Contributors

This release contains contributions from (in alphabetical order):

Christina Lee, Vincent Wong

# Release 0.15.0

### Breaking changes

* For compatibility with PennyLane v0.15, the `analytic` keyword argument
  has been removed from all devices. Statistics can still be computed analytically
  by setting `shots=None`.
  [(#130)](https://github.com/XanaduAI/pennylane-qiskit/pull/130)

### Improvements

* PennyLane-Qiskit has been upgraded to work with Qiskit version 0.25.
  [(#132)](https://github.com/XanaduAI/pennylane-qiskit/pull/132)

### Contributors

This release contains contributions from (in alphabetical order):

Christina Lee, Olivia Di Matteo, Josh Izaac, Antal Száva

---

# Release 0.14.0

### Bug fixes

* With the release of Qiskit 0.23.3 gate parameters cannot be arrays.  The device now converts arrays to lists.
  [(#126)](https://github.com/PennyLaneAI/pennylane-qiskit/pull/126)

* When parsing the IBMQ token and the IBMQ URL, the values passed as keywords take precedence over environment variables.
  [(#121)](https://github.com/PennyLaneAI/pennylane-qiskit/pull/121)

* When loading Qiskit circuits to PennyLane templates using `load` in `converter.py`, parameters with `requires_grad=False` are bound to the circuit.  The old version bound objects that were not PennyLane `Variable`'s, but that object class is now deprecated.
  [(#127)](https://github.com/PennyLaneAI/pennylane-qiskit/pull/127)

### Contributors

This release contains contributions from (in alphabetical order):

Christina Lee, Antal Szava

---

# Release 0.13.0

### Improvements

* The provided devices are now compatible with Qiskit 0.23.1.
  [(#116)](https://github.com/PennyLaneAI/pennylane-qiskit/pull/116)

### Bug fixes

* The Aer devices store the noise models correctly.
  [(#114)](https://github.com/PennyLaneAI/pennylane-qiskit/pull/114)

### Contributors

This release contains contributions from (in alphabetical order):

Olivia Di Matteo, Josh Izaac, Antal Száva

---

# Release 0.12.0

### Improvements

* Qiskit devices are now allowed to pass transpilation options.
  [(#108)](https://github.com/PennyLaneAI/pennylane-qiskit/pull/108)

* The provided devices are now compatible with Qiskit 0.23.
  [(#112)](https://github.com/PennyLaneAI/pennylane-qiskit/pull/112)

### Bug fixes

* Removes PySCF from the plugin `setup.py` and `requirements.txt`.
  [(#103)](https://github.com/PennyLaneAI/pennylane-qiskit/pull/103)
  [(#104)](https://github.com/PennyLaneAI/pennylane-qiskit/pull/104)

* Fixed a bug related to extracting differentiable parameters for the Qiskit
  converter and PennyLane array indexing.
  [(#106)](https://github.com/PennyLaneAI/pennylane-qiskit/pull/106)

### Contributors

This release contains contributions from (in alphabetical order):

Josh Izaac, Nathan Killoran, Sagar Pahwa, Antal Száva

---

# Release 0.11.0

### New features since last release

* Qiskit devices now support custom wire labels.
  [(#99)](https://github.com/PennyLaneAI/pennylane-qiskit/pull/99)
  [(#100)](https://github.com/PennyLaneAI/pennylane-qiskit/pull/100)

  One can now specify any string or number as a custom wire label,
  and use these labels to address subsystems on the device:

  ```python
  dev = qml.device('qiskit.ibmq', wires=['q1', 'ancilla', 0, 1])

  def circuit():
    qml.Hadamard(wires='q1')
    qml.CNOT(wires=[1, 'ancilla'])
  ```

### Improvements

* Adds support for Qiskit v0.20.
  [(#101)](https://github.com/PennyLaneAI/pennylane-qiskit/pull/101)

### Bug fixes

* When converting QASM or Qiskit circuit to PennyLane templates, the `CU1` gate
  is now natively supported and converted to a `QubitUnitary`.
  [(#101)](https://github.com/PennyLaneAI/pennylane-qiskit/pull/101)

### Contributors

This release contains contributions from (in alphabetical order):

Maria Schuld, Antal Száva

---

# Release 0.9.0

### New features since last release

### Breaking changes

* Now supports Qiskit version 0.19.1. As a result of breaking changes
  within Qiskit, version 0.18 and below are no longer supported.
  [(#81)](https://github.com/XanaduAI/pennylane-qiskit/pull/81)
  [(#85)](https://github.com/XanaduAI/pennylane-qiskit/pull/85)
  [(#86)](https://github.com/XanaduAI/pennylane-qiskit/pull/86)

### Improvements

* Ported the `QiskitDevice` class to inherit from the `QubitDevice` class
  defined in PennyLane to use unified qubit operations and ease development.
  [(#83)](https://github.com/XanaduAI/pennylane-qiskit/pull/83)

* Added a test for returning probabilities when using the `IBMQDevice`.
  [(#82)](https://github.com/XanaduAI/pennylane-qiskit/pull/82)

### Documentation

* Major redesign of the documentation, making it easier to navigate.
  [(#78)](https://github.com/XanaduAI/pennylane-qiskit/pull/78)
  [(#79)](https://github.com/XanaduAI/pennylane-qiskit/pull/79)

### Bug fixes

* Added a type conversion of parameters for parametrized gates, and renamed
  various gates for Qiskit version 0.18.0 support.
  [(#81)](https://github.com/XanaduAI/pennylane-qiskit/pull/81)

* Renamed `QiskitDevice.probabilities` to `QiskitDevice.probability` to overload
  `pennylane.Device.probability`. This fixes a bug that raises `NotImplementedError`
  when a QNode is used to compute probabilities on a IBMQ device.
  [(#80)](https://github.com/XanaduAI/pennylane-qiskit/pull/80)


### Contributors

This release contains contributions from (in alphabetical order):

Rafael Haenel, Josh Izaac, Maria Schuld, Antal Száva

---

# Release 0.8.2

### Bug fixes

* Fixed a bug where users with `IBMQ` tokens linked to multiple
  providers would experience an error.
  [(#74)](https://github.com/XanaduAI/pennylane-qiskit/pull/74)

### Contributors

This release contains contributions from (in alphabetical order):

Antal Száva

---

# Release 0.8.1

### Bug fixes

* Fixed a bug where gradient computations always returned 0 when
  loading a parametrized Qiskit circuit as a PennyLane template.
  [(#71)](https://github.com/XanaduAI/pennylane-qiskit/pull/71)

### Contributors

This release contains contributions from (in alphabetical order):

Josh Izaac

---

# Release 0.8.0

### Bug fixes

* Removed v1 `IBMQ` credentials, disallowed `unitary_simulator` backend to
  have `memory=True` and discontinuing support for `QubitStateVector` on
  the `unitary_simulator` backend due to Qiskit's 0.14.0 version.
  [#65](https://github.com/XanaduAI/pennylane-qiskit/pull/65)

### Contributors

This release contains contributions from (in alphabetical order):

Antal Száva

---

# Release 0.7.1

### Bug fixes

* Set `analytic=False` as default, since by default warnings are raised
  for hardware simulators.
  [#64](https://github.com/XanaduAI/pennylane-qiskit/pull/64)

### Contributors

This release contains contributions from (in alphabetical order):

Antal Száva

---

# Release 0.7.0

### New features since last release

* Added the ability to automatically convert Qiskit `QuantumCircuits`
  or QASM circuits directly into PennyLane templates. The loaded
  operations can be used directly inside PennyLane circuits.
  [#55](https://github.com/XanaduAI/pennylane-qiskit/pull/55)

* Updated the list of operations such that each operation is now
  used from PennyLane. Added capability to specify the inverses
  of operations.
  [#58](https://github.com/XanaduAI/pennylane-qiskit/pull/58)

### Improvements

* Added integration tests for converting objects from Qiskit
  using PennyLane.
  [#57](https://github.com/XanaduAI/pennylane-qiskit/pull/57)

* Added warnings for hardware simulators using `analytic==True`
  when calculating expectations and variances.
  [#59](https://github.com/XanaduAI/pennylane-qiskit/pull/59)

### Bug fixes

* Removed `gates.py` including operations `Rot` and `BasisState`
  such that these operations are decomposed by PennyLane and no
  errors arise for the `BasisState` initialized with all-zero states.
  [#60](https://github.com/XanaduAI/pennylane-qiskit/pull/60)

### Contributors

This release contains contributions from (in alphabetical order):

Antal Száva

---

# Release 0.6.0

### New features since last release

* All Qiskit devices now support tensor observables using the
  `return expval(qml.PauliZ(0) @ qml.Hermitian(A, [1, 2]))`
  syntax introduced in PennyLane v0.6.

### Contributors

This release contains contributions from (in alphabetical order):

Josh Izaac

---

# Release 0.5.1

### Bug fixes

* Fixed a bug where backend keyword arguments, such as `backend_options`
  and `noise_model`, were being passed to backends that did not support it.
  [#51](https://github.com/XanaduAI/pennylane-qiskit/pull/51)

### Contributors

This release contains contributions from (in alphabetical order):

Josh Izaac

---

# Release 0.5.0

This is a significant release, bringing the plugin up to date with the latest
PennyLane and Qiskit features.

### New features since last release

* The plugin and the tests have been completely re-written from scratch, to ensure
  high quality and remove technical debt.
  [#44](https://github.com/XanaduAI/pennylane-qiskit/pull/44)
  [#43](https://github.com/XanaduAI/pennylane-qiskit/pull/43)

* Samples and variance support have been added to all devices.
  [#46](https://github.com/XanaduAI/pennylane-qiskit/pull/46)

* Multi-qubit hermitian observables are now supported, due to
  support being added in Qiskit version 0.12.

* Support has been added for IBM Q Experience 2.0.
  [#44](https://github.com/XanaduAI/pennylane-qiskit/pull/44)

### Improvements

* Hardware and software devices are now treated identically, with expectations,
  variance, and samples computed via the _probability_, not the amplitudes.
  This has several consequences:

  - It makes the code cleaner and simpler, as there is now one defined
    way of computing statistics.

  - It is faster in most cases, as this does not require computing
    large matrix-vector products, or Kronecker products. Instead,
    eigenvalues of single- and multi-qubit observables are computed using
    dyanamic programming.

  - It reduces the number of tests required.

* Test suite now includes tests against the IBM Q Experience, in addition
  to the local simulators.

### Bug fixes

* Due to the move to IBM Q 2.0 credentials, users remaining with IBM Q v1.0
  now must pass an additional URL argument to the service. The plugin
  has been modified to allow the user to pass this argument if required.
  [#44](https://github.com/XanaduAI/pennylane-qiskit/pull/44)

### Contributors
This release contains contributions from:

Shahnawaz Ahmed, Josh Izaac

---

# Release 0.0.8

### New features since last release

- Added noise model and backend options to the devices as well as new observables.
- Added support for all PennyLane observables for calculating expectation values.
- Added (copied & adjusted from pennylane-forest) test for the expectation values.
- Added the necessary DefaultQubit device for comparison.
- Added logging.

### Improvements

- Changed expval_queue to obs_queue and expectations to observables as per latest pennylane.
- Reversed qregs to match the default qubit device behavior.
- Renamed devices correctly.
- Made wires explicit. If num_wires of operation is 0 then use the whole system as wires!
- Renamed the IBMQ device from `qiskit.ibm` to `qiskit.ibmq`.

### Fixed

- Fixed the Unitary gate.
- Fixed the token loading and the shots.
- Fixed and updated to qiskit v0.10.1
- Fixed the valid expectation values of all devices. Along with it tests where fixed.

### Removed

- Removed the IBMQX_TOKEN import and replace with the correct args.
- Removed the unconditional make coverage.
- Removed default qubit device, this is not tested in this package!

---

# Release 0.0.7

### Removed

- Removed the `LegacySimulatorsQiskitDevice` as this isn't supported in `qiskit` anymore.

### Improvements

- updated to `qiskit` version `0.10.*`.

---

# Release 0.0.6

### Added

- Added the noise model to `BasicAerQiskitDevice` and `AerQiskitDevice` with unit tests (#13)
- Added unit tests for the docs (#7/#20)

### Fixed

- Fixed the ''multiple'' `backends` keyword bug (#13).
- Fixed the `par_domain` of the operations (real valued parameters) in `pos.py` (#21)
- Fixed documentation problems
- Started to 'fix' ''low'' code quality due to type hints with codacy (#15)
- Small typos and code cleanups

---

# Release 0.0.5

### New features

- `AerQiskitDevice` and `LegacySimulatorQiskitDevice` with tests

### Fixed

- Readme & documentation
- `setup.py`
- Code style clean-ups & code cleaning.
- Build setup with travis CI
- Removed unsied `num_runs` kwargs
- Fixed the overlapping kwargs with
- Better tests taken from the _ProjectQ_ plugin
- remove the sleep after computation.

---

# Release 2018-12-23

### New features

- The device `IbmQQiskitDevice` now can load the `ibmqx_token` from the environment variabe `IBMQX_TOKEN`

### Improvements

- Renamed `psops` to `qisktops`
- The setup/build requirements are now read from `requirements.txt`. The file is included now in the distribution file.
- Due to changes in qiskit (0.7.0) the Device `AerDevice` must be correctly termed to `BasicAerDevice`
- Due to the removal of `qiskit.unroll.CircuitBackend` the complete plugin logic needed an overhaul. Now the
  `QuantumCircuit` is used in conjunction with the new converters `dag_to_circuit` and `circuit_to_dag`
  as well as the usage of the base class `Instruction`. We hope that this change will work for most cases.

### Fixed

- The Readme: links and the usage of _device_ instead of _provider_, to stay in PennyLane-lingo
- Update to qiskit 0.7.0 made changes necessary: import location have changes<|MERGE_RESOLUTION|>--- conflicted
+++ resolved
@@ -2,15 +2,13 @@
 
 ### New features since last release
 
-<<<<<<< HEAD
 * Added support for converting Qiskit noise models to
   PennyLane ``NoiseModels`` using ``load_noise_model``.
   [(#577)](https://github.com/PennyLaneAI/pennylane-qiskit/pull/577)
-=======
+
 * Qiskit Sessions can now be used for the ``qiskit.remote`` device with the ``qiskit_session`` context
   manager.
   [(#551)](https://github.com/PennyLaneAI/pennylane-qiskit/pull/551)
->>>>>>> 4cb18471
 
 ### Improvements 🛠
 
@@ -49,6 +47,8 @@
 This release contains contributions from (in alphabetical order):
 
 Utkarsh Azad
+Lillian M. A. Frederiksen
+Austin Huang
 
 
 ---
