# Release 0.14.0

### New features

### Improvements

### Documentation

### Bug fixes

<<<<<<< HEAD
* With the release of Qiskit 0.23.3 gate parameters cannot be arrays.  The device now converts arrays to lists.
  [(#126)](https://github.com/PennyLaneAI/pennylane-qiskit/pull/126)

* When parsing the IBMQ token and the IBMQ URL, the values passed as keywords take precedence over environment variables.
  [(#121)](https://github.com/PennyLaneAI/pennylane-qiskit/pull/121)
=======
* When loading Qiskit circuits to PennyLane templates using `load` in `converter.py`, parameters with `requires_grad=False` are bound to the circuit.  The old version bound objects that were not PennyLane `Variable`'s, but that object class is now deprecated.
  [(#127)](https://github.com/PennyLaneAI/pennylane-qiskit/pull/127)
>>>>>>> 224f7f48

### Contributors

This release contains contributions from (in alphabetical order):

<<<<<<< HEAD
Christina Lee, Antal Szava
=======
Christina Lee
>>>>>>> 224f7f48

---

# Release 0.13.0

### Improvements

* The provided devices are now compatible with Qiskit 0.23.1.
  [(#116)](https://github.com/PennyLaneAI/pennylane-qiskit/pull/116)

### Bug fixes

* The Aer devices store the noise models correctly.
  [(#114)](https://github.com/PennyLaneAI/pennylane-qiskit/pull/114)

### Contributors

This release contains contributions from (in alphabetical order):

Olivia Di Matteo, Josh Izaac, Antal Száva

---

# Release 0.12.0

### Improvements

* Qiskit devices are now allowed to pass transpilation options.
  [(#108)](https://github.com/PennyLaneAI/pennylane-qiskit/pull/108)

* The provided devices are now compatible with Qiskit 0.23.
  [(#112)](https://github.com/PennyLaneAI/pennylane-qiskit/pull/112)

### Bug fixes

* Removes PySCF from the plugin `setup.py` and `requirements.txt`.
  [(#103)](https://github.com/PennyLaneAI/pennylane-qiskit/pull/103)
  [(#104)](https://github.com/PennyLaneAI/pennylane-qiskit/pull/104)

* Fixed a bug related to extracting differentiable parameters for the Qiskit
  converter and PennyLane array indexing.
  [(#106)](https://github.com/PennyLaneAI/pennylane-qiskit/pull/106)

### Contributors

This release contains contributions from (in alphabetical order):

Josh Izaac, Nathan Killoran, Sagar Pahwa, Antal Száva

---

# Release 0.11.0

### New features since last release

* Qiskit devices now support custom wire labels.
  [(#99)](https://github.com/PennyLaneAI/pennylane-qiskit/pull/99)
  [(#100)](https://github.com/PennyLaneAI/pennylane-qiskit/pull/100)

  One can now specify any string or number as a custom wire label,
  and use these labels to address subsystems on the device:

  ```python
  dev = qml.device('qiskit.ibmq', wires=['q1', 'ancilla', 0, 1])

  def circuit():
    qml.Hadamard(wires='q1')
    qml.CNOT(wires=[1, 'ancilla'])
  ```

### Improvements

* Adds support for Qiskit v0.20.
  [(#101)](https://github.com/PennyLaneAI/pennylane-qiskit/pull/101)

### Bug fixes

* When converting QASM or Qiskit circuit to PennyLane templates, the `CU1` gate
  is now natively supported and converted to a `QubitUnitary`.
  [(#101)](https://github.com/PennyLaneAI/pennylane-qiskit/pull/101)

### Contributors

This release contains contributions from (in alphabetical order):

Maria Schuld, Antal Száva

---

# Release 0.9.0

### New features since last release

### Breaking changes

* Now supports Qiskit version 0.19.1. As a result of breaking changes
  within Qiskit, version 0.18 and below are no longer supported.
  [(#81)](https://github.com/XanaduAI/pennylane-qiskit/pull/81)
  [(#85)](https://github.com/XanaduAI/pennylane-qiskit/pull/85)
  [(#86)](https://github.com/XanaduAI/pennylane-qiskit/pull/86)

### Improvements

* Ported the ``QiskitDevice`` class to inherit from the ``QubitDevice`` class
  defined in PennyLane to use unified qubit operations and ease development.
  [(#83)](https://github.com/XanaduAI/pennylane-qiskit/pull/83)

* Added a test for returning probabilities when using the `IBMQDevice`.
  [(#82)](https://github.com/XanaduAI/pennylane-qiskit/pull/82)

### Documentation

* Major redesign of the documentation, making it easier to navigate.
  [(#78)](https://github.com/XanaduAI/pennylane-qiskit/pull/78)
  [(#79)](https://github.com/XanaduAI/pennylane-qiskit/pull/79)

### Bug fixes

* Added a type conversion of parameters for parametrized gates, and renamed
  various gates for Qiskit version 0.18.0 support.
  [(#81)](https://github.com/XanaduAI/pennylane-qiskit/pull/81)

* Renamed `QiskitDevice.probabilities` to `QiskitDevice.probability` to overload
  `pennylane.Device.probability`. This fixes a bug that raises `NotImplementedError`
  when a QNode is used to compute probabilities on a IBMQ device.
  [(#80)](https://github.com/XanaduAI/pennylane-qiskit/pull/80)


### Contributors

This release contains contributions from (in alphabetical order):

Rafael Haenel, Josh Izaac, Maria Schuld, Antal Száva

---

# Release 0.8.2

### Bug fixes

* Fixed a bug where users with `IBMQ` tokens linked to multiple
  providers would experience an error.
  [(#74)](https://github.com/XanaduAI/pennylane-qiskit/pull/74)

### Contributors

This release contains contributions from (in alphabetical order):

Antal Száva

---

# Release 0.8.1

### Bug fixes

* Fixed a bug where gradient computations always returned 0 when
  loading a parametrized Qiskit circuit as a PennyLane template.
  [(#71)](https://github.com/XanaduAI/pennylane-qiskit/pull/71)

### Contributors

This release contains contributions from (in alphabetical order):

Josh Izaac

---

# Release 0.8.0

### Bug fixes

* Removed v1 `IBMQ` credentials, disallowed `unitary_simulator` backend to
  have `memory=True` and discontinuing support for `QubitStateVector` on
  the `unitary_simulator` backend due to Qiskit's 0.14.0 version.
  [#65](https://github.com/XanaduAI/pennylane-qiskit/pull/65)

### Contributors

This release contains contributions from (in alphabetical order):

Antal Száva

---

# Release 0.7.1

### Bug fixes

* Set `analytic=False` as default, since by default warnings are raised
  for hardware simulators.
  [#64](https://github.com/XanaduAI/pennylane-qiskit/pull/64)

### Contributors

This release contains contributions from (in alphabetical order):

Antal Száva

---

# Release 0.7.0

### New features since last release

* Added the ability to automatically convert Qiskit `QuantumCircuits`
  or QASM circuits directly into PennyLane templates. The loaded
  operations can be used directly inside PennyLane circuits.
  [#55](https://github.com/XanaduAI/pennylane-qiskit/pull/55)

* Updated the list of operations such that each operation is now
  used from PennyLane. Added capability to specify the inverses
  of operations.
  [#58](https://github.com/XanaduAI/pennylane-qiskit/pull/58)

### Improvements

* Added integration tests for converting objects from Qiskit
  using PennyLane.
  [#57](https://github.com/XanaduAI/pennylane-qiskit/pull/57)

* Added warnings for hardware simulators using `analytic==True`
  when calculating expectations and variances.
  [#59](https://github.com/XanaduAI/pennylane-qiskit/pull/59)

### Bug fixes

* Removed `gates.py` including operations `Rot` and `BasisState`
  such that these operations are decomposed by PennyLane and no
  errors arise for the `BasisState` initialized with all-zero states.
  [#60](https://github.com/XanaduAI/pennylane-qiskit/pull/60)

### Contributors

This release contains contributions from (in alphabetical order):

Antal Száva

---

# Release 0.6.0

### New features since last release

* All Qiskit devices now support tensor observables using the
  `return expval(qml.PauliZ(0) @ qml.Hermitian(A, [1, 2]))`
  syntax introduced in PennyLane v0.6.

### Contributors

This release contains contributions from (in alphabetical order):

Josh Izaac

---

# Release 0.5.1

### Bug fixes

* Fixed a bug where backend keyword arguments, such as `backend_options`
  and `noise_model`, were being passed to backends that did not support it.
  [#51](https://github.com/XanaduAI/pennylane-qiskit/pull/51)

### Contributors

This release contains contributions from (in alphabetical order):

Josh Izaac

---

# Release 0.5.0

This is a significant release, bringing the plugin up to date with the latest
PennyLane and Qiskit features.

### New features since last release

* The plugin and the tests have been completely re-written from scratch, to ensure
  high quality and remove technical debt.
  [#44](https://github.com/XanaduAI/pennylane-qiskit/pull/44)
  [#43](https://github.com/XanaduAI/pennylane-qiskit/pull/43)

* Samples and variance support have been added to all devices.
  [#46](https://github.com/XanaduAI/pennylane-qiskit/pull/46)

* Multi-qubit hermitian observables are now supported, due to
  support being added in Qiskit version 0.12.

* Support has been added for IBM Q Experience 2.0.
  [#44](https://github.com/XanaduAI/pennylane-qiskit/pull/44)

### Improvements

* Hardware and software devices are now treated identically, with expectations,
  variance, and samples computed via the _probability_, not the amplitudes.
  This has several consequences:

  - It makes the code cleaner and simpler, as there is now one defined
    way of computing statistics.

  - It is faster in most cases, as this does not require computing
    large matrix-vector products, or Kronecker products. Instead,
    eigenvalues of single- and multi-qubit observables are computed using
    dyanamic programming.

  - It reduces the number of tests required.

* Test suite now includes tests against the IBM Q Experience, in addition
  to the local simulators.

### Bug fixes

* Due to the move to IBM Q 2.0 credentials, users remaining with IBM Q v1.0
  now must pass an additional URL argument to the service. The plugin
  has been modified to allow the user to pass this argument if required.
  [#44](https://github.com/XanaduAI/pennylane-qiskit/pull/44)

### Contributors
This release contains contributions from:

Shahnawaz Ahmed, Josh Izaac

---

# Release 0.0.8

### New features since last release

- Added noise model and backend options to the devices as well as new observables.
- Added support for all PennyLane observables for calculating expectation values.
- Added (copied & adjusted from pennylane-forest) test for the expectation values.
- Added the necessary DefaultQubit device for comparison.
- Added logging.

### Improvements

- Changed expval_queue to obs_queue and expectations to observables as per latest pennylane.
- Reversed qregs to match the default qubit device behavior.
- Renamed devices correctly.
- Made wires explicit. If num_wires of operation is 0 then use the whole system as wires!
- Renamed the IBMQ device from `qiskit.ibm` to `qiskit.ibmq`.

### Fixed

- Fixed the Unitary gate.
- Fixed the token loading and the shots.
- Fixed and updated to qiskit v0.10.1
- Fixed the valid expectation values of all devices. Along with it tests where fixed.

### Removed

- Removed the IBMQX_TOKEN import and replace with the correct args.
- Removed the unconditional make coverage.
- Removed default qubit device, this is not tested in this package!

---

# Release 0.0.7

### Removed

- Removed the `LegacySimulatorsQiskitDevice` as this isn't supported in `qiskit` anymore.

### Improvements

- updated to `qiskit` version `0.10.*`.

---

# Release 0.0.6

### Added

- Added the noise model to `BasicAerQiskitDevice` and `AerQiskitDevice` with unit tests (#13)
- Added unit tests for the docs (#7/#20)

### Fixed

- Fixed the ''multiple'' `backends` keyword bug (#13).
- Fixed the `par_domain` of the operations (real valued parameters) in `pos.py` (#21)
- Fixed documentation problems
- Started to 'fix' ''low'' code quality due to type hints with codacy (#15)
- Small typos and code cleanups

---

# Release 0.0.5

### New features

- `AerQiskitDevice` and `LegacySimulatorQiskitDevice` with tests

### Fixed

- Readme & documentation
- `setup.py`
- Code style clean-ups & code cleaning.
- Build setup with travis CI
- Removed unsied `num_runs` kwargs
- Fixed the overlapping kwargs with
- Better tests taken from the _ProjectQ_ plugin
- remove the sleep after computation.

---

# Release 2018-12-23

### New features

- The device `IbmQQiskitDevice` now can load the `ibmqx_token` from the environment variabe `IBMQX_TOKEN`

### Improvements

- Renamed `psops` to `qisktops`
- The setup/build requirements are now read from `requirements.txt`. The file is included now in the distribution file.
- Due to changes in qiskit (0.7.0) the Device `AerDevice` must be correctly termed to `BasicAerDevice`
- Due to the removal of `qiskit.unroll.CircuitBackend` the complete plugin logic needed an overhaul. Now the
  `QuantumCircuit` is used in conjunction with the new converters `dag_to_circuit` and `circuit_to_dag`
  as well as the usage of the base class `Instruction`. We hope that this change will work for most cases.

### Fixed

- The Readme: links and the usage of _device_ instead of _provider_, to stay in PennyLane-lingo
- Update to qiskit 0.7.0 made changes necessary: import location have changes<|MERGE_RESOLUTION|>--- conflicted
+++ resolved
@@ -1,34 +1,21 @@
 # Release 0.14.0
 
-### New features
-
-### Improvements
-
-### Documentation
-
-### Bug fixes
-
-<<<<<<< HEAD
+### Bug fixes
+
 * With the release of Qiskit 0.23.3 gate parameters cannot be arrays.  The device now converts arrays to lists.
   [(#126)](https://github.com/PennyLaneAI/pennylane-qiskit/pull/126)
 
 * When parsing the IBMQ token and the IBMQ URL, the values passed as keywords take precedence over environment variables.
   [(#121)](https://github.com/PennyLaneAI/pennylane-qiskit/pull/121)
-=======
+
 * When loading Qiskit circuits to PennyLane templates using `load` in `converter.py`, parameters with `requires_grad=False` are bound to the circuit.  The old version bound objects that were not PennyLane `Variable`'s, but that object class is now deprecated.
   [(#127)](https://github.com/PennyLaneAI/pennylane-qiskit/pull/127)
->>>>>>> 224f7f48
-
-### Contributors
-
-This release contains contributions from (in alphabetical order):
-
-<<<<<<< HEAD
+
+### Contributors
+
+This release contains contributions from (in alphabetical order):
+
 Christina Lee, Antal Szava
-=======
-Christina Lee
->>>>>>> 224f7f48
-
 ---
 
 # Release 0.13.0
