--- conflicted
+++ resolved
@@ -29,17 +29,14 @@
   ``Barrier``, ``CYGate``, ``CHGate``, ``CPhase``, ``CCZGate``, ``ECRGate``, and ``GlobalPhaseGate``.
   [(#449)](https://github.com/PennyLaneAI/pennylane-qiskit/pull/449)
 
-<<<<<<< HEAD
 * Added the ability to convert a Qiskit `SparsePauliOp` instance into a PennyLane `Operator`.
   [(#401)](https://github.com/PennyLaneAI/pennylane-qiskit/pull/401)
 
 * Added a `pennylane.io` entry point for converting Qiskit operators.
   [(#453)](https://github.com/PennyLaneAI/pennylane-qiskit/pull/453)
 
-=======
 * Unused parameters are now ignored when a `QuantumCircuit` is converted using `load`.
   [(#454)](https://github.com/PennyLaneAI/pennylane-qiskit/pull/454)
->>>>>>> 82cfed60
 
 ### Breaking changes 💔
 
