--- conflicted
+++ resolved
@@ -76,15 +76,9 @@
 
     dev = qml.device('qiskit.aer', wires=2, backend='unitary_simulator')
 
-<<<<<<< HEAD
 PennyLane chooses the ``aer_simulator`` as the default backend if no backend is specified.
 For more details on the ``aer_simulator``, including available backend options, see
 `Qiskit Aer Simulator documentation <https://qiskit.github.io/qiskit-aer/stubs/qiskit_aer.AerSimulator.html#qiskit_aer.AerSimulator.run>`_.
-=======
-PennyLane chooses the ``qasm_simulator`` as the default backend if no backend is specified.
-For more details on the ``qasm_simulator``, including available backend options, see
-`Qiskit Qasm Simulator documentation <https://qiskit.org/ecosystem/aer/stubs/qiskit_aer.QasmSimulator.html>`_.
->>>>>>> c21c4882
 
 Tutorials
 ~~~~~~~~~
