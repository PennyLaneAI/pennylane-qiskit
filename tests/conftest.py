--- conflicted
+++ resolved
@@ -1,106 +1,3 @@
-<<<<<<< HEAD
-import pytest
-import numpy as np
-
-import pennylane as qml
-from pennylane_qiskit import AerDevice, BasicAerDevice
-
-import contextlib
-import io
-
-
-np.random.seed(42)
-
-U = np.array(
-    [
-        [0.83645892 - 0.40533293j, -0.20215326 + 0.30850569j],
-        [-0.23889780 - 0.28101519j, -0.88031770 - 0.29832709j],
-    ]
-)
-
-U2 = np.array([[0, 1, 1, 1], [1, 0, 1, -1], [1, -1, 0, 1], [1, 1, -1, 0]]) / np.sqrt(3)
-A = np.array([[1.02789352, 1.61296440 - 0.3498192j], [1.61296440 + 0.3498192j, 1.23920938 + 0j]])
-
-
-state_backends = ["statevector_simulator", "unitary_simulator"]
-hw_backends = ["qasm_simulator"]
-
-
-@pytest.fixture
-def tol(analytic):
-    if analytic:
-        return {"atol": 0.01, "rtol": 0}
-
-    return {"atol": 0.05, "rtol": 0.1}
-
-
-@pytest.fixture
-def init_state(scope="session"):
-    def _init_state(n):
-        state = np.random.random([2 ** n]) + np.random.random([2 ** n]) * 1j
-        state /= np.linalg.norm(state)
-        return state
-
-    return _init_state
-
-
-@pytest.fixture(params=state_backends + hw_backends)
-def backend(request):
-    return request.param
-
-
-@pytest.fixture(params=hw_backends)
-def hardware_backend(request):
-    return request.param
-
-
-@pytest.fixture(params=state_backends)
-def statevector_backend(request):
-    return request.param
-
-
-@pytest.fixture(params=[AerDevice, BasicAerDevice])
-def device(request, backend, shots, analytic):
-    if backend not in state_backends and analytic == True:
-        pytest.skip("Hardware simulators do not support analytic mode")
-
-    def _device(n):
-        return request.param(wires=n, backend=backend, shots=shots, analytic=analytic)
-
-    return _device
-
-
-@pytest.fixture(params=[AerDevice, BasicAerDevice])
-def state_vector_device(request, statevector_backend, shots, analytic):
-    def _device(n):
-        return request.param(wires=n, backend=statevector_backend, shots=shots, analytic=analytic)
-
-    return _device
-
-@pytest.fixture(scope="function")
-def mock_device(monkeypatch):
-    """A mock instance of the abstract Device class"""
-
-    with monkeypatch.context() as m:
-        dev = qml.Device
-        m.setattr(dev, '__abstractmethods__', frozenset())
-        yield qml.Device()
-
-
-@pytest.fixture(scope="function")
-def recorder():
-    return qml.utils.OperationRecorder()
-
-
-@pytest.fixture(scope="function")
-def qubit_device_single_wire():
-    return qml.device('default.qubit', wires=1)
-
-
-@pytest.fixture(scope="function")
-def qubit_device_2_wires():
-    return qml.device('default.qubit', wires=2)
-=======
 import pytest
 import numpy as np
 
@@ -172,6 +69,14 @@
     return _device
 
 
+@pytest.fixture(params=[AerDevice, BasicAerDevice])
+def state_vector_device(request, statevector_backend, shots, analytic):
+    def _device(n):
+        return request.param(wires=n, backend=statevector_backend, shots=shots, analytic=analytic)
+
+    return _device
+
+
 @pytest.fixture(scope="function")
 def mock_device(monkeypatch):
     """A mock instance of the abstract Device class"""
@@ -194,6 +99,4 @@
 
 @pytest.fixture(scope="function")
 def qubit_device_2_wires():
-    return qml.device('default.qubit', wires=2)
-    
->>>>>>> 1bab8ea4
+    return qml.device('default.qubit', wires=2)