--- conflicted
+++ resolved
@@ -48,21 +48,6 @@
                          ibmqx_token=ibmqx_token)
     )
 
-<<<<<<< HEAD
-=======
-        self.devices = []
-        if self.args.device == 'basicaer' or self.args.device == 'all':
-            self.devices.append(BasicAerDevice(wires=self.num_subsystems, shots=self.shots))
-        if self.args.device == 'aer' or self.args.device == 'all':
-            self.devices.append(AerDevice(wires=self.num_subsystems, shots=self.shots))
-        if self.args.device == 'ibmq' or self.args.device == 'all':
-            if self.args.ibmqx_token is not None:
-                self.devices.append(
-                    IBMQDevice(wires=self.num_subsystems, shots=self.ibmq_shots, ibmqx_token=self.args.ibmqx_token))
-            else:
-                log.warning("Skipping test of the IBMQDevice device because IBM login credentials could not be "
-                            "found in the PennyLane configuration file.")
->>>>>>> 841471eb
 
 @pytest.mark.parametrize("device", devices)
 def test_identity_expectation(device):
