# Copyright 2021-2024 Xanadu Quantum Technologies Inc.

# Licensed under the Apache License, Version 2.0 (the "License");
# you may not use this file except in compliance with the License.
# You may obtain a copy of the License at

#     http://www.apache.org/licenses/LICENSE-2.0

# Unless required by applicable law or agreed to in writing, software
# distributed under the License is distributed on an "AS IS" BASIS,
# WITHOUT WARRANTIES OR CONDITIONS OF ANY KIND, either express or implied.
# See the License for the specific language governing permissions and
# limitations under the License.
r"""
This module contains tests qiskit devices for PennyLane IBMQ devices.
"""
from unittest.mock import Mock

import numpy as np
import pennylane as qml
import pytest
<<<<<<< HEAD

from qiskit_aer import noise
from qiskit.providers import BackendV2
from qiskit_ibm_runtime.fake_provider import FakeManilaV2
=======
from qiskit.providers import BackendV1, BackendV2
from qiskit_aer import noise
from qiskit_ibm_runtime.fake_provider import FakeManila, FakeManilaV2
>>>>>>> 7890a80a

from pennylane_qiskit import AerDevice
from pennylane_qiskit.qiskit_device_legacy import QiskitDeviceLegacy

# pylint: disable=protected-access, unused-argument, too-few-public-methods


class Configuration:
    def __init__(self, n_qubits, backend_name):
        self.n_qubits = n_qubits
        self.backend_name = backend_name
        self.noise_model = None
        self.method = "placeholder"

    def get(self, attribute, default=None):
        return getattr(self, attribute, default)


class MockedBackend(BackendV2):
    def __init__(self, num_qubits=10, name="mocked_backend"):
        super().__init__(name=name)
        self._options = Configuration(num_qubits, name)
        self._service = "SomeServiceProvider"
        self.name = name
        self._target = Mock()
        self._target.num_qubits = num_qubits

    def set_options(self, noise_model):
        self.options.noise_model = noise_model

    def _default_options(self):
        return {}

    @property
    def max_circuits(self):
        return 10

    def run(self, *args, **kwargs):
        return None

    @property
    def target(self):
        return self._target


test_transpile_options = [
    {},
    {"optimization_level": 2},
    {"optimization_level": 2, "seed_transpiler": 22},
]

test_device_options = [{}, {"optimization_level": 3}, {"optimization_level": 1}]
backend = MockedBackend()


class TestSupportForV2:
    """Tests compatibility with BackendV2"""

    def test_mocked_backend(self):
        """Test that device initializes with no error mocked"""
        dev = qml.device("qiskit.aer", wires=10, backend=backend)
        assert dev._backend == backend

    def test_fake_manila(self):
        """Test that device initializes with no error with V2 backends by Qiskit"""
        dev = qml.device("qiskit.aer", wires=5, backend=FakeManilaV2())

        @qml.qnode(dev)
        def circuit(x):
            qml.RX(x, wires=[0])
            qml.CNOT(wires=[0, 1])
            return qml.sample(qml.PauliZ(0))

        res = circuit(np.pi / 2)
        assert isinstance(res, np.ndarray)
        assert np.shape(res) == (1024,)


class TestProbabilities:
    """Tests for the probability function"""

    def test_probability_no_results(self):
        """Test that the probabilities function returns
        None if no job has yet been run."""
        dev = AerDevice(backend="aer_simulator_statevector", wires=1, shots=None)
        assert dev.probability() is None


@pytest.mark.parametrize("wires", [1, 2, 3])
@pytest.mark.parametrize("shots", [None])
@pytest.mark.parametrize("device_options", test_device_options)
class TestTranspilationOptionInitialization:
    """Tests for passing the transpilation options to qiskit at time of device
    initialization."""

    def test_device_with_transpilation_options(self, device, wires, device_options):
        """Test that the transpilation options must be persisted if provided."""
        dev = device(wires, device_options)
        assert dev.transpile_args == device_options

    @pytest.mark.parametrize("transpile_options", test_transpile_options)
    def test_transpilation_option_update(self, device, wires, device_options, transpile_options):
        """Test that the transpilation options are updated as expected."""
        dev = device(wires, device_options)
        assert dev.transpile_args == device_options
        dev.set_transpile_args(**transpile_options)
        assert dev.transpile_args == transpile_options


class TestAnalyticWarningHWSimulator:
    """Tests the warnings for when the analytic attribute of a device is set to true"""

    def test_warning_raised_for_hardware_backend_analytic_expval(self, recorder):
        """Tests that a warning is raised if the analytic attribute is true on
        hardware simulators when calculating the expectation"""

        dev = qml.device("qiskit.aer", backend="aer_simulator", wires=2, shots=None)

        @qml.qnode(dev)
        def circuit():
            qml.RX(np.pi / 2, wires=[0])
            return qml.expval(qml.PauliZ(0))

        with pytest.warns(
            UserWarning,
            match="The analytic calculation of "
            "expectations, variances and probabilities is only supported on "
            f"statevector backends, not on the {dev.backend.name}. Such statistics obtained from this "
            "device are estimates based on samples.",
        ):

            circuit()

    @pytest.mark.parametrize("method", ["unitary", "statevector"])
    def test_no_warning_raised_for_software_backend_analytic_expval(
        self, method, recorder, recwarn
    ):
        """Tests that no warning is raised if the analytic attribute is true on
        statevector simulators when calculating the expectation"""

        _ = qml.device("qiskit.aer", backend="aer_simulator", method=method, wires=2, shots=None)

        # These simulators are being deprecated. Warnings are raised in Qiskit <1.1
        assert len(recwarn) == 0


class TestAerBackendOptions:
    """Test the backend options of Aer backends."""

    def test_backend_options_cleaned(self):
        """Test that the backend options are cleared upon new Aer device
        initialization."""
        noise_model = noise.NoiseModel()
        bit_flip = noise.pauli_error([("X", 1), ("I", 0)])

        # Create a noise model where the RX operation always flips the bit
        noise_model.add_all_qubit_quantum_error(bit_flip, ["rx"])

        dev = qml.device("qiskit.aer", wires=2, noise_model=noise_model)
        assert dev.backend.options.get("noise_model") is not None

        dev2 = qml.device("qiskit.aer", wires=2)
        assert dev2.backend.options.get("noise_model") is None


class TestExecutionAtOptimizationLevels:
    """Test that a known circuit returns the expected result at all
    optimization levels."""

    @pytest.mark.parametrize("optimization_level", [0, 1, 2, 3])
    def test_layout_at_optimization_levels(self, optimization_level):
        """Test circuit to detect layout problems in the circuit and observables."""

        fakebackend = FakeManilaV2()
        dev = qml.device(
            "qiskit.remote", wires=5, backend=fakebackend, optimization_level=optimization_level
        )

        @qml.qnode(dev)
        def circuit():
            qml.Hadamard(2)
            qml.CNOT([1, 4])
            return qml.expval(qml.PauliX(2))

        res = circuit()
        assert np.allclose(res, 1.0, atol=0.2)


@pytest.mark.parametrize("shots", [None])
class TestBatchExecution:
    """Tests for the batch_execute method."""

    with qml.tape.QuantumTape() as tape1:
        qml.PauliX(wires=0)
        _ = qml.expval(qml.PauliZ(wires=0)), qml.expval(qml.PauliZ(wires=1))

    with qml.tape.QuantumTape() as tape2:
        qml.PauliX(wires=0)
        qml.expval(qml.PauliZ(wires=0))

    @pytest.mark.parametrize("n_tapes", [1, 2, 3])
    def test_calls_to_execute(self, device, n_tapes, mocker):
        """Tests that only the device's dedicated batch execute method is
        called and not the general execute method."""

        dev = device(2)
        spy = mocker.spy(QiskitDeviceLegacy, "execute")

        tapes = [self.tape1] * n_tapes
        dev.batch_execute(tapes)

        # Check that QiskitDeviceLegacyLegacy.execute was not called
        assert spy.call_count == 0

    @pytest.mark.parametrize("n_tapes", [1, 2, 3])
    def test_calls_to_reset(self, n_tapes, mocker, device):
        """Tests that the device's reset method is called the correct number of
        times."""

        dev = device(2)
        spy = mocker.spy(QiskitDeviceLegacy, "reset")

        tapes = [self.tape1] * n_tapes
        dev.batch_execute(tapes)

        assert spy.call_count == n_tapes

    def test_result(self, device, tol):
        """Tests that the result has the correct shape and entry types."""
        dev = device(2)
        tapes = [self.tape1, self.tape2]
        res = dev.batch_execute(tapes)

        # We're calling device methods directly, need to reset before the next
        # execution
        dev.reset()
        tape1_expected = dev.execute(self.tape1)

        dev.reset()
        tape2_expected = dev.execute(self.tape2)

        assert len(res) == 2
        assert isinstance(res[0], tuple)
        assert len(res[0]) == 2
        assert np.allclose(qml.math.stack(res[0]), tape1_expected, atol=0)

        assert isinstance(res[1], np.ndarray)
        assert np.allclose(res[1], tape2_expected, atol=0)

    def test_result_no_tapes(self, device):
        """Tests that the result is correct when there are no tapes to execute."""
        dev = device(2)
        res = dev.batch_execute([])

        # We're calling device methods directly, need to reset before the next
        # execution
        dev.reset()
        assert not res

    def test_result_empty_tape(self, device, tol):
        """Tests that the result has the correct shape and entry types for
        empty tapes."""
        dev = device(2)

        empty_tape = qml.tape.QuantumTape()
        tapes = [empty_tape] * 3
        res = dev.batch_execute(tapes)

        # We're calling device methods directly, need to reset before the next
        # execution
        dev.reset()
        assert len(res) == 3
        assert np.allclose(res[0], dev.execute(empty_tape), atol=0)

    def test_num_executions_recorded(self, device):
        """Tests that the number of executions are recorded correctly.."""
        dev = device(2)
        tapes = [self.tape1, self.tape2]
        _ = dev.batch_execute(tapes)
        assert dev.num_executions == 1

    def test_barrier_tape(self, device, tol):
        """Tests that the barriers are accounted for during conversion."""
        dev = device(2)

        @qml.qnode(dev)
        def barrier_func():
            qml.Barrier([0, 1])
            return qml.state()

        res = barrier_func()
        tape = qml.workflow.construct_tape(barrier_func)()
        assert tape.operations[0] == qml.Barrier([0, 1])
        assert np.allclose(res, dev.batch_execute([tape]), atol=0)<|MERGE_RESOLUTION|>--- conflicted
+++ resolved
@@ -19,16 +19,10 @@
 import numpy as np
 import pennylane as qml
 import pytest
-<<<<<<< HEAD
-
-from qiskit_aer import noise
-from qiskit.providers import BackendV2
-from qiskit_ibm_runtime.fake_provider import FakeManilaV2
-=======
+
 from qiskit.providers import BackendV1, BackendV2
 from qiskit_aer import noise
 from qiskit_ibm_runtime.fake_provider import FakeManila, FakeManilaV2
->>>>>>> 7890a80a
 
 from pennylane_qiskit import AerDevice
 from pennylane_qiskit.qiskit_device_legacy import QiskitDeviceLegacy
