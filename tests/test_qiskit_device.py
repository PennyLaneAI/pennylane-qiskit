# Copyright 2021-2024 Xanadu Quantum Technologies Inc.

# Licensed under the Apache License, Version 2.0 (the "License");
# you may not use this file except in compliance with the License.
# You may obtain a copy of the License at

#     http://www.apache.org/licenses/LICENSE-2.0

# Unless required by applicable law or agreed to in writing, software
# distributed under the License is distributed on an "AS IS" BASIS,
# WITHOUT WARRANTIES OR CONDITIONS OF ANY KIND, either express or implied.
# See the License for the specific language governing permissions and
# limitations under the License.
r"""
This module contains tests qiskit devices for PennyLane IBMQ devices.
"""
from unittest.mock import Mock
import numpy as np
import pytest

from qiskit_aer import noise
from qiskit.providers import BackendV1, BackendV2
from qiskit_ibm_runtime.fake_provider import FakeManila, FakeManilaV2

import pennylane as qml
from pennylane_qiskit import AerDevice
from pennylane_qiskit.qiskit_device import QiskitDevice

<<<<<<< HEAD
=======
# pylint: disable=protected-access, unused-argument, too-few-public-methods

>>>>>>> 343e984a

class Configuration:
    def __init__(self, n_qubits, backend_name):
        self.n_qubits = n_qubits
        self.backend_name = backend_name
        self.noise_model = None
        self.method = "placeholder"

    def get(self, attribute, default=None):
        return getattr(self, attribute, default)


class MockedBackend(BackendV2):
    def __init__(self, num_qubits=10, name="mocked_backend"):
        self._options = Configuration(num_qubits, name)
        self._service = "SomeServiceProvider"
        self.name = name
        self._target = Mock()
        self._target.num_qubits = num_qubits

    def set_options(self, noise_model):
        self.options.noise_model = noise_model

    def _default_options(self):
        return {}

    def max_circuits(self):
        return 10

    def run(self, *args, **kwargs):
        return None

    @property
    def target(self):
        return self._target


class MockedBackendLegacy(BackendV1):
    def __init__(self, num_qubits=10, name="mocked_backend_legacy"):
        self._configuration = Configuration(num_qubits, backend_name=name)
        self._service = "SomeServiceProvider"
        self._options = self._default_options()

    def configuration(self):
        return self._configuration

    def _default_options(self):
        return {}

    def run(self, *args, **kwargs):
        return None

    @property
    def options(self):
        return self._options


test_transpile_options = [
    {},
    {"optimization_level": 2},
    {"optimization_level": 2, "seed_transpiler": 22},
]

test_device_options = [{}, {"optimization_level": 3}, {"optimization_level": 1}]
backend = MockedBackend()
legacy_backend = MockedBackendLegacy()


class TestSupportForV1andV2:
    """Tests compatibility with BackendV1 and BackendV2"""

    @pytest.mark.parametrize(
        "dev_backend",
        [
            legacy_backend,
            backend,
        ],
    )
    def test_v1_and_v2_mocked(self, dev_backend):
        """Test that device initializes with no error mocked"""
<<<<<<< HEAD
        dev = qml.device("qiskit.remote", wires=10, backend=backend, use_primitives=True)
        assert dev._backend == backend

    @pytest.mark.parametrize(
        "backend",
=======
        dev = qml.device("qiskit.remote", wires=10, backend=dev_backend, use_primitives=True)
        assert dev._backend == dev_backend

    @pytest.mark.parametrize(
        "dev_backend",
>>>>>>> 343e984a
        [
            FakeManila(),
            FakeManilaV2(),
        ],
    )
    def test_v1_and_v2_manila(self, dev_backend):
        """Test that device initializes with no error with V1 and V2 backends by Qiskit"""
<<<<<<< HEAD
        dev = qml.device("qiskit.remote", wires=5, backend=backend, use_primitives=True)
=======
        dev = qml.device("qiskit.remote", wires=5, backend=dev_backend, use_primitives=True)
>>>>>>> 343e984a

        @qml.qnode(dev)
        def circuit(x):
            qml.RX(x, wires=[0])
            qml.CNOT(wires=[0, 1])
            return qml.sample(qml.PauliZ(0))

        res = circuit(np.pi / 2)
        assert isinstance(res, np.ndarray)
        assert np.shape(res) == (1024,)


class TestProbabilities:
    """Tests for the probability function"""

    def test_probability_no_results(self):
        """Test that the probabilities function returns
        None if no job has yet been run."""
        dev = AerDevice(backend="aer_simulator_statevector", wires=1, shots=None)
        assert dev.probability() is None


@pytest.mark.parametrize("wires", [1, 2, 3])
@pytest.mark.parametrize("shots", [None])
@pytest.mark.parametrize("device_options", test_device_options)
class TestTranspilationOptionInitialization:
    """Tests for passing the transpilation options to qiskit at time of device
    initialization."""

    def test_device_with_transpilation_options(self, device, wires, device_options):
        """Test that the transpilation options must be persisted if provided."""
        dev = device(wires, device_options)
        assert dev.transpile_args == device_options

    @pytest.mark.parametrize("transpile_options", test_transpile_options)
    def test_transpilation_option_update(self, device, wires, device_options, transpile_options):
        """Test that the transpilation options are updated as expected."""
        dev = device(wires, device_options)
        assert dev.transpile_args == device_options
        dev.set_transpile_args(**transpile_options)
        assert dev.transpile_args == transpile_options


class TestAnalyticWarningHWSimulator:
    """Tests the warnings for when the analytic attribute of a device is set to true"""

    def test_warning_raised_for_hardware_backend_analytic_expval(self, recorder):
        """Tests that a warning is raised if the analytic attribute is true on
        hardware simulators when calculating the expectation"""

        with pytest.warns(UserWarning) as record:
            dev = qml.device("qiskit.aer", backend="aer_simulator", wires=2, shots=None)

        assert (
            record[1].message.args[0] == "The analytic calculation of "
            "expectations, variances and probabilities is only supported on "
            f"statevector backends, not on the {dev.backend.name}. Such statistics obtained from this "
            "device are estimates based on samples."
        )

<<<<<<< HEAD
        assert (
            record[1].message.args[0] == "The analytic calculation of "
            "expectations, variances and probabilities is only supported on "
            f"statevector backends, not on the {dev.backend.name}. Such statistics obtained from this "
            "device are estimates based on samples."
        )

=======
>>>>>>> 343e984a
        # Two warnings are being raised: one about analytic calculations and another about deprecation.
        assert len(record) == 2

    @pytest.mark.parametrize("method", ["unitary", "statevector"])
    def test_no_warning_raised_for_software_backend_analytic_expval(
        self, method, recorder, recwarn
    ):
        """Tests that no warning is raised if the analytic attribute is true on
        statevector simulators when calculating the expectation"""

        _ = qml.device("qiskit.aer", backend="aer_simulator", method=method, wires=2, shots=None)

        # These simulators are being deprecated. Warning is raised in Qiskit 1.0
        # Migrate to AerSimulator with AerSimulator(method=method) and append
        # run circuits with the `save_state` instruction.
        assert len(recwarn) == 1


class TestAerBackendOptions:
    """Test the backend options of Aer backends."""

    def test_backend_options_cleaned(self):
        """Test that the backend options are cleared upon new Aer device
        initialization."""
        noise_model = noise.NoiseModel()
        bit_flip = noise.pauli_error([("X", 1), ("I", 0)])

        # Create a noise model where the RX operation always flips the bit
        noise_model.add_all_qubit_quantum_error(bit_flip, ["rx"])

        dev = qml.device("qiskit.aer", wires=2, noise_model=noise_model)
        assert dev.backend.options.get("noise_model") is not None

        dev2 = qml.device("qiskit.aer", wires=2)
        assert dev2.backend.options.get("noise_model") is None


@pytest.mark.parametrize("shots", [None])
class TestBatchExecution:
    """Tests for the batch_execute method."""

    with qml.tape.QuantumTape() as tape1:
        qml.PauliX(wires=0)
        _ = qml.expval(qml.PauliZ(wires=0)), qml.expval(qml.PauliZ(wires=1))

    with qml.tape.QuantumTape() as tape2:
        qml.PauliX(wires=0)
        qml.expval(qml.PauliZ(wires=0))

    @pytest.mark.parametrize("n_tapes", [1, 2, 3])
    def test_calls_to_execute(self, device, n_tapes, mocker):
        """Tests that only the device's dedicated batch execute method is
        called and not the general execute method."""

        dev = device(2)
        spy = mocker.spy(QiskitDevice, "execute")

        tapes = [self.tape1] * n_tapes
        dev.batch_execute(tapes)

        # Check that QiskitDevice.execute was not called
        assert spy.call_count == 0

    @pytest.mark.parametrize("n_tapes", [1, 2, 3])
    def test_calls_to_reset(self, n_tapes, mocker, device):
        """Tests that the device's reset method is called the correct number of
        times."""

        dev = device(2)
        spy = mocker.spy(QiskitDevice, "reset")

        tapes = [self.tape1] * n_tapes
        dev.batch_execute(tapes)

        assert spy.call_count == n_tapes

    def test_result(self, device, tol):
        """Tests that the result has the correct shape and entry types."""
        dev = device(2)
        tapes = [self.tape1, self.tape2]
        res = dev.batch_execute(tapes)

        # We're calling device methods directly, need to reset before the next
        # execution
        dev.reset()
        tape1_expected = dev.execute(self.tape1)

        dev.reset()
        tape2_expected = dev.execute(self.tape2)

        assert len(res) == 2
        assert isinstance(res[0], tuple)
        assert len(res[0]) == 2
        assert np.allclose(qml.math.stack(res[0]), tape1_expected, atol=0)

        assert isinstance(res[1], np.ndarray)
        assert np.allclose(res[1], tape2_expected, atol=0)

    def test_result_no_tapes(self, device):
        """Tests that the result is correct when there are no tapes to execute."""
        dev = device(2)
        res = dev.batch_execute([])

        # We're calling device methods directly, need to reset before the next
        # execution
        dev.reset()
        assert not res

    def test_result_empty_tape(self, device, tol):
        """Tests that the result has the correct shape and entry types for
        empty tapes."""
        dev = device(2)

        empty_tape = qml.tape.QuantumTape()
        tapes = [empty_tape] * 3
        res = dev.batch_execute(tapes)

        # We're calling device methods directly, need to reset before the next
        # execution
        dev.reset()
        assert len(res) == 3
        assert np.allclose(res[0], dev.execute(empty_tape), atol=0)

    def test_num_executions_recorded(self, device):
        """Tests that the number of executions are recorded correctly.."""
        dev = device(2)
        tapes = [self.tape1, self.tape2]
        _ = dev.batch_execute(tapes)
        assert dev.num_executions == 1

    def test_barrier_tape(self, device, tol):
        """Tests that the barriers are accounted for during conversion."""
        dev = device(2)

        @qml.qnode(dev)
        def barrier_func():
            qml.Barrier([0, 1])
            return qml.state()

        res = barrier_func()
        assert barrier_func.tape.operations[0] == qml.Barrier([0, 1])
        assert np.allclose(res, dev.batch_execute([barrier_func.tape]), atol=0)<|MERGE_RESOLUTION|>--- conflicted
+++ resolved
@@ -26,11 +26,8 @@
 from pennylane_qiskit import AerDevice
 from pennylane_qiskit.qiskit_device import QiskitDevice
 
-<<<<<<< HEAD
-=======
 # pylint: disable=protected-access, unused-argument, too-few-public-methods
 
->>>>>>> 343e984a
 
 class Configuration:
     def __init__(self, n_qubits, backend_name):
@@ -111,19 +108,11 @@
     )
     def test_v1_and_v2_mocked(self, dev_backend):
         """Test that device initializes with no error mocked"""
-<<<<<<< HEAD
-        dev = qml.device("qiskit.remote", wires=10, backend=backend, use_primitives=True)
-        assert dev._backend == backend
-
-    @pytest.mark.parametrize(
-        "backend",
-=======
         dev = qml.device("qiskit.remote", wires=10, backend=dev_backend, use_primitives=True)
         assert dev._backend == dev_backend
 
     @pytest.mark.parametrize(
         "dev_backend",
->>>>>>> 343e984a
         [
             FakeManila(),
             FakeManilaV2(),
@@ -131,11 +120,6 @@
     )
     def test_v1_and_v2_manila(self, dev_backend):
         """Test that device initializes with no error with V1 and V2 backends by Qiskit"""
-<<<<<<< HEAD
-        dev = qml.device("qiskit.remote", wires=5, backend=backend, use_primitives=True)
-=======
-        dev = qml.device("qiskit.remote", wires=5, backend=dev_backend, use_primitives=True)
->>>>>>> 343e984a
 
         @qml.qnode(dev)
         def circuit(x):
@@ -196,7 +180,6 @@
             "device are estimates based on samples."
         )
 
-<<<<<<< HEAD
         assert (
             record[1].message.args[0] == "The analytic calculation of "
             "expectations, variances and probabilities is only supported on "
@@ -204,8 +187,6 @@
             "device are estimates based on samples."
         )
 
-=======
->>>>>>> 343e984a
         # Two warnings are being raised: one about analytic calculations and another about deprecation.
         assert len(record) == 2
 
