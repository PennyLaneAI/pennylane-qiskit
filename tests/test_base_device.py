# Copyright 2021-2024 Xanadu Quantum Technologies Inc.

# Licensed under the Apache License, Version 2.0 (the "License");
# you may not use this file except in compliance with the License.
# You may obtain a copy of the License at

#     http://www.apache.org/licenses/LICENSE-2.0

# Unless required by applicable law or agreed to in writing, software
# distributed under the License is distributed on an "AS IS" BASIS,
# WITHOUT WARRANTIES OR CONDITIONS OF ANY KIND, either express or implied.
# See the License for the specific language governing permissions and
# limitations under the License.
"""
This module contains tests for the base Qiskit device for the new PennyLane device API
"""

from unittest.mock import patch, Mock
from pennylane import numpy as np
import pytest
from semantic_version import Version
import qiskit_ibm_runtime

import pennylane as qml
from pennylane.tape.qscript import QuantumScript
from qiskit_ibm_runtime import Estimator
from qiskit_ibm_runtime.options import Options

from qiskit_ibm_runtime.fake_provider import FakeManila, FakeManilaV2
from qiskit_aer import AerSimulator

# do not import Estimator (imported above) from qiskit.primitives - the identically
# named Estimator object has a different call signature than the remote device Estimator,
# and only runs local simulations. We need the Estimator from qiskit_ibm_runtime. They
# both use this EstimatorResults, however:
from qiskit.primitives import EstimatorResult
from qiskit.providers import BackendV1, BackendV2

from qiskit import QuantumCircuit
from pennylane_qiskit.qiskit_device2 import (
    QiskitDevice2,
    qiskit_session,
    split_execution_types,
    qiskit_options_to_flat_dict,
)
from pennylane_qiskit.converter import (
    circuit_to_qiskit,
    mp_to_pauli,
    QISKIT_OPERATION_MAP,
)

# pylint: disable=protected-access, unused-argument, too-many-arguments, redefined-outer-name


# pylint: disable=too-few-public-methods
class Configuration:
    def __init__(self, n_qubits, backend_name):
        self.n_qubits = n_qubits
        self.backend_name = backend_name
        self.noise_model = None


class MockedBackend(BackendV2):
    def __init__(self, num_qubits=10, name="mocked_backend"):
        self._options = Configuration(num_qubits, name)
        self._service = "SomeServiceProvider"
        self.name = name
        self._target = Mock()
        self._target.num_qubits = num_qubits

    def set_options(self, noise_model):
        self.options.noise_model = noise_model

    def _default_options(self):
        return {}

    def max_circuits(self):
        return 10

    def run(self, *args, **kwargs):
        return None

    @property
    def target(self):
        return self._target


class MockedBackendLegacy(BackendV1):
    def __init__(self, num_qubits=10, name="mocked_backend_legacy"):
        self._configuration = Configuration(num_qubits, backend_name=name)
        self._service = "SomeServiceProvider"
        self._options = self._default_options()

    def configuration(self):
        return self._configuration

    def _default_options(self):
        return {}

    def run(self, *args, **kwargs):
        return None

    @property
    def options(self):
        return self._options


# pylint: disable=too-few-public-methods
class MockSession:
    def __init__(self, backend, max_time=None):
        self.backend = backend
        self.max_time = max_time
        self.session_id = "123"

    def close(self):  # This is just to appease a test
        pass


mocked_backend = MockedBackend()
legacy_backend = MockedBackendLegacy()
backend = AerSimulator()
test_dev = QiskitDevice2(wires=5, backend=backend)


def options_for_testing():
    """Creates an Options object with defined values in multiple sub-categories"""
    options = Options()
    options.environment.job_tags = ["getting angle"]
    options.resilience.noise_amplifier = "LocalFoldingAmplifier"
    options.optimization_level = 2
    options.resilience_level = 1
    return options


class TestSupportForV1andV2:
    """Tests compatibility with BackendV1 and BackendV2"""

    @pytest.mark.parametrize(
        "backend",
        [legacy_backend, backend, mocked_backend],
    )
    def test_v1_and_v2_mocked(self, backend):
        """Test that device initializes with no error mocked"""
        dev = QiskitDevice2(wires=10, backend=backend)
        assert dev._backend == backend

    @pytest.mark.parametrize(
        "backend, shape",
        [
            (FakeManila(), (1, 1024)),
            (FakeManilaV2(), (1, 1024)),
        ],
    )
    @pytest.mark.skip(
        reason="The functionality of using sampler to get an accurate answer is not yet implemented"
    )
    def test_v1_and_v2_manila(self, backend, shape):
        """Test that device initializes and runs without error with V1 and V2 backends by Qiskit"""
        dev = QiskitDevice2(wires=5, backend=backend)

        @qml.qnode(dev)
        def circuit(x):
            qml.RX(x, wires=[0])
            qml.CNOT(wires=[0, 1])
            return qml.sample(qml.PauliZ(0))

        res = circuit(np.pi / 2)

        assert np.shape(res) == shape
        assert dev._backend == backend


class TestDeviceInitialization:
    def test_compile_backend_kwarg(self):
        """Test that the compile_backend is set correctly if passed, and the main
        backend is used otherwise"""

        compile_backend = MockedBackend(name="compile_backend")
        main_backend = MockedBackend(name="main_backend")

        dev1 = QiskitDevice2(wires=5, backend=main_backend)
        dev2 = QiskitDevice2(wires=5, backend=main_backend, compile_backend=compile_backend)

        assert dev1._compile_backend == dev1._backend == main_backend

        assert dev2._compile_backend != dev2._backend
        assert dev2._compile_backend == compile_backend

    def test_no_shots_warns_and_defaults(self):
        """Test that initializing with shots=None raises a warning indicating that
        the device is sample based and will default to 1024 shots"""

        with pytest.warns(
            UserWarning,
            match="Expected an integer number of shots, but received shots=None",
        ):
            dev = QiskitDevice2(wires=2, backend=backend, shots=None)

        assert dev.shots.total_shots == 1024
        assert dev.options.execution.shots == 1024

    def test_kwargs_on_initialization(self, mocker):
        """Test that update_kwargs is called on intialization and combines the Options
        and kwargs as self._kwargs"""

        options = Options()
        options.environment.job_tags = ["my_tag"]

        spy = mocker.spy(QiskitDevice2, "_update_kwargs")

        dev = QiskitDevice2(
            wires=2,
            backend=backend,
            options=options,
            random_kwarg1=True,
            random_kwarg2="a",
        )

        spy.assert_called_once()

        # kwargs are updated to a combination of the information from the Options and kwargs
        assert dev._kwargs == {
            "random_kwarg1": True,
            "random_kwarg2": "a",
            "skip_transpilation": False,
            "init_qubits": True,
            "log_level": "WARNING",
            "job_tags": ["my_tag"],
        }

        # initial kwargs are saved without modification
        assert dev._init_kwargs == {"random_kwarg1": True, "random_kwarg2": "a"}

    @pytest.mark.parametrize("backend", [backend, legacy_backend])
    def test_backend_wire_validation(self, backend):
        """Test that an error is raised if the number of device wires exceeds
        the number of wires available on the backend, for both backend versions"""

        with pytest.raises(ValueError, match="supports maximum"):
            QiskitDevice2(wires=500, backend=backend)

    def test_setting_simulator_noise_model(self):
        """Test that the simulator noise model saved on a passed Options
        object is used to set the backend noise model"""

        options = Options()
        options.simulator.noise_model = {"placeholder": 1}

        new_backend = MockedBackend()
        dev1 = QiskitDevice2(wires=3, backend=backend)
        dev2 = QiskitDevice2(wires=3, backend=new_backend, options=options)

        assert dev1.backend.options.noise_model is None
        assert dev2.backend.options.noise_model == {"placeholder": 1}


class TestQiskitSessionManagement:
    """Test using Qiskit sessions with the device"""

    def test_default_no_session_on_initialization(self):
        """Test that the default behaviour is no session at initialization"""

        dev = QiskitDevice2(wires=2, backend=backend)
        assert dev._session is None

    def test_initializing_with_session(self):
        """Test that you can initialize a device with an existing Qiskit session"""

        session = MockSession(backend=backend, max_time="1m")
        dev = QiskitDevice2(wires=2, backend=backend, session=session)
        assert dev._session == session

    @patch("pennylane_qiskit.qiskit_device2.Session")
    @pytest.mark.parametrize("initial_session", [None, MockSession(backend)])
    def test_using_session_context(self, mock_session, initial_session):
        """Test that you can add a session within a context manager"""

        dev = QiskitDevice2(wires=2, backend=backend, session=initial_session)

        assert dev._session == initial_session

        with qiskit_session(dev) as session:
            assert dev._session == session
            assert dev._session != initial_session

        assert dev._session == initial_session

    @pytest.mark.parametrize("initial_session", [None, MockSession(backend)])
    def test_update_session(self, initial_session):
        """Test that you can update the session stored on the device"""

        dev = QiskitDevice2(wires=2, backend=backend, session=initial_session)
        assert dev._session == initial_session

        new_session = MockSession(backend=backend, max_time="1m")
        dev.update_session(new_session)

        assert dev._session != initial_session
        assert dev._session == new_session


class TestDevicePreprocessing:
    """Tests the device preprocessing functions"""

    @pytest.mark.parametrize(
        "measurements, expectation",
        [
            (
                [
                    qml.expval(qml.PauliZ(1)),
                    qml.counts(),
                    qml.var(qml.PauliY(0)),
                    qml.probs(wires=[2]),
                ],
                [
                    [qml.expval(qml.PauliZ(1)), qml.var(qml.PauliY(0))],
                    [qml.counts(), qml.probs(wires=[2])],
                ],
            ),
            (
                [
                    qml.expval(qml.PauliZ(1)),
                    qml.expval(qml.PauliX(2)),
                    qml.var(qml.PauliY(0)),
                    qml.probs(wires=[2]),
                ],
                [
                    [
                        qml.expval(qml.PauliZ(1)),
                        qml.expval(qml.PauliX(2)),
                        qml.var(qml.PauliY(0)),
                    ],
                    [qml.probs(wires=[2])],
                ],
            ),
            (
                [
                    qml.expval(qml.PauliZ(1)),
                    qml.counts(),
                    qml.var(qml.PauliY(0)),
                ],
                [
                    [qml.expval(qml.PauliZ(1)), qml.var(qml.PauliY(0))],
                    [qml.counts()],
                ],
            ),
            (
                [
                    qml.expval(qml.PauliZ(1)),
                    qml.var(qml.PauliY(0)),
                ],
                [
                    [qml.expval(qml.PauliZ(1)), qml.var(qml.PauliY(0))],
                ],
            ),
            (
                [qml.counts(), qml.sample(wires=[1, 0])],
                [[qml.counts(), qml.sample(wires=[1, 0])]],
            ),
            (
                [qml.probs(wires=[2])],
                [[qml.probs(wires=[2])]],
            ),
            (
                [
                    qml.expval(qml.Hadamard(0)),
                    qml.expval(qml.PauliX(0)),
                    qml.var(qml.PauliZ(0)),
                    qml.counts(),
                ],
                [
                    [qml.expval(qml.PauliX(0)), qml.var(qml.PauliZ(0))],
                    [qml.expval(qml.Hadamard(0)), qml.counts()],
                ],
            ),
        ],
    )
    @pytest.mark.filterwarnings("ignore::UserWarning")
    def test_split_execution_types(self, measurements, expectation):
        """Test that the split_execution_types transform splits measurements into Estimator-based
        (expval, var) and Sampler-based (everything else)"""

        operations = [qml.PauliX(0), qml.PauliY(1), qml.Hadamard(2), qml.CNOT([2, 1])]
        qs = QuantumScript(operations, measurements=measurements)
        tapes, reorder_fn = split_execution_types(qs)

        # operations not modified
        assert np.all([tape.operations == operations for tape in tapes])

        # measurements split as expected
        assert [tape.measurements for tape in tapes] == expectation

        # reorder_fn puts them back
        assert reorder_fn([tape.measurements for tape in tapes]) == tuple(qs.measurements)

    @pytest.mark.parametrize(
        "op, expected",
        [
            (qml.PauliX(0), True),
            (qml.CRX(0.1, wires=[0, 1]), True),
            (qml.sum(qml.PauliY(1), qml.PauliZ(0)), False),
            (qml.pow(qml.RX(1.1, 0), 3), False),
            (qml.adjoint(qml.S(0)), True),
            (qml.adjoint(qml.RX(1.2, 0)), False),
        ],
    )
    def test_stopping_conditions(self, op, expected):
        """Test that stopping_condition works"""
        res = test_dev.stopping_condition(op)
        assert res == expected

    @pytest.mark.parametrize(
        "obs, expected",
        [
            (qml.PauliX(0), True),
            (qml.Hadamard(3), True),
            (qml.prod(qml.PauliY(1), qml.PauliZ(0)), False),
        ],
    )
    def test_observable_stopping_condition(self, obs, expected):
        """Test that observable_stopping_condition works"""
        res = test_dev.observable_stopping_condition(obs)
        assert res == expected

    @pytest.mark.parametrize(
        "measurements,num_types",
        [
            ([qml.expval(qml.PauliZ(0)), qml.probs(wires=[0, 1])], 2),
            ([qml.expval(qml.PauliZ(0)), qml.sample(wires=[0, 1])], 2),
            ([qml.counts(), qml.probs(wires=[0, 1]), qml.sample()], 1),
            ([qml.var(qml.PauliZ(0)), qml.expval(qml.PauliX(1))], 1),
            ([qml.probs(wires=[0]), qml.counts(), qml.var(qml.PauliY(2))], 2),
        ],
    )
    def test_preprocess_splits_incompatible_primitive_measurements(self, measurements, num_types):
        """Test that the default behaviour for preprocess it to split the tapes based
        on meausrement type. Expval and Variance are one type (Estimator), Probs and raw-sample based measurements
        are another type (Sampler)."""

        dev = QiskitDevice2(wires=5, backend=backend)
        qs = QuantumScript([], measurements=measurements, shots=qml.measurements.Shots(1000))

        program, _ = dev.preprocess()
        tapes, _ = program([qs])

        # measurements that are incompatible are split when use_primtives=True
        assert len(tapes) == num_types

    def test_preprocess_decomposes_unsupported_operator(self):
        """Test that the device preprocess decomposes operators that
        aren't on the list of Qiskit-supported operators"""
        qs = QuantumScript(
            [qml.CosineWindow(wires=range(2))], measurements=[qml.expval(qml.PauliZ(0))]
        )

        # tape contains unsupported operations
        assert not np.all([op in QISKIT_OPERATION_MAP for op in qs.operations])

        program, _ = test_dev.preprocess()
        tapes, _ = program([qs])

        # tape no longer contained unsupporrted operations
        assert np.all([op.name in QISKIT_OPERATION_MAP for op in tapes[0].operations])

    def test_intial_state_prep_also_decomposes(self):
        """Test that the device preprocess decomposes
        unsupported operator even if they are state prep operators"""

        qs = QuantumScript(
            [qml.AmplitudeEmbedding(features=[0.5, 0.5, 0.5, 0.5], wires=range(2))],
            measurements=[qml.expval(qml.PauliZ(0))],
        )

        program, _ = test_dev.preprocess()
        tapes, _ = program([qs])

        assert np.all([op.name in QISKIT_OPERATION_MAP for op in tapes[0].operations])


class TestOptionsHandling:
    def test_qiskit_options_to_flat_dict(self):
        """Test that a Qiskit Options object is converted to an un-nested python dictionary"""

        options = options_for_testing()

        options_dict = qiskit_options_to_flat_dict(options)

        assert isinstance(options_dict, dict)
        # the values in the dict are not themselves dictionaries or convertable to dictionaries
        for val in options_dict.values():
            assert not hasattr(val, "__dict__")
            assert not isinstance(val, dict)

    @pytest.mark.parametrize("options", [None, options_for_testing()])
    def test_shots_kwarg_updates_default_options(self, options):
        """Check that the shots passed to the device are set on the device
        as well as updated on the Options object"""

        dev = QiskitDevice2(wires=2, backend=backend, shots=23, options=options)

        assert dev.shots.total_shots == 23
        assert dev.options.execution.shots == 23

    def test_warning_if_shots(self):
        """Test that a warning is raised if the user attempt to specify shots on
        Options instead of as a kwarg, and sets shots to the shots passed (defaults
        to 1024)."""

        options = options_for_testing()
        options.execution.shots = 1000

        with pytest.warns(
            UserWarning,
            match="Setting shots via the Options is not supported on PennyLane devices",
        ):
            dev = QiskitDevice2(wires=2, backend=backend, options=options)

        assert dev.shots.total_shots == 1024
        assert dev.options.execution.shots == 1024

        with pytest.warns(
            UserWarning,
            match="Setting shots via the Options is not supported on PennyLane devices",
        ):
            dev = QiskitDevice2(wires=2, backend=backend, shots=200, options=options)

        assert dev.shots.total_shots == 200
        assert dev.options.execution.shots == 200

    def test_update_kwargs_no_overlapping_options_passed(self):
        """Test that if there is no overlap between options defined as device kwargs and on Options,
        _update_kwargs creates a combined dictionary"""

        dev = QiskitDevice2(wires=2, backend=backend, random_kwarg1=True, random_kwarg2="a")

        assert dev._init_kwargs == {"random_kwarg1": True, "random_kwarg2": "a"}
        if Version(qiskit_ibm_runtime.__version__) < Version("0.21.0"):
            assert dev._kwargs == {
                "random_kwarg1": True,
                "random_kwarg2": "a",
                "skip_transpilation": False,
                "init_qubits": True,
                "log_level": "WARNING",
                "job_tags": [],
            }
        else:
            assert dev._kwargs == {
                "random_kwarg1": True,
                "random_kwarg2": "a",
                "skip_transpilation": False,
                "init_qubits": True,
                "log_level": "WARNING",
            }

        dev.options.environment.job_tags = ["my_tag"]
        dev.options.max_execution_time = "1m"

        dev._update_kwargs()

        # _init_kwargs are unchanged, _kwargs are updated
        assert dev._init_kwargs == {"random_kwarg1": True, "random_kwarg2": "a"}
        assert dev._kwargs == {
            "random_kwarg1": True,
            "random_kwarg2": "a",
            "max_execution_time": "1m",
            "skip_transpilation": False,
            "init_qubits": True,
            "log_level": "WARNING",
            "job_tags": ["my_tag"],
        }

    def test_update_kwargs_with_overlapping_options(self):
        """Test that if there is overlap between options defined as device kwargs and on Options,
        _update_kwargs creates a combined dictionary with Options taking precedence, and raises a
        warning"""

        dev = QiskitDevice2(wires=2, backend=backend, random_kwarg1=True, max_execution_time="1m")

        assert dev._init_kwargs == {"random_kwarg1": True, "max_execution_time": "1m"}
        if Version(qiskit_ibm_runtime.__version__) < Version("0.21.0"):
            assert dev._kwargs == {
                "random_kwarg1": True,
                "max_execution_time": "1m",
                "skip_transpilation": False,
                "init_qubits": True,
                "log_level": "WARNING",
                "job_tags": [],
            }
        else:
            assert dev._kwargs == {
                "random_kwarg1": True,
                "max_execution_time": "1m",
                "skip_transpilation": False,
                "init_qubits": True,
                "log_level": "WARNING",
            }

        dev.options.environment.job_tags = ["my_tag"]
        dev.options.max_execution_time = "30m"

        with pytest.warns(
            UserWarning,
            match="also defined in the device Options. The definition in Options will be used.",
        ):
            dev._update_kwargs()

        # _init_kwargs are unchanged, _kwargs are updated
        assert dev._init_kwargs == {"random_kwarg1": True, "max_execution_time": "1m"}
        assert dev._kwargs == {
            "random_kwarg1": True,
            "max_execution_time": "30m",  # definition from Options is used
            "skip_transpilation": False,
            "init_qubits": True,
            "log_level": "WARNING",
            "job_tags": ["my_tag"],
        }

    def test_update_kwargs_with_shots_set_on_options(self):
        """Test that if shots have been defined on Options, _update_kwargs raises a warning
        and ignores the shots as defined on Options"""

        dev = QiskitDevice2(wires=2, backend=backend, random_kwarg1=True)

        start_init_kwargs = dev._init_kwargs
        start_kwargs = dev._kwargs

        dev.options.execution.shots = 500

        with pytest.warns(
            UserWarning,
            match="Setting shots via the Options is not supported on PennyLane devices",
        ):
            assert dev.options.execution.shots == 500
            dev._update_kwargs()

        # _init_kwargs and _kwargs are unchanged, shots was ignored
        assert dev._init_kwargs == start_init_kwargs
        assert dev._kwargs == start_kwargs

        # the shots on the Options have been reset to the device shots
        assert dev.options.execution.shots == dev.shots.total_shots


class TestDeviceProperties:
    def test_name_property(self):
        """Test the backend property"""
        assert test_dev.name == "QiskitDevice2"

    def test_backend_property(self):
        """Test the backend property"""
        assert test_dev.backend == test_dev._backend
        assert test_dev.backend == backend

    def test_compile_backend_property(self):
        """Test the compile_backend property"""

        compile_backend = MockedBackend(name="compile_backend")
        dev = QiskitDevice2(wires=5, backend=backend, compile_backend=compile_backend)

        assert dev.compile_backend == dev._compile_backend
        assert dev.compile_backend == compile_backend

    def test_service_property(self):
        """Test the service property"""
        assert test_dev.service == test_dev._service

    def test_session_property(self):
        """Test the session property"""

        session = MockSession(backend=backend)
        dev = QiskitDevice2(wires=2, backend=backend, session=session)
        assert dev.session == dev._session
        assert dev.session == session

    def test_num_wires_property(self):
        """Test the num_wires property"""

        wires = [1, 2, 3]
        dev = QiskitDevice2(wires=wires, backend=backend)
        assert dev.num_wires == len(wires)


class TestTrackerFunctionality:
    def test_tracker_batched(self):
        """Test that the tracker works for batched circuits"""
        dev = qml.device("default.qubit", wires=1, shots=300)
        qiskit_dev = QiskitDevice2(wires=1, backend=AerSimulator(), shots=300)

        x = np.array(0.1, requires_grad=True)

        @qml.qnode(dev, diff_method="parameter-shift")
        def circuit(x):
            qml.RX(x, wires=0)
            return qml.expval(qml.Z(0))

        @qml.qnode(qiskit_dev, diff_method="parameter-shift")
        def qiskit_circuit(x):
            qml.RX(x, wires=0)
            return qml.expval(qml.Z(0))

        with qml.Tracker(dev) as tracker:
            qml.grad(circuit)(x)

        with qml.Tracker(qiskit_dev) as qiskit_tracker:
            qml.grad(qiskit_circuit)(x)

        assert tracker.totals.keys() == qiskit_tracker.totals.keys()
        assert tracker.latest.keys() == qiskit_tracker.latest.keys()
        assert tracker.history.keys() == qiskit_tracker.history.keys()
        assert tracker.history["shots"] == qiskit_tracker.history["shots"]
        assert np.allclose(tracker.history["results"], qiskit_tracker.history["results"], atol=0.1)
        assert tracker.history["resources"][0] == tracker.history["resources"][0]

    def test_tracker_single_tape(self):
        """Test that the tracker works for a single tape"""
        dev = qml.device("default.qubit", wires=1, shots=157)
        qiskit_dev = QiskitDevice2(wires=1, backend=AerSimulator(), shots=157)

        tape = qml.tape.QuantumTape([qml.S(0)], [qml.expval(qml.X(0))])
        with qiskit_dev.tracker:
            qiskit_out = qiskit_dev.execute(tape)

        with dev.tracker:
            pl_out = dev.execute(tape)

        assert qiskit_dev.tracker.history.keys() == dev.tracker.history.keys()
        assert (
            qiskit_dev.tracker.history["resources"][0].shots
            == dev.tracker.history["resources"][0].shots
        )
        assert np.allclose(pl_out, qiskit_out, atol=0.1)


class TestMockedExecution:
    def test_get_transpile_args(self):
        """Test that get_transpile_args works as expected by filtering out
        kwargs that don't match the Qiskit transpile signature"""

        # independently
        kwargs = {"random_kwarg": 3, "optimization_level": 3, "circuits": []}
        assert QiskitDevice2.get_transpile_args(kwargs) == {"optimization_level": 3}

        # on a device
        transpile_args = {
            "random_kwarg": 3,
            "seed_transpiler": 42,
            "optimization_level": 3,
            "circuits": [],
        }
        compile_backend = MockedBackend(name="compile_backend")
        dev = QiskitDevice2(
            wires=5, backend=backend, compile_backend=compile_backend, **transpile_args
        )
        assert dev.get_transpile_args(dev._kwargs) == {
            "optimization_level": 3,
            "seed_transpiler": 42,
        }

    @patch("pennylane_qiskit.qiskit_device2.transpile")
    @pytest.mark.parametrize("compile_backend", [None, MockedBackend(name="compile_backend")])
    def test_compile_circuits(self, transpile_mock, compile_backend):
        """Tests compile_circuits with a mocked transpile function to avoid calling
        a remote backend. Confirm compile_backend and transpile_args are used."""

        transpile_args = {"seed_transpiler": 42, "optimization_level": 2}
        dev = QiskitDevice2(
            wires=5, backend=backend, compile_backend=compile_backend, **transpile_args
        )

        transpile_mock.return_value = QuantumCircuit(2)

        # technically this doesn't matter due to the mock, but this is the correct input format for the function
        circuits = [
            QuantumScript([qml.PauliX(0)], measurements=[qml.expval(qml.PauliZ(0))]),
            QuantumScript([qml.PauliX(0)], measurements=[qml.probs(wires=[0])]),
            QuantumScript([qml.PauliX(0), qml.PauliZ(1)], measurements=[qml.counts()]),
        ]
        input_circuits = [circuit_to_qiskit(c, register_size=2) for c in circuits]

        with patch.object(dev, "get_transpile_args", return_value=transpile_args):
            compiled_circuits = dev.compile_circuits(input_circuits)

        transpile_mock.assert_called_with(
            input_circuits[2], backend=dev.compile_backend, **transpile_args
        )

        assert len(compiled_circuits) == len(input_circuits)
        for _, circuit in enumerate(compiled_circuits):
            assert isinstance(circuit, QuantumCircuit)

    @pytest.mark.parametrize(
        "measurements, expectation",
        [
            ([qml.expval(qml.PauliZ(0)), qml.expval(qml.PauliX(0))], (1, 0)),
            ([qml.var(qml.PauliX(0))], (1)),
            (
                [
                    qml.expval(qml.PauliX(0)),
                    qml.expval(qml.PauliZ(0)),
                    qml.var(qml.PauliX(0)),
                ],
                (0, 1, 1),
            ),
        ],
    )
    def test_process_estimator_job_mocked(self, measurements, expectation):
        """Test the process_estimator_job function with constructed return for
        Estimator (integration test that runs with a Token is below)"""

        values = np.array([np.random.ranf() for i in range(len(measurements))])
        metadata = [{"variance": np.random.ranf(), "shots": 4000} for i in range(len(measurements))]

        result = EstimatorResult(values, metadata)
        processed_result = QiskitDevice2._process_estimator_job(measurements, result)

        assert isinstance(processed_result, tuple)
        assert len(processed_result) == len(measurements)

    @pytest.mark.parametrize(
        "results, index",
        [
            ({"00": 125, "10": 500, "01": 250, "11": 125}, None),
            ([{}, {"00": 125, "10": 500, "01": 250, "11": 125}], 1),
            ([{}, {}, {"00": 125, "10": 500, "01": 250, "11": 125}], 2),
        ],
    )
    def test_generate_samples_mocked_single_result(self, results, index):
        """Test generate_samples with a Mocked return for the job result
        (integration test that runs with a Token is below)"""

        # create mocked Job with results dict
        def get_counts():
            return results

        mock_job = Mock()
        mock_job.configure_mock(get_counts=get_counts)
        test_dev._current_job = mock_job

        samples = test_dev.generate_samples(circuit=index)
        results_dict = results if index is None else results[index]

        assert len(samples) == sum(results_dict.values())
        assert len(samples[0]) == 2

        assert len(np.argwhere([np.allclose(s, [0, 0]) for s in samples])) == results_dict["00"]
        assert len(np.argwhere([np.allclose(s, [1, 1]) for s in samples])) == results_dict["11"]

        # order of samples is swapped compared to keys (Qiskit wire order convention is reverse of PennyLane)
        assert len(np.argwhere([np.allclose(s, [0, 1]) for s in samples])) == results_dict["10"]
        assert len(np.argwhere([np.allclose(s, [1, 0]) for s in samples])) == results_dict["01"]

<<<<<<< HEAD
    @pytest.mark.parametrize("backend", [backend, legacy_backend])
    def test_execute_pipeline_no_primitives_mocked(self, mocker, backend):
        """Test that a device **not** using Primitives only calls the _execute_runtime_service
        to execute, regardless of measurement type"""

        dev = QiskitDevice2(
            wires=5, backend=backend, use_primitives=False, session=MockSession(backend)
        )

        initial_session = dev._session

        sampler_execute = mocker.spy(dev, "_execute_sampler")
        estimator_execute = mocker.spy(dev, "_execute_estimator")

        qs = QuantumScript(
            [qml.PauliX(0), qml.PauliY(1)],
            measurements=[
                qml.expval(qml.PauliZ(0)),
                qml.probs(wires=[0, 1]),
                qml.counts(),
                qml.sample(),
            ],
        )

        with patch.object(dev, "_execute_runtime_service", return_value=["runtime_execute_res"]):
            runtime_service_execute = mocker.spy(dev, "_execute_runtime_service")
            res = dev.execute(qs)

        runtime_service_execute.assert_called_once()
        sampler_execute.assert_not_called()
        estimator_execute.assert_not_called()

        assert res == "runtime_execute_res"
        assert initial_session == dev._session  # session is not changed

=======
>>>>>>> 83c94830
    @patch("pennylane_qiskit.qiskit_device2.QiskitDevice2._execute_estimator")
    def test_execute_pipeline_primitives_no_session(self, mocker):
        """Test that a Primitives-based device initialized with no Session creates one for the
        execution, and then returns the device session to None."""

        dev = QiskitDevice2(wires=5, backend=backend, session=None)

        assert dev._session is None

        qs = QuantumScript([qml.PauliX(0), qml.PauliY(1)], measurements=[qml.expval(qml.PauliZ(0))])

        with patch("pennylane_qiskit.qiskit_device2.Session") as mock_session:
            dev.execute(qs)
            mock_session.assert_called_once()  # a session was created

        assert dev._session is None  # the device session is still None

    @pytest.mark.parametrize("backend", [backend, legacy_backend])
    def test_execute_pipeline_with_all_execute_types_mocked(self, mocker, backend):
        """Test that a device executes measurements that require raw samples on the sampler,
        and the relevant primitive measurements on the estimator"""

        dev = QiskitDevice2(wires=5, backend=backend, session=MockSession(backend))

        qs = QuantumScript(
            [qml.PauliX(0), qml.PauliY(1)],
            measurements=[
                qml.expval(qml.PauliZ(0)),
                qml.probs(wires=[0, 1]),
                qml.counts(),
                qml.sample(),
            ],
        )
        tapes, _ = split_execution_types(qs)

        with patch.object(dev, "_execute_sampler", return_value="sampler_execute_res"):
            with patch.object(dev, "_execute_estimator", return_value="estimator_execute_res"):
                sampler_execute = mocker.spy(dev, "_execute_sampler")
                estimator_execute = mocker.spy(dev, "_execute_estimator")

                res = dev.execute(tapes)

        sampler_execute.assert_called_once()
        estimator_execute.assert_called_once()

        assert res == [
            "estimator_execute_res",
            "sampler_execute_res",
        ]

    @patch("pennylane_qiskit.qiskit_device2.Estimator")
    @patch("pennylane_qiskit.qiskit_device2.QiskitDevice2._process_estimator_job")
    @pytest.mark.parametrize("session", [None, MockSession(backend)])
    def test_execute_estimator_mocked(self, mocked_estimator, mocked_process_fn, session):
        """Test the _execute_estimator function using a mocked version of Estimator
        that returns a meaningless result."""

        qs = QuantumScript(
            [qml.PauliX(0)],
            measurements=[qml.expval(qml.PauliY(0)), qml.var(qml.PauliX(0))],
            shots=100,
        )
        result = test_dev._execute_estimator(qs, session)

        # to emphasize, this did nothing except appease CodeCov
        assert isinstance(result, Mock)

    @patch("pennylane_qiskit.qiskit_device2.Sampler")
    @pytest.mark.parametrize("session", [None, MockSession(backend)])
    def test_execute_sampler_mocked(self, mocked_sampler, session):
        """Test the _execute_sampler function using a mocked version of Sampler
        that returns a meaningless result."""

        qs = QuantumScript([qml.PauliX(0)], measurements=[qml.counts()], shots=100)
        result = test_dev._execute_sampler(qs, session)

        # to emphasize, this did nothing except appease CodeCov
        assert isinstance(result[0], Mock)

    def test_shot_vector_warning_mocked(self):
        """Test that a device that executes a circuit with an array of shots raises the appropriate warning"""

        dev = QiskitDevice2(wires=5, backend=backend, session=MockSession(backend))
        qs = QuantumScript(
            measurements=[
                qml.expval(qml.PauliX(0)),
            ],
            shots=[5, 10, 2],
        )

        with patch.object(dev, "_execute_estimator"):
            with pytest.warns(
                UserWarning,
                match="Setting shot vector",
            ):
                dev.execute(qs)


class TestExecution:

    @pytest.mark.parametrize("wire", [0, 1])
    @pytest.mark.parametrize(
        "angle, op, expectation",
        [
            (np.pi / 2, qml.RX, [0, -1, 0, 1, 0, 1]),
            (np.pi, qml.RX, [0, 0, -1, 1, 1, 0]),
            (np.pi / 2, qml.RY, [1, 0, 0, 0, 1, 1]),
            (np.pi, qml.RY, [0, 0, -1, 1, 1, 0]),
            (np.pi / 2, qml.RZ, [0, 0, 1, 1, 1, 0]),
        ],
    )
    def test_estimator_with_different_pauli_obs(self, mocker, wire, angle, op, expectation):
        """Test that the Estimator with various observables returns expected results.
        Essentially testing that the conversion to PauliOps in _execute_estimator behaves as
        expected. Iterating over wires ensures that the wire operated on and the wire measured
        correspond correctly (wire ordering convention in Qiskit and PennyLane don't match.)
        """

        dev = QiskitDevice2(wires=5, backend=backend)

        sampler_execute = mocker.spy(dev, "_execute_sampler")
        estimator_execute = mocker.spy(dev, "_execute_estimator")

        qs = QuantumScript(
            [op(angle, wire)],
            measurements=[
                qml.expval(qml.PauliX(wire)),
                qml.expval(qml.PauliY(wire)),
                qml.expval(qml.PauliZ(wire)),
                qml.var(qml.PauliX(wire)),
                qml.var(qml.PauliY(wire)),
                qml.var(qml.PauliZ(wire)),
            ],
        )

        res = dev.execute(qs)

        sampler_execute.assert_not_called()
        estimator_execute.assert_called_once()

        assert np.allclose(res, expectation, atol=0.1)

    @pytest.mark.parametrize("wire", [0, 1, 2, 3])
    @pytest.mark.parametrize(
        "angle, op, multi_q_obs",
        [
            (
                np.pi / 2,
                qml.RX,
                qml.ops.LinearCombination([1, 3], [qml.X(3) @ qml.Y(1), qml.Z(0) * 3]),
            ),
            (
                np.pi,
                qml.RX,
                qml.ops.LinearCombination([1, 3], [qml.X(3) @ qml.Y(1), qml.Z(0) * 3])
                - 4 * qml.X(2),
            ),
            (np.pi / 2, qml.RY, qml.sum(qml.PauliZ(0), qml.PauliX(1))),
            (np.pi, qml.RY, qml.dot([2, 3], [qml.X(0), qml.Y(0)])),
            (
                np.pi / 2,
                qml.RZ,
                qml.Hamiltonian([1], [qml.X(0) @ qml.Y(2)]) - 3 * qml.Z(3) @ qml.Z(1),
            ),
        ],
    )
    def test_estimator_with_various_multi_qubit_pauli_obs(
        self, mocker, wire, angle, op, multi_q_obs
    ):
        """Test that the Estimator with various multi-qubit observables returns expected results.
        Essentially testing that the conversion to PauliOps in _execute_estimator behaves as
        expected. Iterating over wires ensures that the wire operated on and the wire measured
        correspond correctly (wire ordering convention in Qiskit and PennyLane don't match.)
        """

        pl_dev = qml.device("default.qubit", wires=[0, 1, 2, 3])
        dev = QiskitDevice2(wires=[0, 1, 2, 3], backend=backend)

        sampler_execute = mocker.spy(dev, "_execute_sampler")
        estimator_execute = mocker.spy(dev, "_execute_estimator")

        qs = QuantumScript(
            [op(angle, wire)],
            measurements=[
                qml.expval(multi_q_obs),
                qml.var(multi_q_obs),
            ],
            shots=10000,
        )

        res = dev.execute(qs)
        expectation = pl_dev.execute(qs)

        sampler_execute.assert_not_called()
        estimator_execute.assert_called_once()

        assert np.allclose(res, expectation, atol=0.3)  ## atol is high due to high variance

    @pytest.mark.parametrize(
        "measurements, expectation",
        [
            ([qml.expval(qml.PauliZ(0)), qml.expval(qml.PauliX(0))], (1, 0)),
            ([qml.var(qml.PauliX(0))], (1)),
            (
                [
                    qml.expval(qml.PauliX(0)),
                    qml.expval(qml.PauliZ(0)),
                    qml.var(qml.PauliX(0)),
                ],
                (0, 1, 1),
            ),
            ([qml.expval(0.5 * qml.Y(0) + 0.5 * qml.Y(0) - 1.5 * qml.X(0) - 0.5 * qml.Y(0))], (0)),
            (
                [
                    qml.expval(
                        qml.ops.LinearCombination(
                            [1, 3, 4], [qml.X(3) @ qml.Y(2), qml.Y(4) - qml.X(2), qml.Z(2) * 3]
                        )
                        + qml.X(4)
                    )
                ],
                (16),
            ),
        ],
    )
    def test_process_estimator_job(self, measurements, expectation):
        """Tests that the estimator returns expected and accurate results for an ``expval`` and ``var`` for a variety of multi-qubit observables"""

        # make PennyLane circuit
        qs = QuantumScript([], measurements=measurements)

        # convert to Qiskit circuit information
        qcirc = circuit_to_qiskit(qs, register_size=qs.num_wires, diagonalize=False, measure=False)
        pauli_observables = [mp_to_pauli(mp, qs.num_wires) for mp in qs.measurements]

        # run on simulator via Estimator
        estimator = Estimator(backend=backend)
        result = estimator.run([qcirc] * len(pauli_observables), pauli_observables).result()

        # confirm that the result is as expected - if the test fails at this point, its because the
        # Qiskit result format has changed
        assert isinstance(result, EstimatorResult)

        assert isinstance(result.values, np.ndarray)
        assert result.values.size == len(qs.measurements)

        assert isinstance(result.metadata, list)
        assert len(result.metadata) == len(qs.measurements)

        for data in result.metadata:
            assert isinstance(data, dict)
        processed_result = QiskitDevice2._process_estimator_job(qs.measurements, result)
        assert isinstance(processed_result, tuple)
        assert np.allclose(processed_result, expectation, atol=0.1)

    @pytest.mark.parametrize("num_wires", [1, 3, 5])
    @pytest.mark.parametrize("num_shots", [50, 100])
    @pytest.mark.skip(reason="Need to replace this with using SamplerV2.")
    def test_generate_samples(self, num_wires, num_shots):
        qs = QuantumScript([], measurements=[qml.expval(qml.PauliX(0))])

        qcirc = circuit_to_qiskit(qs, register_size=num_wires, diagonalize=True, measure=True)
        compiled_circuits = test_dev.compile_circuits([qcirc])

        job = test_dev.backend.run(circuits=compiled_circuits, shots=num_shots)

        test_dev._current_job = job.result()

        samples = test_dev.generate_samples()

        assert len(samples) == num_shots
        assert len(samples[0]) == num_wires

        # we expect the samples to be orderd such that q0 has a 50% chance
        # of being excited, and everything else is in the ground state
        exp_res0 = np.zeros(num_wires)
        exp_res1 = np.zeros(num_wires)
        exp_res1[0] = 1

        # the two expected results are in samples
        assert exp_res1 in samples
        assert exp_res0 in samples

        # nothing else is in samples
        assert [s for s in samples if not s in np.array([exp_res0, exp_res1])] == []

    def test_tape_shots_used_for_estimator(self, mocker):
        """Tests that device uses tape shots rather than device shots for estimator"""
        dev = QiskitDevice2(wires=5, backend=backend, shots=2)

        estimator_execute = mocker.spy(dev, "_execute_estimator")

        @qml.qnode(dev)
        def circuit():
            return qml.expval(qml.PauliX(0))

        circuit(shots=[5])

        estimator_execute.assert_called_once()
        assert dev._current_job.metadata[0]["shots"] == 5

        # Should reset to device shots if circuit ran again without shots defined
        circuit()
        assert dev._current_job.metadata[0]["shots"] == 2

    def test_tape_shots_used_for_sampler(self, mocker):
        """Tests that device uses tape shots rather than device shots for sampler"""
        dev = QiskitDevice2(wires=5, backend=backend, shots=2)

        sampler_execute = mocker.spy(dev, "_execute_sampler")

        @qml.qnode(dev)
        def circuit():
            qml.PauliX(0)
            return qml.probs(wires=[0, 1])

        circuit(shots=[5])

        sampler_execute.assert_called_once()
        assert dev._current_job.metadata[0]["shots"] == 5

        # Should reset to device shots if circuit ran again without shots defined
        circuit()
        assert dev._current_job.metadata[0]["shots"] == 2

    def test_warning_for_shot_vector(self):
        """Tests that a warning is raised if a shot vector is passed and total shots of tape is used instead."""
        dev = QiskitDevice2(wires=5, backend=backend, shots=2)

        @qml.qnode(dev)
        def circuit():
            return qml.expval(qml.PauliX(0))

        with pytest.warns(
            UserWarning,
            match="Setting shot vector",
        ):
            circuit(shots=[5, 10, 2])
        assert dev._current_job.metadata[0]["shots"] == 17

        # Should reset to device shots if circuit ran again without shots defined
        circuit()
        assert dev._current_job.metadata[0]["shots"] == 2

    @pytest.mark.parametrize(
        "observable",
        [
            [qml.Hadamard(0), qml.PauliX(1)],
            [qml.PauliZ(0), qml.Hadamard(1)],
            [qml.PauliZ(0), qml.Hadamard(0)],
        ],
    )
    @pytest.mark.filterwarnings("ignore::UserWarning")
    @pytest.mark.skip(
        reason="The functionality of using sampler to get the accurate answer is not yet implemented"
    )
    def test_no_pauli_observable_gives_accurate_answer(self, mocker, observable):
        """Test that the device uses _sampler and _execute_estimator appropriately
        and provides an accurate answer for measurements with observables that don't have a pauli_rep.
        """

        dev = QiskitDevice2(wires=5, backend=backend)

        pl_dev = qml.device("default.qubit", wires=5)

        estimator_execute = mocker.spy(dev, "_execute_estimator")
        sampler_execute = mocker.spy(dev, "_execute_sampler")

        @qml.qnode(dev)
        def circuit():
            qml.X(0)
            qml.Hadamard(0)
            return qml.expval(observable[0]), qml.expval(observable[1])

        @qml.qnode(pl_dev)
        def pl_circuit():
            qml.X(0)
            qml.Hadamard(0)
            return qml.expval(observable[0]), qml.expval(observable[1])

        res = circuit()
        pl_res = pl_circuit()

        estimator_execute.assert_called_once()
        sampler_execute.assert_called_once()

        assert np.allclose(res, pl_res, atol=0.1)

    def test_warning_for_split_execution_types_when_observable_no_pauli(self):
        """Test that a warning is raised when device is passed a measurement on
        an observable that does not have a pauli_rep."""

        dev = QiskitDevice2(wires=5, backend=backend)

        @qml.qnode(dev)
        def circuit():
            qml.X(0)
            qml.Hadamard(0)
            return qml.expval(qml.Hadamard(0))

        with pytest.warns(
            UserWarning,
            match="The observable measured",
        ):
            circuit()<|MERGE_RESOLUTION|>--- conflicted
+++ resolved
@@ -849,7 +849,6 @@
         assert len(np.argwhere([np.allclose(s, [0, 1]) for s in samples])) == results_dict["10"]
         assert len(np.argwhere([np.allclose(s, [1, 0]) for s in samples])) == results_dict["01"]
 
-<<<<<<< HEAD
     @pytest.mark.parametrize("backend", [backend, legacy_backend])
     def test_execute_pipeline_no_primitives_mocked(self, mocker, backend):
         """Test that a device **not** using Primitives only calls the _execute_runtime_service
@@ -885,8 +884,6 @@
         assert res == "runtime_execute_res"
         assert initial_session == dev._session  # session is not changed
 
-=======
->>>>>>> 83c94830
     @patch("pennylane_qiskit.qiskit_device2.QiskitDevice2._execute_estimator")
     def test_execute_pipeline_primitives_no_session(self, mocker):
         """Test that a Primitives-based device initialized with no Session creates one for the
