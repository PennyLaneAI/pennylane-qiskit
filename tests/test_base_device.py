# Copyright 2021-2024 Xanadu Quantum Technologies Inc.

# Licensed under the Apache License, Version 2.0 (the "License");
# you may not use this file except in compliance with the License.
# You may obtain a copy of the License at

#     http://www.apache.org/licenses/LICENSE-2.0

# Unless required by applicable law or agreed to in writing, software
# distributed under the License is distributed on an "AS IS" BASIS,
# WITHOUT WARRANTIES OR CONDITIONS OF ANY KIND, either express or implied.
# See the License for the specific language governing permissions and
# limitations under the License.
"""
This module contains tests for the base Qiskit device for the new PennyLane device API
"""

from unittest.mock import patch, Mock
import numpy as np
import pytest
from semantic_version import Version
import qiskit_ibm_runtime

import pennylane as qml
from pennylane.tape.qscript import QuantumScript
from qiskit_ibm_runtime import EstimatorV2 as Estimator

from qiskit_ibm_runtime.fake_provider import FakeManila, FakeManilaV2
from qiskit_aer import AerSimulator

# do not import Estimator (imported above) from qiskit.primitives - the identically
# named Estimator object has a different call signature than the remote device Estimator,
# and only runs local simulations. We need the Estimator from qiskit_ibm_runtime. They
# both use this EstimatorResults, however:
from qiskit.primitives import EstimatorResult
from qiskit.providers import BackendV1, BackendV2

from qiskit import QuantumCircuit
from pennylane_qiskit.qiskit_device2 import (
    QiskitDevice2,
    qiskit_session,
    split_execution_types,
)
from pennylane_qiskit.converter import (
    circuit_to_qiskit,
    mp_to_pauli,
    QISKIT_OPERATION_MAP,
)

# pylint: disable=protected-access, unused-argument, too-many-arguments, redefined-outer-name


# pylint: disable=too-few-public-methods
class Configuration:
    def __init__(self, n_qubits, backend_name):
        self.n_qubits = n_qubits
        self.backend_name = backend_name
        self.noise_model = None


class MockedBackend(BackendV2):
    def __init__(self, num_qubits=10, name="mocked_backend"):
        self._options = Configuration(num_qubits, name)
        self._service = "SomeServiceProvider"
        self.name = name
        self._target = Mock()
        self._target.num_qubits = num_qubits

    def set_options(self, noise_model):
        self.options.noise_model = noise_model

    def _default_options(self):
        return {}

    def max_circuits(self):
        return 10

    def run(self, *args, **kwargs):
        return None

    @property
    def target(self):
        return self._target


class MockedBackendLegacy(BackendV1):
    def __init__(self, num_qubits=10, name="mocked_backend_legacy"):
        self._configuration = Configuration(num_qubits, backend_name=name)
        self._service = "SomeServiceProvider"
        self._options = self._default_options()

    def configuration(self):
        return self._configuration

    def _default_options(self):
        return {}

    def run(self, *args, **kwargs):
        return None

    @property
    def options(self):
        return self._options


# pylint: disable=too-few-public-methods
class MockSession:
    def __init__(self, backend, max_time=None):
        self.backend = backend
        self.max_time = max_time
        self.session_id = "123"

    def close(self):  # This is just to appease a test
        pass


mocked_backend = MockedBackend()
legacy_backend = MockedBackendLegacy()
backend = AerSimulator()
test_dev = QiskitDevice2(wires=5, backend=backend)


class TestSupportForV1andV2:
    """Tests compatibility with BackendV1 and BackendV2"""

    @pytest.mark.parametrize(
        "backend",
        [legacy_backend, backend, mocked_backend],
    )
    def test_v1_and_v2_mocked(self, backend):
        """Test that device initializes with no error mocked"""
        dev = QiskitDevice2(wires=10, backend=backend)
        assert dev._backend == backend

    @pytest.mark.parametrize(
        "backend, shape",
        [
            (FakeManila(), (1, 1024)),
            (FakeManilaV2(), (1, 1024)),
        ],
    )
<<<<<<< HEAD
=======
    @pytest.mark.skip(
        reason="The functionality of using sampler to get an accurate answer is not yet implemented"
    )
>>>>>>> e41cd3d8
    def test_v1_and_v2_manila(self, backend, shape):
        """Test that device initializes and runs without error with V1 and V2 backends by Qiskit"""
        dev = QiskitDevice2(wires=5, backend=backend)

        @qml.qnode(dev)
        def circuit(x):
            qml.RX(x, wires=[0])
            qml.CNOT(wires=[0, 1])
            return qml.sample(qml.PauliZ(0))

        res = circuit(np.pi / 2)

        assert np.shape(res) == shape
        assert dev._backend == backend


class TestDeviceInitialization:
    def test_compile_backend_kwarg(self):
        """Test that the compile_backend is set correctly if passed, and the main
        backend is used otherwise"""

        compile_backend = MockedBackend(name="compile_backend")
        main_backend = MockedBackend(name="main_backend")

        dev1 = QiskitDevice2(wires=5, backend=main_backend)
        dev2 = QiskitDevice2(wires=5, backend=main_backend, compile_backend=compile_backend)

        assert dev1._compile_backend == dev1._backend == main_backend

        assert dev2._compile_backend != dev2._backend
        assert dev2._compile_backend == compile_backend

    def test_no_shots_warns_and_defaults(self):
        """Test that initializing with shots=None raises a warning indicating that
        the device is sample based and will default to 1024 shots"""

        with pytest.warns(
            UserWarning,
            match="Expected an integer number of shots, but received shots=None",
        ):
            dev = QiskitDevice2(wires=2, backend=backend, shots=None)

        assert dev.shots.total_shots == 1024

    @pytest.mark.skip(reason="Options handling not decided on yet")
    def test_kwargs_on_initialization(self, mocker):
        """Test that update_kwargs is called on intialization and combines the Options
        and kwargs as self._kwargs"""

        options = {"my_tag": 1}

        spy = mocker.spy(QiskitDevice2, "_update_kwargs")

        dev = QiskitDevice2(
            wires=2,
            backend=backend,
            options=options,
            random_kwarg1=True,
            random_kwarg2="a",
        )

        spy.assert_called_once()

        # kwargs are updated to a combination of the information from the Options and kwargs
        assert dev._kwargs == {
            "random_kwarg1": True,
            "random_kwarg2": "a",
            "skip_transpilation": False,
            "init_qubits": True,
            "log_level": "WARNING",
            "job_tags": ["my_tag"],
        }

        # initial kwargs are saved without modification
        assert dev._init_kwargs == {"random_kwarg1": True, "random_kwarg2": "a"}

    @pytest.mark.parametrize("backend", [backend, legacy_backend])
    def test_backend_wire_validation(self, backend):
        """Test that an error is raised if the number of device wires exceeds
        the number of wires available on the backend, for both backend versions"""

        with pytest.raises(ValueError, match="supports maximum"):
            QiskitDevice2(wires=500, backend=backend)

    @pytest.mark.skip(reason="Options handling not decided on yet")
    def test_setting_simulator_noise_model(self):
        """Test that the simulator noise model saved on a passed Options
        object is used to set the backend noise model"""

        options = {}
        options.simulator.noise_model = {"placeholder": 1}

        new_backend = MockedBackend()
        dev1 = QiskitDevice2(wires=3, backend=backend)
        dev2 = QiskitDevice2(wires=3, backend=new_backend, options=options)

        assert dev1.backend.options.noise_model is None
        assert dev2.backend.options.noise_model == {"placeholder": 1}


class TestQiskitSessionManagement:
    """Test using Qiskit sessions with the device"""

    def test_default_no_session_on_initialization(self):
        """Test that the default behaviour is no session at initialization"""

        dev = QiskitDevice2(wires=2, backend=backend)
        assert dev._session is None

    def test_initializing_with_session(self):
        """Test that you can initialize a device with an existing Qiskit session"""

        session = MockSession(backend=backend, max_time="1m")
        dev = QiskitDevice2(wires=2, backend=backend, session=session)
        assert dev._session == session

    @patch("pennylane_qiskit.qiskit_device2.Session")
    @pytest.mark.parametrize("initial_session", [None, MockSession(backend)])
    def test_using_session_context(self, mock_session, initial_session):
        """Test that you can add a session within a context manager"""

        dev = QiskitDevice2(wires=2, backend=backend, session=initial_session)

        assert dev._session == initial_session

        with qiskit_session(dev) as session:
            assert dev._session == session
            assert dev._session != initial_session

        assert dev._session == initial_session

    @pytest.mark.parametrize("initial_session", [None, MockSession(backend)])
    def test_update_session(self, initial_session):
        """Test that you can update the session stored on the device"""

        dev = QiskitDevice2(wires=2, backend=backend, session=initial_session)
        assert dev._session == initial_session

        new_session = MockSession(backend=backend, max_time="1m")
        dev.update_session(new_session)

        assert dev._session != initial_session
        assert dev._session == new_session


class TestDevicePreprocessing:
    """Tests the device preprocessing functions"""

    @pytest.mark.parametrize(
        "measurements, expectation",
        [
            (
                [
                    qml.expval(qml.PauliZ(1)),
                    qml.counts(),
                    qml.var(qml.PauliY(0)),
                    qml.probs(wires=[2]),
                ],
                [
                    [qml.expval(qml.PauliZ(1)), qml.var(qml.PauliY(0))],
                    [qml.counts(), qml.probs(wires=[2])],
                ],
            ),
            (
                [
                    qml.expval(qml.PauliZ(1)),
                    qml.expval(qml.PauliX(2)),
                    qml.var(qml.PauliY(0)),
                    qml.probs(wires=[2]),
                ],
                [
                    [
                        qml.expval(qml.PauliZ(1)),
                        qml.expval(qml.PauliX(2)),
                        qml.var(qml.PauliY(0)),
                    ],
                    [qml.probs(wires=[2])],
                ],
            ),
            (
                [
                    qml.expval(qml.PauliZ(1)),
                    qml.counts(),
                    qml.var(qml.PauliY(0)),
                ],
                [
                    [qml.expval(qml.PauliZ(1)), qml.var(qml.PauliY(0))],
                    [qml.counts()],
                ],
            ),
            (
                [
                    qml.expval(qml.PauliZ(1)),
                    qml.var(qml.PauliY(0)),
                ],
                [
                    [qml.expval(qml.PauliZ(1)), qml.var(qml.PauliY(0))],
                ],
            ),
            (
                [qml.counts(), qml.sample(wires=[1, 0])],
                [[qml.counts(), qml.sample(wires=[1, 0])]],
            ),
            (
                [qml.probs(wires=[2])],
                [[qml.probs(wires=[2])]],
            ),
            (
                [
                    qml.expval(qml.Hadamard(0)),
                    qml.expval(qml.PauliX(0)),
                    qml.var(qml.PauliZ(0)),
                    qml.counts(),
                ],
                [
                    [qml.expval(qml.PauliX(0)), qml.var(qml.PauliZ(0))],
                    [qml.expval(qml.Hadamard(0)), qml.counts()],
                ],
            ),
        ],
    )
    @pytest.mark.filterwarnings("ignore::UserWarning")
    def test_split_execution_types(self, measurements, expectation):
        """Test that the split_execution_types transform splits measurements into Estimator-based
        (expval, var), Sampler-based (probs, raw-samples)"""

        operations = [qml.PauliX(0), qml.PauliY(1), qml.Hadamard(2), qml.CNOT([2, 1])]
        qs = QuantumScript(operations, measurements=measurements)
        tapes, reorder_fn = split_execution_types(qs)

        # operations not modified
        assert np.all([tape.operations == operations for tape in tapes])

        # measurements split as expected
        assert [tape.measurements for tape in tapes] == expectation

        # reorder_fn puts them back
        assert reorder_fn([tape.measurements for tape in tapes]) == tuple(qs.measurements)

    @pytest.mark.parametrize(
        "op, expected",
        [
            (qml.PauliX(0), True),
            (qml.CRX(0.1, wires=[0, 1]), True),
            (qml.sum(qml.PauliY(1), qml.PauliZ(0)), False),
            (qml.pow(qml.RX(1.1, 0), 3), False),
            (qml.adjoint(qml.S(0)), True),
            (qml.adjoint(qml.RX(1.2, 0)), False),
        ],
    )
    def test_stopping_conditions(self, op, expected):
        """Test that stopping_condition works"""
        res = test_dev.stopping_condition(op)
        assert res == expected

    @pytest.mark.parametrize(
        "obs, expected",
        [
            (qml.PauliX(0), True),
            (qml.Hadamard(3), True),
            (qml.prod(qml.PauliY(1), qml.PauliZ(0)), False),
        ],
    )
    def test_observable_stopping_condition(self, obs, expected):
        """Test that observable_stopping_condition works"""
        res = test_dev.observable_stopping_condition(obs)
        assert res == expected

    @pytest.mark.parametrize(
        "measurements,num_types",
        [
            ([qml.expval(qml.PauliZ(0)), qml.probs(wires=[0, 1])], 2),
            ([qml.expval(qml.PauliZ(0)), qml.sample(wires=[0, 1])], 2),
            ([qml.counts(), qml.probs(wires=[0, 1]), qml.sample()], 1),
            ([qml.var(qml.PauliZ(0)), qml.expval(qml.PauliX(1))], 1),
            ([qml.probs(wires=[0]), qml.counts(), qml.var(qml.PauliY(2))], 2),
        ],
    )
    def test_preprocess_splits_incompatible_primitive_measurements(self, measurements, num_types):
        """Test that the default behaviour for preprocess it to split the tapes based
        on meausrement type. Expval and Variance are one type (Estimator), Probs another (Sampler),
        and everything else a third (raw sample-based measurements)."""

        dev = QiskitDevice2(wires=5, backend=backend)
        qs = QuantumScript([], measurements=measurements, shots=qml.measurements.Shots(1000))

        program, _ = dev.preprocess()
        tapes, _ = program([qs])

        # measurements that are incompatible are split when use_primtives=True
        assert len(tapes) == num_types

    def test_preprocess_decomposes_unsupported_operator(self):
        """Test that the device preprocess decomposes operators that
        aren't on the list of Qiskit-supported operators"""
        qs = QuantumScript(
            [qml.CosineWindow(wires=range(2))], measurements=[qml.expval(qml.PauliZ(0))]
        )

        # tape contains unsupported operations
        assert not np.all([op in QISKIT_OPERATION_MAP for op in qs.operations])

        program, _ = test_dev.preprocess()
        tapes, _ = program([qs])

        # tape no longer contained unsupporrted operations
        assert np.all([op.name in QISKIT_OPERATION_MAP for op in tapes[0].operations])

    def test_intial_state_prep_also_decomposes(self):
        """Test that the device preprocess decomposes
        unsupported operator even if they are state prep operators"""

        qs = QuantumScript(
            [qml.AmplitudeEmbedding(features=[0.5, 0.5, 0.5, 0.5], wires=range(2))],
            measurements=[qml.expval(qml.PauliZ(0))],
        )

        program, _ = test_dev.preprocess()
        tapes, _ = program([qs])

        assert np.all([op.name in QISKIT_OPERATION_MAP for op in tapes[0].operations])


@pytest.mark.skip(reason="Options handling not decided on yet")
class TestOptionsHandling:
    def test_warning_if_shots(self):
        """Test that a warning is raised if the user attempt to specify shots on
        Options instead of as a kwarg, and sets shots to the shots passed (defaults
        to 1024)."""

        with pytest.warns(
            UserWarning,
            match="Setting shots via the Options is not supported on PennyLane devices",
        ):
            dev = QiskitDevice2(wires=2, backend=backend, default_shots=1000)

        assert dev.shots.total_shots == 1024
        assert dev.options.execution.shots == 1024

        with pytest.warns(
            UserWarning,
            match="Setting shots via the Options is not supported on PennyLane devices",
        ):
            dev = QiskitDevice2(wires=2, backend=backend, shots=200, default_shots=1000)

        assert dev.shots.total_shots == 200
        assert dev.options.execution.shots == 200

    def test_update_kwargs_no_overlapping_options_passed(self):
        """Test that if there is no overlap between options defined as device kwargs and on Options,
        _update_kwargs creates a combined dictionary"""

        dev = QiskitDevice2(wires=2, backend=backend, random_kwarg1=True, random_kwarg2="a")

        assert dev._init_kwargs == {"random_kwarg1": True, "random_kwarg2": "a"}
        assert dev._kwargs == {
            "random_kwarg1": True,
            "random_kwarg2": "a",
            "skip_transpilation": False,
            "init_qubits": True,
            "log_level": "WARNING",
        }

        dev.options.environment.job_tags = ["my_tag"]
        dev.options.max_execution_time = "1m"

        dev._update_kwargs()

        # _init_kwargs are unchanged, _kwargs are updated
        assert dev._init_kwargs == {"random_kwarg1": True, "random_kwarg2": "a"}
        assert dev._kwargs == {
            "random_kwarg1": True,
            "random_kwarg2": "a",
            "max_execution_time": "1m",
            "skip_transpilation": False,
            "init_qubits": True,
            "log_level": "WARNING",
            "job_tags": ["my_tag"],
        }

    def test_update_kwargs_with_overlapping_options(self):
        """Test that if there is overlap between options defined as device kwargs and on Options,
        _update_kwargs creates a combined dictionary with Options taking precedence, and raises a
        warning"""

        dev = QiskitDevice2(wires=2, backend=backend, random_kwarg1=True, max_execution_time="1m")

        assert dev._init_kwargs == {"random_kwarg1": True, "max_execution_time": "1m"}
        if Version(qiskit_ibm_runtime.__version__) < Version("0.21.0"):
            assert dev._kwargs == {
                "random_kwarg1": True,
                "max_execution_time": "1m",
                "skip_transpilation": False,
                "init_qubits": True,
                "log_level": "WARNING",
                "job_tags": [],
            }
        else:
            assert dev._kwargs == {
                "random_kwarg1": True,
                "max_execution_time": "1m",
                "skip_transpilation": False,
                "init_qubits": True,
                "log_level": "WARNING",
            }

        dev.options.environment.job_tags = ["my_tag"]
        dev.options.max_execution_time = "30m"

        with pytest.warns(
            UserWarning,
            match="also defined in the device Options. The definition in Options will be used.",
        ):
            dev._update_kwargs()

        # _init_kwargs are unchanged, _kwargs are updated
        assert dev._init_kwargs == {"random_kwarg1": True, "max_execution_time": "1m"}
        assert dev._kwargs == {
            "random_kwarg1": True,
            "max_execution_time": "30m",  # definition from Options is used
            "skip_transpilation": False,
            "init_qubits": True,
            "log_level": "WARNING",
            "job_tags": ["my_tag"],
        }

    def test_update_kwargs_with_shots_set_on_options(self):
        """Test that if shots have been defined on Options, _update_kwargs raises a warning
        and ignores the shots as defined on Options"""

        dev = QiskitDevice2(wires=2, backend=backend, random_kwarg1=True)

        start_init_kwargs = dev._init_kwargs
        start_kwargs = dev._kwargs

        dev.options.execution.shots = 500

        with pytest.warns(
            UserWarning,
            match="Setting shots via the Options is not supported on PennyLane devices",
        ):
            assert dev.options.execution.shots == 500
            dev._update_kwargs()

        # _init_kwargs and _kwargs are unchanged, shots was ignored
        assert dev._init_kwargs == start_init_kwargs
        assert dev._kwargs == start_kwargs

        # the shots on the Options have been reset to the device shots
        assert dev.options.execution.shots == dev.shots.total_shots


class TestDeviceProperties:
    def test_name_property(self):
        """Test the backend property"""
        assert test_dev.name == "QiskitDevice2"

    def test_backend_property(self):
        """Test the backend property"""
        assert test_dev.backend == test_dev._backend
        assert test_dev.backend == backend

    def test_compile_backend_property(self):
        """Test the compile_backend property"""

        compile_backend = MockedBackend(name="compile_backend")
        dev = QiskitDevice2(wires=5, backend=backend, compile_backend=compile_backend)

        assert dev.compile_backend == dev._compile_backend
        assert dev.compile_backend == compile_backend

    def test_service_property(self):
        """Test the service property"""
        assert test_dev.service == test_dev._service

    def test_session_property(self):
        """Test the session property"""

        session = MockSession(backend=backend)
        dev = QiskitDevice2(wires=2, backend=backend, session=session)
        assert dev.session == dev._session
        assert dev.session == session

    def test_num_wires_property(self):
        """Test the num_wires property"""

        wires = [1, 2, 3]
        dev = QiskitDevice2(wires=wires, backend=backend)
        assert dev.num_wires == len(wires)


class TestMockedExecution:
    def test_get_transpile_args(self):
        """Test that get_transpile_args works as expected by filtering out
        kwargs that don't match the Qiskit transpile signature"""

        # independently
        kwargs = {"random_kwarg": 3, "optimization_level": 3, "circuits": []}
        assert QiskitDevice2.get_transpile_args(kwargs) == {"optimization_level": 3}

        # on a device
        transpile_args = {
            "random_kwarg": 3,
            "seed_transpiler": 42,
            "optimization_level": 3,
            "circuits": [],
        }
        compile_backend = MockedBackend(name="compile_backend")
        dev = QiskitDevice2(
            wires=5, backend=backend, compile_backend=compile_backend, **transpile_args
        )
        assert dev.get_transpile_args(dev._kwargs) == {
            "optimization_level": 3,
            "seed_transpiler": 42,
        }

    @patch("pennylane_qiskit.qiskit_device2.transpile")
    @pytest.mark.parametrize("compile_backend", [None, MockedBackend(name="compile_backend")])
    def test_compile_circuits(self, transpile_mock, compile_backend):
        """Tests compile_circuits with a mocked transpile function to avoid calling
        a remote backend. Confirm compile_backend and transpile_args are used."""

        transpile_args = {"seed_transpiler": 42, "optimization_level": 2}
        dev = QiskitDevice2(
            wires=5, backend=backend, compile_backend=compile_backend, **transpile_args
        )

        transpile_mock.return_value = QuantumCircuit(2)

        # technically this doesn't matter due to the mock, but this is the correct input format for the function
        circuits = [
            QuantumScript([qml.PauliX(0)], measurements=[qml.expval(qml.PauliZ(0))]),
            QuantumScript([qml.PauliX(0)], measurements=[qml.probs(wires=[0])]),
            QuantumScript([qml.PauliX(0), qml.PauliZ(1)], measurements=[qml.counts()]),
        ]
        input_circuits = [circuit_to_qiskit(c, register_size=2) for c in circuits]

        with patch.object(dev, "get_transpile_args", return_value=transpile_args):
            compiled_circuits = dev.compile_circuits(input_circuits)

        transpile_mock.assert_called_with(
            input_circuits[2], backend=dev.compile_backend, **transpile_args
        )

        assert len(compiled_circuits) == len(input_circuits)
        for _, circuit in enumerate(compiled_circuits):
            assert isinstance(circuit, QuantumCircuit)

    @pytest.mark.parametrize(
        "measurements, expectation",
        [
            ([qml.expval(qml.PauliZ(0)), qml.expval(qml.PauliX(0))], (1, 0)),
            ([qml.var(qml.PauliX(0))], (1)),
            (
                [
                    qml.expval(qml.PauliX(0)),
                    qml.expval(qml.PauliZ(0)),
                    qml.var(qml.PauliX(0)),
                ],
                (0, 1, 1),
            ),
        ],
    )
    @pytest.mark.skip(reason="EstimatorResult object is for results from the estimaorV1")
    def test_process_estimator_job_mocked(self, measurements, expectation):
        """Test the process_estimator_job function with constructed return for
        Estimator (integration test that runs with a Token is below)"""

        values = np.array([np.random.ranf() for i in range(len(measurements))])
        metadata = [{"variance": np.random.ranf(), "shots": 4000} for i in range(len(measurements))]

        result = EstimatorResult(values, metadata)
        processed_result = QiskitDevice2._process_estimator_job(measurements, result)

        assert isinstance(processed_result, tuple)
        assert len(processed_result) == len(measurements)

    @pytest.mark.parametrize(
        "results, index",
        [
            ({"00": 125, "10": 500, "01": 250, "11": 125}, None),
            ([{}, {"00": 125, "10": 500, "01": 250, "11": 125}], 1),
            ([{}, {}, {"00": 125, "10": 500, "01": 250, "11": 125}], 2),
        ],
    )
    def test_generate_samples_mocked_single_result(self, results, index):
        """Test generate_samples with a Mocked return for the job result
        (integration test that runs with a Token is below)"""

        # create mocked Job with results dict
        def get_counts():
            return results

        mock_job = Mock()
        mock_job.configure_mock(get_counts=get_counts)
        test_dev._current_job = mock_job

        samples = test_dev.generate_samples(circuit=index)
        results_dict = results if index is None else results[index]

        assert len(samples) == sum(results_dict.values())
        assert len(samples[0]) == 2

        assert len(np.argwhere([np.allclose(s, [0, 0]) for s in samples])) == results_dict["00"]
        assert len(np.argwhere([np.allclose(s, [1, 1]) for s in samples])) == results_dict["11"]

        # order of samples is swapped compared to keys (Qiskit wire order convention is reverse of PennyLane)
        assert len(np.argwhere([np.allclose(s, [0, 1]) for s in samples])) == results_dict["10"]
        assert len(np.argwhere([np.allclose(s, [1, 0]) for s in samples])) == results_dict["01"]

    @patch("pennylane_qiskit.qiskit_device2.QiskitDevice2._execute_estimator")
    def test_execute_pipeline_primitives_no_session(self, mocker):
        """Test that a Primitives-based device initialized with no Session creates one for the
        execution, and then returns the device session to None."""

        dev = QiskitDevice2(wires=5, backend=backend, session=None)

        assert dev._session is None

        qs = QuantumScript([qml.PauliX(0), qml.PauliY(1)], measurements=[qml.expval(qml.PauliZ(0))])

        with patch("pennylane_qiskit.qiskit_device2.Session") as mock_session:
            dev.execute(qs)
            mock_session.assert_called_once()  # a session was created

        assert dev._session is None  # the device session is still None

    @pytest.mark.parametrize("backend", [backend, legacy_backend])
    def test_execute_pipeline_with_all_execute_types_mocked(self, mocker, backend):
        """Test that a device executes measurements that require raw samples on the sampler,
        and the relevant primitive measurements on the estimator"""

        dev = QiskitDevice2(wires=5, backend=backend, session=MockSession(backend))

        qs = QuantumScript(
            [qml.PauliX(0), qml.PauliY(1)],
            measurements=[
                qml.expval(qml.PauliZ(0)),
                qml.probs(wires=[0, 1]),
                qml.counts(),
                qml.sample(),
            ],
        )
        tapes, _ = split_execution_types(qs)

        with patch.object(dev, "_execute_sampler", return_value="sampler_execute_res"):
            with patch.object(dev, "_execute_estimator", return_value="estimator_execute_res"):
                sampler_execute = mocker.spy(dev, "_execute_sampler")
                estimator_execute = mocker.spy(dev, "_execute_estimator")

                res = dev.execute(tapes)

        sampler_execute.assert_called_once()
        estimator_execute.assert_called_once()

        assert res == [
            "estimator_execute_res",
            "sampler_execute_res",
        ]

    @patch("pennylane_qiskit.qiskit_device2.Estimator")
    @patch("pennylane_qiskit.qiskit_device2.QiskitDevice2._process_estimator_job")
    @pytest.mark.parametrize("session", [None, MockSession(backend)])
    def test_execute_estimator_mocked(self, mocked_estimator, mocked_process_fn, session):
        """Test the _execute_estimator function using a mocked version of Estimator
        that returns a meaningless result."""

        qs = QuantumScript(
            [qml.PauliX(0)],
            measurements=[qml.expval(qml.PauliY(0)), qml.var(qml.PauliX(0))],
            shots=100,
        )
        result = test_dev._execute_estimator(qs, session)

        # to emphasize, this did nothing except appease CodeCov
        assert isinstance(result, Mock)

    @patch("pennylane_qiskit.qiskit_device2.Sampler")
    @pytest.mark.skip(
        reason="Do we really need this to appease codecov now that we run our tests on local simulators?"
    )
    @pytest.mark.parametrize("session", [None, MockSession(backend)])
    def test_execute_sampler_mocked(self, mocked_sampler, session):
        """Test the _execute_sampler function using a mocked version of Sampler
        that returns a meaningless result."""

        qs = QuantumScript([qml.PauliX(0)], measurements=[qml.counts()], shots=100)
        result = test_dev._execute_sampler(qs, session)

        # to emphasize, this did nothing except appease CodeCov
        assert isinstance(result[0], Mock)

<<<<<<< HEAD
    @patch("pennylane_qiskit.qiskit_device2.transpile")
    @pytest.mark.skip(reason="Runtime service will be deprecated")
    def test_execute_runtime_service_mocked(self, mocked_transpile):
        """Test the _execute_sampler function using a mocked version of Sampler
        that returns a meaningless result."""

        dev = QiskitDevice2(wires=5, backend=backend)

        mock_counts = {"00": 125, "10": 500, "01": 250, "11": 125}
        mock_result = Mock()
        mock_job = Mock()
        mock_service = Mock()

        mock_result.get_counts = Mock(return_value=mock_counts)
        mock_job.result = Mock(return_value=mock_result)
        mock_service.run = Mock(return_value=mock_job)

        dev._service = mock_service

        qs = QuantumScript([qml.PauliX(0)], measurements=[qml.sample()])
        result = dev._execute_runtime_service(qs, MockSession(backend))

        samples = result[0]

        assert len(samples) == sum(mock_counts.values())
        assert len(samples[0]) == 2

        assert len(np.argwhere([np.allclose(s, [0, 0]) for s in samples])) == mock_counts["00"]
        assert len(np.argwhere([np.allclose(s, [1, 1]) for s in samples])) == mock_counts["11"]

        # order of samples is swapped compared to keys (Qiskit wire order convention is reverse of PennyLane)
        assert len(np.argwhere([np.allclose(s, [0, 1]) for s in samples])) == mock_counts["10"]
        assert len(np.argwhere([np.allclose(s, [1, 0]) for s in samples])) == mock_counts["01"]

=======
>>>>>>> e41cd3d8
    def test_shot_vector_warning_mocked(self):
        """Test that a device that executes a circuit with an array of shots raises the appropriate warning"""

        dev = QiskitDevice2(wires=5, backend=backend, session=MockSession(backend))
        qs = QuantumScript(
            measurements=[
                qml.expval(qml.PauliX(0)),
            ],
            shots=[5, 10, 2],
        )

        with patch.object(dev, "_execute_estimator"):
            with pytest.warns(
                UserWarning,
                match="Setting shot vector",
            ):
                dev.execute(qs)


class TestExecution:

    @pytest.mark.parametrize("wire", [0, 1])
    @pytest.mark.parametrize(
        "angle, op, expectation",
        [
            (np.pi / 2, qml.RX, [0, -1, 0, 1, 0, 1]),
            (np.pi, qml.RX, [0, 0, -1, 1, 1, 0]),
            (np.pi / 2, qml.RY, [1, 0, 0, 0, 1, 1]),
            (np.pi, qml.RY, [0, 0, -1, 1, 1, 0]),
            (np.pi / 2, qml.RZ, [0, 0, 1, 1, 1, 0]),
        ],
    )
    def test_estimator_with_different_pauli_obs(self, mocker, wire, angle, op, expectation):
        """Test that the Estimator with various observables returns expected results.
        Essentially testing that the conversion to PauliOps in _execute_estimator behaves as
        expected. Iterating over wires ensures that the wire operated on and the wire measured
        correspond correctly (wire ordering convention in Qiskit and PennyLane don't match.)
        """

        dev = QiskitDevice2(wires=5, backend=backend)

        sampler_execute = mocker.spy(dev, "_execute_sampler")
        estimator_execute = mocker.spy(dev, "_execute_estimator")

        qs = QuantumScript(
            [op(angle, wire)],
            measurements=[
                qml.expval(qml.PauliX(wire)),
                qml.expval(qml.PauliY(wire)),
                qml.expval(qml.PauliZ(wire)),
                qml.var(qml.PauliX(wire)),
                qml.var(qml.PauliY(wire)),
                qml.var(qml.PauliZ(wire)),
            ],
        )

        res = dev.execute(qs)

        sampler_execute.assert_not_called()
        estimator_execute.assert_called_once()

        assert np.allclose(res, expectation, atol=0.1)

    @pytest.mark.parametrize("wire", [0, 1, 2, 3])
    @pytest.mark.parametrize(
        "angle, op, multi_q_obs",
        [
            (
                np.pi / 2,
                qml.RX,
                qml.ops.LinearCombination([1, 3], [qml.X(3) @ qml.Y(1), qml.Z(0) * 3]),
            ),
            (
                np.pi,
                qml.RX,
                qml.ops.LinearCombination([1, 3], [qml.X(3) @ qml.Y(1), qml.Z(0) * 3])
                - 4 * qml.X(2),
            ),
            (np.pi / 2, qml.RY, qml.sum(qml.PauliZ(0), qml.PauliX(1))),
            (np.pi, qml.RY, qml.dot([2, 3], [qml.X(0), qml.Y(0)])),
            (
                np.pi / 2,
                qml.RZ,
                qml.Hamiltonian([1], [qml.X(0) @ qml.Y(2)]) - 3 * qml.Z(3) @ qml.Z(1),
            ),
        ],
    )
    def test_estimator_with_various_multi_qubit_pauli_obs(
        self, mocker, wire, angle, op, multi_q_obs
    ):
        """Test that the Estimator with various multi-qubit observables returns expected results.
        Essentially testing that the conversion to PauliOps in _execute_estimator behaves as
        expected. Iterating over wires ensures that the wire operated on and the wire measured
        correspond correctly (wire ordering convention in Qiskit and PennyLane don't match.)
        """

        pl_dev = qml.device("default.qubit", wires=[0, 1, 2, 3])
        dev = QiskitDevice2(wires=[0, 1, 2, 3], backend=backend)

        sampler_execute = mocker.spy(dev, "_execute_sampler")
        estimator_execute = mocker.spy(dev, "_execute_estimator")

        qs = QuantumScript(
            [op(angle, wire)],
            measurements=[
                qml.expval(multi_q_obs),
                qml.var(multi_q_obs),
            ],
            shots=10000,
        )

        res = dev.execute(qs)
        expectation = pl_dev.execute(qs)

        sampler_execute.assert_not_called()
        estimator_execute.assert_called_once()

        assert np.allclose(res[0], expectation, atol=0.3)  ## atol is high due to high variance

    @pytest.mark.parametrize("num_wires", [1, 3, 5])
    @pytest.mark.parametrize("num_shots", [50, 100])
    def test_generate_samples(self, num_wires, num_shots):
        qs = QuantumScript([], measurements=[qml.expval(qml.PauliX(0))])

        qcirc = circuit_to_qiskit(qs, register_size=num_wires, diagonalize=True, measure=True)
        compiled_circuits = test_dev.compile_circuits([qcirc])

        job = test_dev.backend.run(circuits=compiled_circuits, shots=num_shots)

        test_dev._current_job = job.result()

        samples = test_dev.generate_samples()

        assert len(samples) == num_shots
        assert len(samples[0]) == num_wires

        # we expect the samples to be orderd such that q0 has a 50% chance
        # of being excited, and everything else is in the ground state
        exp_res0 = np.zeros(num_wires)
        exp_res1 = np.zeros(num_wires)
        exp_res1[0] = 1

        # the two expected results are in samples
        assert exp_res1 in samples
        assert exp_res0 in samples

        # nothing else is in samples
        assert [s for s in samples if not s in np.array([exp_res0, exp_res1])] == []

<<<<<<< HEAD
    @pytest.mark.skip(reason="Tracking shot information will be addressed in the PR about options handling")
=======
>>>>>>> e41cd3d8
    def test_tape_shots_used_for_estimator(self, mocker):
        """Tests that device uses tape shots rather than device shots for estimator"""
        dev = QiskitDevice2(wires=5, backend=backend, shots=2)

        estimator_execute = mocker.spy(dev, "_execute_estimator")

        @qml.qnode(dev)
        def circuit():
            return qml.expval(qml.PauliX(0))

        circuit(shots=[5])

        estimator_execute.assert_called_once()
        assert dev._current_job.metadata[0]["shots"] == 5

        # Should reset to device shots if circuit ran again without shots defined
        circuit()
        assert dev._current_job.metadata[0]["shots"] == 2

    @pytest.mark.skip(reason="Tracking shot information will be addressed in the PR about options handling")
    def test_tape_shots_used_for_sampler(self, mocker):
        """Tests that device uses tape shots rather than device shots for sampler"""
        dev = QiskitDevice2(wires=5, backend=backend, shots=2)

        sampler_execute = mocker.spy(dev, "_execute_sampler")

        @qml.qnode(dev)
        def circuit():
            qml.PauliX(0)
            return qml.probs(wires=[0, 1])

        circuit(shots=[5])

        sampler_execute.assert_called_once()
        assert dev._current_job.metadata[0]["shots"] == 5

        # Should reset to device shots if circuit ran again without shots defined
        circuit()
        assert dev._current_job.metadata[0]["shots"] == 2

    @pytest.mark.skip(reason="Tracking shot information will be addressed in the PR about options handling")
    def test_warning_for_shot_vector(self):
        """Tests that a warning is raised if a shot vector is passed and total shots of tape is used instead."""
        dev = QiskitDevice2(wires=5, backend=backend, shots=2)

        @qml.qnode(dev)
        def circuit():
            return qml.expval(qml.PauliX(0))

        with pytest.warns(
            UserWarning,
            match="Setting shot vector",
        ):
            circuit(shots=[5, 10, 2])
        assert dev._current_job.metadata[0]["shots"] == 17

        # Should reset to device shots if circuit ran again without shots defined
        circuit()
        assert dev._current_job.metadata[0]["shots"] == 2

    @pytest.mark.parametrize(
        "observable",
        [
            [qml.Hadamard(0), qml.PauliX(1)],
            [qml.PauliZ(0), qml.Hadamard(1)],
            [qml.PauliZ(0), qml.Hadamard(0)],
        ],
    )
    @pytest.mark.filterwarnings("ignore::UserWarning")
<<<<<<< HEAD
    @pytest.mark.skip(reason="Handling observables that don't have a pauli_rep using v2 primitives should be a separate PR")
=======
    @pytest.mark.skip(
        reason="The functionality of using sampler to get the accurate answer is not yet implemented"
    )
>>>>>>> e41cd3d8
    def test_no_pauli_observable_gives_accurate_answer(self, mocker, observable):
        """Test that the device uses _sampler and _execute_estimator appropriately
        and provides an accurate answer for measurements with observables that don't have a pauli_rep.
        """

        dev = QiskitDevice2(wires=5, backend=backend)

        pl_dev = qml.device("default.qubit", wires=5)

        estimator_execute = mocker.spy(dev, "_execute_estimator")
        sampler_execute = mocker.spy(dev, "_execute_sampler")

        @qml.qnode(dev)
        def circuit():
            qml.X(0)
            qml.Hadamard(0)
            return qml.expval(observable[0]), qml.expval(observable[1])

        @qml.qnode(pl_dev)
        def pl_circuit():
            qml.X(0)
            qml.Hadamard(0)
            return qml.expval(observable[0]), qml.expval(observable[1])

        res = circuit()
        pl_res = pl_circuit()

        estimator_execute.assert_called_once()
        sampler_execute.assert_called_once()

        assert np.allclose(res, pl_res, atol=0.1)

    def test_warning_for_split_execution_types_when_observable_no_pauli(self):
        """Test that a warning is raised when device is passed a measurement on
        an observable that does not have a pauli_rep."""

        dev = QiskitDevice2(wires=5, backend=backend)

        @qml.qnode(dev)
        def circuit():
            qml.X(0)
            qml.Hadamard(0)
            return qml.expval(qml.Hadamard(0))

        with pytest.warns(
            UserWarning,
            match="The observable measured",
        ):
            circuit()<|MERGE_RESOLUTION|>--- conflicted
+++ resolved
@@ -139,12 +139,6 @@
             (FakeManilaV2(), (1, 1024)),
         ],
     )
-<<<<<<< HEAD
-=======
-    @pytest.mark.skip(
-        reason="The functionality of using sampler to get an accurate answer is not yet implemented"
-    )
->>>>>>> e41cd3d8
     def test_v1_and_v2_manila(self, backend, shape):
         """Test that device initializes and runs without error with V1 and V2 backends by Qiskit"""
         dev = QiskitDevice2(wires=5, backend=backend)
@@ -837,43 +831,6 @@
         # to emphasize, this did nothing except appease CodeCov
         assert isinstance(result[0], Mock)
 
-<<<<<<< HEAD
-    @patch("pennylane_qiskit.qiskit_device2.transpile")
-    @pytest.mark.skip(reason="Runtime service will be deprecated")
-    def test_execute_runtime_service_mocked(self, mocked_transpile):
-        """Test the _execute_sampler function using a mocked version of Sampler
-        that returns a meaningless result."""
-
-        dev = QiskitDevice2(wires=5, backend=backend)
-
-        mock_counts = {"00": 125, "10": 500, "01": 250, "11": 125}
-        mock_result = Mock()
-        mock_job = Mock()
-        mock_service = Mock()
-
-        mock_result.get_counts = Mock(return_value=mock_counts)
-        mock_job.result = Mock(return_value=mock_result)
-        mock_service.run = Mock(return_value=mock_job)
-
-        dev._service = mock_service
-
-        qs = QuantumScript([qml.PauliX(0)], measurements=[qml.sample()])
-        result = dev._execute_runtime_service(qs, MockSession(backend))
-
-        samples = result[0]
-
-        assert len(samples) == sum(mock_counts.values())
-        assert len(samples[0]) == 2
-
-        assert len(np.argwhere([np.allclose(s, [0, 0]) for s in samples])) == mock_counts["00"]
-        assert len(np.argwhere([np.allclose(s, [1, 1]) for s in samples])) == mock_counts["11"]
-
-        # order of samples is swapped compared to keys (Qiskit wire order convention is reverse of PennyLane)
-        assert len(np.argwhere([np.allclose(s, [0, 1]) for s in samples])) == mock_counts["10"]
-        assert len(np.argwhere([np.allclose(s, [1, 0]) for s in samples])) == mock_counts["01"]
-
-=======
->>>>>>> e41cd3d8
     def test_shot_vector_warning_mocked(self):
         """Test that a device that executes a circuit with an array of shots raises the appropriate warning"""
 
@@ -1023,10 +980,7 @@
         # nothing else is in samples
         assert [s for s in samples if not s in np.array([exp_res0, exp_res1])] == []
 
-<<<<<<< HEAD
     @pytest.mark.skip(reason="Tracking shot information will be addressed in the PR about options handling")
-=======
->>>>>>> e41cd3d8
     def test_tape_shots_used_for_estimator(self, mocker):
         """Tests that device uses tape shots rather than device shots for estimator"""
         dev = QiskitDevice2(wires=5, backend=backend, shots=2)
@@ -1096,13 +1050,9 @@
         ],
     )
     @pytest.mark.filterwarnings("ignore::UserWarning")
-<<<<<<< HEAD
-    @pytest.mark.skip(reason="Handling observables that don't have a pauli_rep using v2 primitives should be a separate PR")
-=======
     @pytest.mark.skip(
         reason="The functionality of using sampler to get the accurate answer is not yet implemented"
     )
->>>>>>> e41cd3d8
     def test_no_pauli_observable_gives_accurate_answer(self, mocker, observable):
         """Test that the device uses _sampler and _execute_estimator appropriately
         and provides an accurate answer for measurements with observables that don't have a pauli_rep.
