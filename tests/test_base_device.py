# Copyright 2021-2024 Xanadu Quantum Technologies Inc.

# Licensed under the Apache License, Version 2.0 (the "License");
# you may not use this file except in compliance with the License.
# You may obtain a copy of the License at

#     http://www.apache.org/licenses/LICENSE-2.0

# Unless required by applicable law or agreed to in writing, software
# distributed under the License is distributed on an "AS IS" BASIS,
# WITHOUT WARRANTIES OR CONDITIONS OF ANY KIND, either express or implied.
# See the License for the specific language governing permissions and
# limitations under the License.
"""
This module contains tests for the base Qiskit device for the new PennyLane device API
"""

import numpy as np
import pytest
import inspect
from unittest.mock import patch, Mock
from semantic_version import Version
import qiskit_ibm_runtime

import pennylane as qml
from pennylane.tape.qscript import QuantumScript

from pennylane_qiskit import AerDevice
from pennylane_qiskit.qiskit_device2 import (
    QiskitDevice2,
    qiskit_session,
    accepted_sample_measurement,
    split_measurement_types,
    qiskit_options_to_flat_dict,
)
from pennylane_qiskit.converter import (
    circuit_to_qiskit,
    mp_to_pauli,
    QISKIT_OPERATION_MAP,
)

from qiskit_ibm_runtime import QiskitRuntimeService, Session, Estimator
from qiskit_ibm_runtime.options import Options
from qiskit_ibm_runtime.constants import RunnerResult
from qiskit_ibm_runtime.fake_provider import FakeManila, FakeManilaV2

# do not import Estimator (imported above) from qiskit.primitives - the identically
# named Estimator object has a different call signature than the remote device Estimator,
# and only runs local simulations. We need the Estimator from qiskit_ibm_runtime. They
# both use this EstimatorResults, however:
from qiskit.primitives import EstimatorResult
from qiskit.providers import BackendV1, BackendV2

from qiskit import QuantumCircuit

from qiskit_aer.noise import NoiseModel


class Configuration:
    def __init__(self, n_qubits, backend_name):
        self.n_qubits = n_qubits
        self.backend_name = backend_name
        self.noise_model = None


<<<<<<< HEAD
class MockedBackend(BackendV2):
    def __init__(self, num_qubits=10, name="mocked_backend"):
        self._options = Configuration(num_qubits, name)
        self._service = "SomeServiceProvider"
        self.name = name
        self._target = Mock()
        self._target.num_qubits = num_qubits

    def set_options(self, noise_model):
        self.options.noise_model = noise_model

    def _default_options(self):
        return {}

    def max_circuits(self):
        return 10

    def run(self, *args, **kwargs):
        return None

    @property
    def target(self):
        return self._target


class MockedBackendLegacy(BackendV1):
    def __init__(self, num_qubits=10, name="mocked_backend_legacy"):
        self._configuration = Configuration(num_qubits, backend_name=name)
        self._service = "SomeServiceProvider"
=======
class MockedBackend:
    def __init__(self, num_qubits=10, name="mocked_backend"):
        self._configuration = Configuration(num_qubits)
        self.options = self._configuration
        self._service = "SomeServiceProvider"
        self.name = name
>>>>>>> c83f8c88

    def configuration(self):
        return self._configuration

    def _default_options(self):
        return {}

    def run(self, *args, **kwargs):
        return None


class MockSession:
    def __init__(self, backend, max_time=None):
        self.backend = backend
        self.max_time = max_time
        self.session_id = "123"

    def close(self):  # This is just to appease a test
        pass


try:
    service = QiskitRuntimeService(channel="ibm_quantum")
    backend = service.backend("ibmq_qasm_simulator")
except:
    backend = MockedBackend()

legacy_backend = MockedBackendLegacy()
test_dev = QiskitDevice2(wires=5, backend=backend)


def options_for_testing():
    """Creates an Options object with defined values in multiple sub-categories"""
    options = Options()
    options.environment.job_tags = ["getting angle"]
    options.resilience.noise_amplifier = "LocalFoldingAmplifier"
    options.optimization_level = 2
    options.resilience_level = 1
    return options

class TestSupportForV1andV2:
    """Tests compatibility with BackendV1 and BackendV2"""

    @pytest.mark.parametrize(
        "backend",
        [
            legacy_backend,
            backend,
        ],
    )
    def test_v1_and_v2_mocked(self, backend):
        """Test that device initializes with no error mocked"""
        dev = QiskitDevice2(wires=10, backend=backend, use_primitives=True)
        assert dev._backend == backend
        

    @pytest.mark.skip(reason="Fake backends do not have attribute _service, should address in (SC 55725)")
    @pytest.mark.parametrize(
            "backend",
            [
                FakeManila(),
                FakeManilaV2(),
            ]
    )
    def test_v1_and_v2_manila(self, backend):
        """Test that device initializes with no error with V1 and V2 backends by Qiskit"""
        dev = QiskitDevice2(wires=5, backend=backend, use_primitives=True)
        
        @qml.qnode(dev)
        def circuit(x):
            qml.RX(x, wires=[0])
            qml.CNOT(wires=[0, 1])
            return qml.sample(qml.PauliZ(0))
        
        res = circuit(np.pi/2)
        assert isinstance(res, np.ndarray)
        assert np.shape(res) == (1024,)

class TestDeviceInitialization:
    def test_compile_backend_kwarg(self):
        """Test that the compile_backend is set correctly if passed, and the main
        backend is used otherwise"""

        compile_backend = MockedBackend(name="compile_backend")
        main_backend = MockedBackend(name="main_backend")

        dev1 = QiskitDevice2(wires=5, backend=main_backend)
        dev2 = QiskitDevice2(wires=5, backend=main_backend, compile_backend=compile_backend)

        assert dev1._compile_backend == dev1._backend == main_backend

        assert dev2._compile_backend != dev2._backend
        assert dev2._compile_backend == compile_backend

    @pytest.mark.parametrize("use_primitives", [True, False])
    def test_use_primitives_kwarg(self, use_primitives):
        """Test the _use_primitives attribute is set on initialization"""
        dev = QiskitDevice2(wires=2, backend=backend, use_primitives=use_primitives)
        assert dev._use_primitives == use_primitives

    def test_no_shots_warns_and_defaults(self):
        """Test that initializing with shots=None raises a warning indicating that
        the device is sample based and will default to 1024 shots"""

        with pytest.warns(
            UserWarning,
            match="Expected an integer number of shots, but received shots=None",
        ):
            dev = QiskitDevice2(wires=2, backend=backend, shots=None)

        assert dev.shots.total_shots == 1024
        assert dev.options.execution.shots == 1024

    def test_kwargs_on_initialization(self, mocker):
        """Test that update_kwargs is called on intialization and combines the Options
        and kwargs as self._kwargs"""

        options = Options()
        options.environment.job_tags = ["my_tag"]

        spy = mocker.spy(QiskitDevice2, "_update_kwargs")

        dev = QiskitDevice2(
            wires=2,
            backend=backend,
            options=options,
            random_kwarg1=True,
            random_kwarg2="a",
        )

        spy.assert_called_once()

        # kwargs are updated to a combination of the information from the Options and kwargs
        assert dev._kwargs == {
            "random_kwarg1": True,
            "random_kwarg2": "a",
            "skip_transpilation": False,
            "init_qubits": True,
            "log_level": "WARNING",
            "job_tags": ["my_tag"],
        }

        # initial kwargs are saved without modification
        assert dev._init_kwargs == {"random_kwarg1": True, "random_kwarg2": "a"}

    @pytest.mark.parametrize("backend", [backend, legacy_backend])
    def test_backend_wire_validation(self, backend):
        """Test that an error is raised if the number of device wires exceeds
        the number of wires available on the backend, for both backend versions"""

        with pytest.raises(ValueError, match="supports maximum"):
            dev = QiskitDevice2(wires=500, backend=backend)

    def test_setting_simulator_noise_model(self):
        """Test that the simulator noise model saved on a passed Options
        object is used to set the backend noise model"""

        options = Options()
        options.simulator.noise_model = {"placeholder": 1}

        new_backend = MockedBackend()
        dev1 = QiskitDevice2(wires=3, backend=backend)
        dev2 = QiskitDevice2(wires=3, backend=new_backend, options=options)

        assert dev1.backend.options.noise_model == None
        assert dev2.backend.options.noise_model == {"placeholder": 1}


class TestQiskitSessionManagement:
    """Test using Qiskit sessions with the device"""

    def test_default_no_session_on_initialization(self):
        """Test that the default behaviour is no session at initialization"""

        dev = QiskitDevice2(wires=2, backend=backend)
        assert dev._session == None

    def test_initializing_with_session(self):
        """Test that you can initialize a device with an existing Qiskit session"""

        session = MockSession(backend=backend, max_time="1m")
        dev = QiskitDevice2(wires=2, backend=backend, session=session)
        assert dev._session == session

    @patch("pennylane_qiskit.qiskit_device2.Session")
    @pytest.mark.parametrize("initial_session", [None, MockSession(backend)])
    def test_using_session_context(self, mock_session, initial_session):
        """Test that you can add a session within a context manager"""

        dev = QiskitDevice2(wires=2, backend=backend, session=initial_session)

        assert dev._session == initial_session

        with qiskit_session(dev) as session:
            assert dev._session == session
            assert dev._session != initial_session

        assert dev._session == initial_session

    @pytest.mark.parametrize("initial_session", [None, MockSession(backend)])
    def test_update_session(self, initial_session):
        """Test that you can update the session stored on the device"""

        dev = QiskitDevice2(wires=2, backend=backend, session=initial_session)
        assert dev._session == initial_session

        new_session = MockSession(backend=backend, max_time="1m")
        dev.update_session(new_session)

        assert dev._session != initial_session
        assert dev._session == new_session


class TestDevicePreprocessing:
    """Tests the device preprocessing functions"""

    @pytest.mark.parametrize(
        "measurements, expectation",
        [
            (
                [
                    qml.expval(qml.PauliZ(1)),
                    qml.counts(),
                    qml.var(qml.PauliY(0)),
                    qml.probs(wires=[2]),
                ],
                [
                    [qml.expval(qml.PauliZ(1)), qml.var(qml.PauliY(0))],
                    [qml.probs(wires=[2])],
                    [qml.counts()],
                ],
            ),
            (
                [
                    qml.expval(qml.PauliZ(1)),
                    qml.expval(qml.PauliX(2)),
                    qml.var(qml.PauliY(0)),
                    qml.probs(wires=[2]),
                ],
                [
                    [
                        qml.expval(qml.PauliZ(1)),
                        qml.expval(qml.PauliX(2)),
                        qml.var(qml.PauliY(0)),
                    ],
                    [qml.probs(wires=[2])],
                ],
            ),
            (
                [
                    qml.expval(qml.PauliZ(1)),
                    qml.counts(),
                    qml.var(qml.PauliY(0)),
                ],
                [
                    [qml.expval(qml.PauliZ(1)), qml.var(qml.PauliY(0))],
                    [qml.counts()],
                ],
            ),
            (
                [
                    qml.expval(qml.PauliZ(1)),
                    qml.var(qml.PauliY(0)),
                ],
                [
                    [qml.expval(qml.PauliZ(1)), qml.var(qml.PauliY(0))],
                ],
            ),
            (
                [qml.counts(), qml.sample(wires=[1, 0])],
                [[qml.counts(), qml.sample(wires=[1, 0])]],
            ),
            (
                [qml.probs(wires=[2])],
                [[qml.probs(wires=[2])]],
            ),
        ],
    )
    def test_split_measurement_types(self, measurements, expectation):
        """Test that the split_measurement_types transform splits measurements into Estimator-based
        (expval, var), Sampler-based (probs) and raw-sample based (everything else)"""

        operations = [qml.PauliX(0), qml.PauliY(1), qml.Hadamard(2), qml.CNOT([2, 1])]
        qs = QuantumScript(operations, measurements=measurements)
        tapes, reorder_fn = split_measurement_types(qs)

        # operations not modified
        assert np.all([tape.operations == operations for tape in tapes])

        # measurements split as expected
        assert [tape.measurements for tape in tapes] == expectation

        # reorder_fn puts them back
        assert reorder_fn([tape.measurements for tape in tapes]) == tuple(qs.measurements)

    @pytest.mark.parametrize(
        "op, expected",
        [
            (qml.PauliX(0), True),
            (qml.CRX(0.1, wires=[0, 1]), True),
            (qml.sum(qml.PauliY(1), qml.PauliZ(0)), False),
            (qml.pow(qml.RX(1.1, 0), 3), False),
            (qml.adjoint(qml.S(0)), True),
            (qml.adjoint(qml.RX(1.2, 0)), False),
        ],
    )
    def test_stopping_conditions(self, op, expected):
        """Test that stopping_condition works"""
        res = test_dev.stopping_condition(op)
        assert res == expected

    @pytest.mark.parametrize(
        "obs, expected",
        [
            (qml.PauliX(0), True),
            (qml.Hadamard(3), True),
            (qml.prod(qml.PauliY(1), qml.PauliZ(0)), False),
        ],
    )
    def test_observable_stopping_condition(self, obs, expected):
        """Test that observable_stopping_condition works"""
        res = test_dev.observable_stopping_condition(obs)
        assert res == expected

    @pytest.mark.parametrize(
        "measurements,num_types",
        [
            ([qml.expval(qml.PauliZ(0)), qml.probs(wires=[0, 1])], 2),
            ([qml.expval(qml.PauliZ(0)), qml.sample(wires=[0, 1])], 2),
            ([qml.counts(), qml.probs(wires=[0, 1]), qml.sample()], 2),
            ([qml.var(qml.PauliZ(0)), qml.expval(qml.PauliX(1))], 1),
            ([qml.probs(wires=[0]), qml.counts(), qml.var(qml.PauliY(2))], 3),
        ],
    )
    def test_preprocess_splits_incompatible_primitive_measurements(self, measurements, num_types):
        """Test that the default behaviour for preprocess it to split the tapes based
        on meausrement type. Expval and Variance are one type (Estimator), Probs another (Sampler),
        and everything else a third (raw sample-based measurements)."""

        dev = QiskitDevice2(wires=5, backend=backend, use_primitives=True)
        qs = QuantumScript([], measurements=measurements, shots=qml.measurements.Shots(1000))

        program, _ = dev.preprocess()
        tapes, _ = program([qs])

        # measurements that are incompatible are split when use_primtives=True
        assert len(tapes) == num_types

    @pytest.mark.parametrize(
        "measurements",
        [
            [qml.expval(qml.PauliZ(0)), qml.probs(wires=[0, 1])],
            [qml.expval(qml.PauliZ(0)), qml.sample(wires=[0, 1])],
            [qml.counts(), qml.probs(wires=[0, 1]), qml.sample()],
        ],
    )
    def test_preprocess_measurements_without_primitives(self, measurements):
        """Test if Primitives are not being used that the preprocess does not split
        the tapes based on measurement type"""

        qs = QuantumScript([], measurements=measurements, shots=qml.measurements.Shots(1000))

        dev = QiskitDevice2(wires=5, backend=backend, use_primitives=False)
        program, _ = dev.preprocess()

        tapes, _ = program([qs])

        # measurements that are incompatible on the primitive-based device
        # are not split when use_primtives=False
        assert len(tapes) == 1

    def test_preprocess_decomposes_unsupported_operator(self):
        """Test that the device preprocess decomposes operators that
        aren't on the list of Qiskit-supported operators"""
        qs = QuantumScript(
            [qml.CosineWindow(wires=range(2))], measurements=[qml.expval(qml.PauliZ(0))]
        )

        # tape contains unsupported operations
        assert not np.all([op in QISKIT_OPERATION_MAP for op in qs.operations])

        program, _ = test_dev.preprocess()
        tapes, _ = program([qs])

        # tape no longer contained unsupporrted operations
        assert np.all([op.name in QISKIT_OPERATION_MAP for op in tapes[0].operations])

    def test_intial_state_prep_also_decomposes(self):
        """Test that the device preprocess decomposes
        unsupported operator even if they are state prep operators"""

        qs = QuantumScript(
            [qml.AmplitudeEmbedding(features=[0.5, 0.5, 0.5, 0.5], wires=range(2))],
            measurements=[qml.expval(qml.PauliZ(0))],
        )

        program, _ = test_dev.preprocess()
        tapes, _ = program([qs])

        assert np.all([op.name in QISKIT_OPERATION_MAP for op in tapes[0].operations])


class TestOptionsHandling:
    def test_qiskit_options_to_flat_dict(self):
        """Test that a Qiskit Options object is converted to an un-nested python dictionary"""

        options = options_for_testing()

        options_dict = qiskit_options_to_flat_dict(options)

        assert isinstance(options_dict, dict)
        # the values in the dict are not themselves dictionaries or convertable to dictionaries
        for val in options_dict.values():
            assert not hasattr(val, "__dict__")
            assert not isinstance(val, dict)

    @pytest.mark.parametrize("options", [None, options_for_testing()])
    def test_shots_kwarg_updates_default_options(self, options):
        """Check that the shots passed to the device are set on the device
        as well as updated on the Options object"""

        dev = QiskitDevice2(wires=2, backend=backend, shots=23, options=options)

        assert dev.shots.total_shots == 23
        assert dev.options.execution.shots == 23

    def test_warning_if_shots(self):
        """Test that a warning is raised if the user attempt to specify shots on
        Options instead of as a kwarg, and sets shots to the shots passed (defaults
        to 1024)."""

        options = options_for_testing()
        options.execution.shots = 1000

        with pytest.warns(
            UserWarning,
            match="Setting shots via the Options is not supported on PennyLane devices",
        ):
            dev = QiskitDevice2(wires=2, backend=backend, options=options)

        assert dev.shots.total_shots == 1024
        assert dev.options.execution.shots == 1024

        with pytest.warns(
            UserWarning,
            match="Setting shots via the Options is not supported on PennyLane devices",
        ):
            dev = QiskitDevice2(wires=2, backend=backend, shots=200, options=options)

        assert dev.shots.total_shots == 200
        assert dev.options.execution.shots == 200

    def test_update_kwargs_no_overlapping_options_passed(self):
        """Test that if there is no overlap between options defined as device kwargs and on Options,
        _update_kwargs creates a combined dictionary"""

        dev = QiskitDevice2(wires=2, backend=backend, random_kwarg1=True, random_kwarg2="a")

        assert dev._init_kwargs == {"random_kwarg1": True, "random_kwarg2": "a"}
        if Version(qiskit_ibm_runtime.__version__) < Version("0.21.0"):
            assert dev._kwargs == {
                "random_kwarg1": True,
                "random_kwarg2": "a",
                "skip_transpilation": False,
                "init_qubits": True,
                "log_level": "WARNING",
                "job_tags": [],
            }
        else:
            assert dev._kwargs == {
                "random_kwarg1": True,
                "random_kwarg2": "a",
                "skip_transpilation": False,
                "init_qubits": True,
                "log_level": "WARNING",
            }

        dev.options.environment.job_tags = ["my_tag"]
        dev.options.max_execution_time = "1m"

        dev._update_kwargs()

        # _init_kwargs are unchanged, _kwargs are updated
        assert dev._init_kwargs == {"random_kwarg1": True, "random_kwarg2": "a"}
        assert dev._kwargs == {
            "random_kwarg1": True,
            "random_kwarg2": "a",
            "max_execution_time": "1m",
            "skip_transpilation": False,
            "init_qubits": True,
            "log_level": "WARNING",
            "job_tags": ["my_tag"],
        }

    def test_update_kwargs_with_overlapping_options(self):
        """Test that if there is overlap between options defined as device kwargs and on Options,
        _update_kwargs creates a combined dictionary with Options taking precedence, and raises a
        warning"""

        dev = QiskitDevice2(wires=2, backend=backend, random_kwarg1=True, max_execution_time="1m")

        assert dev._init_kwargs == {"random_kwarg1": True, "max_execution_time": "1m"}
        if Version(qiskit_ibm_runtime.__version__) < Version("0.21.0"):
            assert dev._kwargs == {
                "random_kwarg1": True,
                "max_execution_time": "1m",
                "skip_transpilation": False,
                "init_qubits": True,
                "log_level": "WARNING",
                "job_tags": [],
            }
        else:
            assert dev._kwargs == {
                "random_kwarg1": True,
                "max_execution_time": "1m",
                "skip_transpilation": False,
                "init_qubits": True,
                "log_level": "WARNING",
            }

        dev.options.environment.job_tags = ["my_tag"]
        dev.options.max_execution_time = "30m"

        with pytest.warns(
            UserWarning,
            match="also defined in the device Options. The definition in Options will be used.",
        ):
            dev._update_kwargs()

        # _init_kwargs are unchanged, _kwargs are updated
        assert dev._init_kwargs == {"random_kwarg1": True, "max_execution_time": "1m"}
        assert dev._kwargs == {
            "random_kwarg1": True,
            "max_execution_time": "30m",  # definition from Options is used
            "skip_transpilation": False,
            "init_qubits": True,
            "log_level": "WARNING",
            "job_tags": ["my_tag"],
        }

    def test_update_kwargs_with_shots_set_on_options(self):
        """Test that if shots have been defined on Options, _update_kwargs raises a warning
        and ignores the shots as defined on Options"""

        dev = QiskitDevice2(wires=2, backend=backend, random_kwarg1=True)

        start_init_kwargs = dev._init_kwargs
        start_kwargs = dev._kwargs

        dev.options.execution.shots = 500

        with pytest.warns(
            UserWarning,
            match="Setting shots via the Options is not supported on PennyLane devices",
        ):
            assert dev.options.execution.shots == 500
            dev._update_kwargs()

        # _init_kwargs and _kwargs are unchanged, shots was ignored
        assert dev._init_kwargs == start_init_kwargs
        assert dev._kwargs == start_kwargs

        # the shots on the Options have been reset to the device shots
        assert dev.options.execution.shots == dev.shots.total_shots


class TestDeviceProperties:
    def test_name_property(self):
        """Test the backend property"""
        assert test_dev.name == "QiskitDevice2"

    def test_backend_property(self):
        """Test the backend property"""
        assert test_dev.backend == test_dev._backend
        assert test_dev.backend == backend

    def test_compile_backend_property(self):
        """Test the compile_backend property"""

        compile_backend = MockedBackend(name="compile_backend")
        dev = QiskitDevice2(wires=5, backend=backend, compile_backend=compile_backend)

        assert dev.compile_backend == dev._compile_backend
        assert dev.compile_backend == compile_backend

    def test_service_property(self):
        """Test the service property"""
        assert test_dev.service == test_dev._service

    def test_session_property(self):
        """Test the session property"""

        session = MockSession(backend=backend)
        dev = QiskitDevice2(wires=2, backend=backend, session=session)
        assert dev.session == dev._session
        assert dev.session == session

    def test_num_wires_property(self):
        """Test the num_wires property"""

        wires = [1, 2, 3]
        dev = QiskitDevice2(wires=wires, backend=backend)
        assert dev.num_wires == len(wires)


class TestMockedExecution:
    def test_get_transpile_args(self):
        """Test that get_transpile_args works as expected by filtering out
        kwargs that don't match the Qiskit transpile signature"""

        # independently
        kwargs = {"random_kwarg": 3, "optimization_level": 3, "circuits": []}
        assert QiskitDevice2.get_transpile_args(kwargs) == {"optimization_level": 3}

        # on a device
        transpile_args = {
            "random_kwarg": 3,
            "seed_transpiler": 42,
            "optimization_level": 3,
            "circuits": [],
        }
        compile_backend = MockedBackend(name="compile_backend")
        dev = QiskitDevice2(
            wires=5, backend=backend, compile_backend=compile_backend, **transpile_args
        )
        assert dev.get_transpile_args(dev._kwargs) == {
            "optimization_level": 3,
            "seed_transpiler": 42,
        }

    @patch("pennylane_qiskit.qiskit_device2.transpile")
    @pytest.mark.parametrize("compile_backend", [None, MockedBackend(name="compile_backend")])
    def test_compile_circuits(self, transpile_mock, compile_backend):
        """Tests compile_circuits with a mocked transpile function to avoid calling
        a remote backend. Confirm compile_backend and transpile_args are used."""

        transpile_args = {"seed_transpiler": 42, "optimization_level": 2}
        dev = QiskitDevice2(
            wires=5, backend=backend, compile_backend=compile_backend, **transpile_args
        )

        transpile_mock.return_value = QuantumCircuit(2)

        # technically this doesn't matter due to the mock, but this is the correct input format for the function
        circuits = [
            QuantumScript([qml.PauliX(0)], measurements=[qml.expval(qml.PauliZ(0))]),
            QuantumScript([qml.PauliX(0)], measurements=[qml.probs(wires=[0])]),
            QuantumScript([qml.PauliX(0), qml.PauliZ(1)], measurements=[qml.counts()]),
        ]
        input_circuits = [circuit_to_qiskit(c, register_size=2) for c in circuits]

        with patch.object(dev, "get_transpile_args", return_value=transpile_args):
            compiled_circuits = dev.compile_circuits(input_circuits)

        transpile_mock.assert_called_with(
            input_circuits[2], backend=dev.compile_backend, **transpile_args
        )

        assert len(compiled_circuits) == len(input_circuits)
        for i, circuit in enumerate(compiled_circuits):
            assert isinstance(circuit, QuantumCircuit)

    @pytest.mark.parametrize(
        "measurements, expectation",
        [
            ([qml.expval(qml.PauliZ(0)), qml.expval(qml.PauliX(0))], (1, 0)),
            ([qml.var(qml.PauliX(0))], (1)),
            (
                [
                    qml.expval(qml.PauliX(0)),
                    qml.expval(qml.PauliZ(0)),
                    qml.var(qml.PauliX(0)),
                ],
                (0, 1, 1),
            ),
        ],
    )
    def test_process_estimator_job_mocked(self, measurements, expectation):
        """Test the process_estimator_job function with constructed return for
        Estimator (integration test that runs with a Token is below)"""

        values = np.array([np.random.ranf() for i in range(len(measurements))])
        metadata = [{"variance": np.random.ranf(), "shots": 4000} for i in range(len(measurements))]

        result = EstimatorResult(values, metadata)
        processed_result = QiskitDevice2._process_estimator_job(measurements, result)

        assert isinstance(processed_result, tuple)
        assert len(processed_result) == len(measurements)

    @pytest.mark.parametrize(
        "results, index",
        [
            ({"00": 125, "10": 500, "01": 250, "11": 125}, None),
            ([{}, {"00": 125, "10": 500, "01": 250, "11": 125}], 1),
            ([{}, {}, {"00": 125, "10": 500, "01": 250, "11": 125}], 2),
        ],
    )
    def test_generate_samples_mocked_single_result(self, results, index):
        """Test generate_samples with a Mocked return for the job result
        (integration test that runs with a Token is below)"""

        # create mocked Job with results dict
        def get_counts():
            return results

        mock_job = Mock()
        mock_job.configure_mock(get_counts=get_counts)
        test_dev._current_job = mock_job

        samples = test_dev.generate_samples(circuit=index)
        results_dict = results if index is None else results[index]

        assert len(samples) == sum(results_dict.values())
        assert len(samples[0]) == 2

        assert len(np.argwhere([np.allclose(s, [0, 0]) for s in samples])) == results_dict["00"]
        assert len(np.argwhere([np.allclose(s, [1, 1]) for s in samples])) == results_dict["11"]

        # order of samples is swapped compared to keys (Qiskit wire order convention is reverse of PennyLane)
        assert len(np.argwhere([np.allclose(s, [0, 1]) for s in samples])) == results_dict["10"]
        assert len(np.argwhere([np.allclose(s, [1, 0]) for s in samples])) == results_dict["01"]

    @pytest.mark.parametrize("backend", [backend, legacy_backend])
    def test_execute_pipeline_no_primitives_mocked(self, mocker, backend):
        """Test that a device **not** using Primitives only calls the _execute_runtime_service
        to execute, regardless of measurement type"""

        dev = QiskitDevice2(
            wires=5, backend=backend, use_primitives=False, session=MockSession(backend)
        )

        initial_session = dev._session

        sampler_execute = mocker.spy(dev, "_execute_sampler")
        estimator_execute = mocker.spy(dev, "_execute_estimator")

        qs = QuantumScript(
            [qml.PauliX(0), qml.PauliY(1)],
            measurements=[
                qml.expval(qml.PauliZ(0)),
                qml.probs(wires=[0, 1]),
                qml.counts(),
                qml.sample(),
            ],
        )

        with patch.object(dev, "_execute_runtime_service", return_value="runtime_execute_res"):
            runtime_service_execute = mocker.spy(dev, "_execute_runtime_service")
            res = dev.execute(qs)

        runtime_service_execute.assert_called_once()
        sampler_execute.assert_not_called()
        estimator_execute.assert_not_called()

        assert res == "runtime_execute_res"
        assert initial_session == dev._session  # session is not changed

    @patch("pennylane_qiskit.qiskit_device2.QiskitDevice2._execute_estimator")
    def test_execute_pipeline_primitives_no_session(self, mocker):
        """Test that a Primitives-based device initialized with no Session creates one for the
        execution, and then returns the device session to None."""

        dev = QiskitDevice2(wires=5, backend=backend, use_primitives=True, session=None)

        assert dev._session is None

        qs = QuantumScript([qml.PauliX(0), qml.PauliY(1)], measurements=[qml.expval(qml.PauliZ(0))])

        with patch("pennylane_qiskit.qiskit_device2.Session") as mock_session:
            res = dev.execute(qs)
            mock_session.assert_called_once()  # a session was created

        assert dev._session is None  # the device session is still None

    @pytest.mark.parametrize("backend", [backend, legacy_backend])
    def test_execute_pipeline_with_all_execute_types_mocked(self, mocker, backend):
        """Test that a device that **is** using Primitives calls the _execute_runtime_service
        to execute measurements that require raw samples, and the relevant primitive measurements
        on the other measurements"""

        dev = QiskitDevice2(
            wires=5, backend=backend, use_primitives=True, session=MockSession(backend)
        )

        qs = QuantumScript(
            [qml.PauliX(0), qml.PauliY(1)],
            measurements=[
                qml.expval(qml.PauliZ(0)),
                qml.probs(wires=[0, 1]),
                qml.counts(),
                qml.sample(),
            ],
        )
        tapes, reorder_fn = split_measurement_types(qs)

        with patch.object(dev, "_execute_runtime_service", return_value="runtime_execute_res"):
            with patch.object(dev, "_execute_sampler", return_value="sampler_execute_res"):
                with patch.object(dev, "_execute_estimator", return_value="estimator_execute_res"):
                    runtime_service_execute = mocker.spy(dev, "_execute_runtime_service")
                    sampler_execute = mocker.spy(dev, "_execute_sampler")
                    estimator_execute = mocker.spy(dev, "_execute_estimator")

                    res = dev.execute(tapes)

        runtime_service_execute.assert_called_once()
        sampler_execute.assert_called_once()
        estimator_execute.assert_called_once()

        assert res == [
            "estimator_execute_res",
            "sampler_execute_res",
            "runtime_execute_res",
        ]

    @patch("pennylane_qiskit.qiskit_device2.Estimator")
    @patch("pennylane_qiskit.qiskit_device2.QiskitDevice2._process_estimator_job")
    @pytest.mark.parametrize("session", [None, MockSession(backend)])
    def test_execute_estimator_mocked(self, mocked_estimator, mocked_process_fn, session):
        """Test the _execute_estimator function using a mocked version of Estimator
        that returns a meaningless result."""

        qs = QuantumScript(
            [qml.PauliX(0)],
            measurements=[qml.expval(qml.PauliY(0)), qml.var(qml.PauliX(0))],
            shots=100,
        )
        result = test_dev._execute_estimator(qs, session)

        # to emphasize, this did nothing except appease CodeCov
        assert isinstance(result, Mock)

    @patch("pennylane_qiskit.qiskit_device2.Sampler")
    @pytest.mark.parametrize("session", [None, MockSession(backend)])
    def test_execute_sampler_mocked(self, mocked_sampler, session):
        """Test the _execute_sampler function using a mocked version of Sampler
        that returns a meaningless result."""

        qs = QuantumScript([qml.PauliX(0)], measurements=[qml.counts()], shots=100)
        result = test_dev._execute_sampler(qs, session)

        # to emphasize, this did nothing except appease CodeCov
        assert isinstance(result[0], Mock)

    @patch("pennylane_qiskit.qiskit_device2.transpile")
    def test_execute_runtime_service_mocked(self, mocked_transpile):
        """Test the _execute_sampler function using a mocked version of Sampler
        that returns a meaningless result."""

        dev = QiskitDevice2(wires=5, backend=backend, use_primitives=True)

        mock_counts = {"00": 125, "10": 500, "01": 250, "11": 125}
        mock_result = Mock()
        mock_job = Mock()
        mock_service = Mock()

        mock_result.get_counts = Mock(return_value=mock_counts)
        mock_job.result = Mock(return_value=mock_result)
        mock_service.run = Mock(return_value=mock_job)

        dev._service = mock_service

        qs = QuantumScript([qml.PauliX(0)], measurements=[qml.sample()])
        result = dev._execute_runtime_service(qs, MockSession(backend))

        samples = result[0]

        assert len(samples) == sum(mock_counts.values())
        assert len(samples[0]) == 2

        assert len(np.argwhere([np.allclose(s, [0, 0]) for s in samples])) == mock_counts["00"]
        assert len(np.argwhere([np.allclose(s, [1, 1]) for s in samples])) == mock_counts["11"]

        # order of samples is swapped compared to keys (Qiskit wire order convention is reverse of PennyLane)
        assert len(np.argwhere([np.allclose(s, [0, 1]) for s in samples])) == mock_counts["10"]
        assert len(np.argwhere([np.allclose(s, [1, 0]) for s in samples])) == mock_counts["01"]

    def test_shot_vector_warning_mocked(self):
        """Test that a device that executes a circuit with an array of shots raises the appropriate warning"""

        dev = QiskitDevice2(
            wires=5, backend=backend, use_primitives=True, session=MockSession(backend)
        )
        qs = QuantumScript(
            measurements=[
                qml.expval(qml.PauliX(0)),
            ],
            shots=[5, 10, 2],
        )

        with patch.object(dev, "_execute_estimator"):
            with pytest.warns(
                UserWarning,
                match="Setting shot vector",
            ):
                dev.execute(qs)


@pytest.mark.usefixtures("skip_if_no_account")
class TestExecution:
    @pytest.mark.parametrize("wire", [0, 1])
    @pytest.mark.parametrize(
        "angle,op,expectation",
        [
            (np.pi / 2, qml.RX, [0, -1, 0, 1, 0, 1]),
            (np.pi, qml.RX, [0, 0, -1, 1, 1, 0]),
            (np.pi / 2, qml.RY, [1, 0, 0, 0, 1, 1]),
            (np.pi, qml.RY, [0, 0, -1, 1, 1, 0]),
            (np.pi / 2, qml.RZ, [0, 0, 1, 1, 1, 0]),
        ],
    )
    def test_estimator_with_different_pauli_obs(self, mocker, wire, angle, op, expectation):
        """Test that the Estimator with various observables returns expected results.
        Essentially testing that the conversion to PauliOps in _execute_estimator behaves as
        expected. Iterating over wires ensures that the wire operated on and the wire measured
        correspond correctly (wire ordering convention in Qiskit and PennyLane don't match.)
        """

        dev = QiskitDevice2(wires=5, backend=backend, use_primitives=True)

        runtime_service_execute = mocker.spy(dev, "_execute_runtime_service")
        sampler_execute = mocker.spy(dev, "_execute_sampler")
        estimator_execute = mocker.spy(dev, "_execute_estimator")

        qs = QuantumScript(
            [op(angle, wire)],
            measurements=[
                qml.expval(qml.PauliX(wire)),
                qml.expval(qml.PauliY(wire)),
                qml.expval(qml.PauliZ(wire)),
                qml.var(qml.PauliX(wire)),
                qml.var(qml.PauliY(wire)),
                qml.var(qml.PauliZ(wire)),
            ],
        )

        res = dev.execute(qs)

        runtime_service_execute.assert_not_called()
        sampler_execute.assert_not_called()
        estimator_execute.assert_called_once()

        assert np.allclose(res, expectation, atol=0.1)

    @pytest.mark.parametrize(
        "measurements, expectation",
        [
            ([qml.expval(qml.PauliZ(0)), qml.expval(qml.PauliX(0))], (1, 0)),
            ([qml.var(qml.PauliX(0))], (1)),
            (
                [
                    qml.expval(qml.PauliX(0)),
                    qml.expval(qml.PauliZ(0)),
                    qml.var(qml.PauliX(0)),
                ],
                (0, 1, 1),
            ),
        ],
    )
    def test_process_estimator_job(self, measurements, expectation):
        """for variance and for expval and for a combination"""

        # make PennyLane circuit
        qs = QuantumScript([], measurements=measurements)

        # convert to Qiskit circuit information
        qcirc = circuit_to_qiskit(qs, register_size=qs.num_wires, diagonalize=False, measure=False)
        pauli_observables = [mp_to_pauli(mp, qs.num_wires) for mp in qs.measurements]

        # run on simulator via Estimator
        estimator = Estimator(backend=backend)
        result = estimator.run([qcirc] * len(pauli_observables), pauli_observables).result()

        # confirm that the result is as expected - if the test fails at this point, its because the
        # Qiskit result format has changed
        assert isinstance(result, EstimatorResult)

        assert isinstance(result.values, np.ndarray)
        assert result.values.size == len(qs.measurements)

        assert isinstance(result.metadata, list)
        assert len(result.metadata) == len(qs.measurements)

        for data in result.metadata:
            assert isinstance(data, dict)
            assert list(data.keys()) == ["variance", "shots"]

        processed_result = QiskitDevice2._process_estimator_job(qs.measurements, result)
        assert isinstance(processed_result, tuple)
        assert np.allclose(processed_result, expectation, atol=0.05)

    @pytest.mark.parametrize("num_wires", [1, 3, 5])
    @pytest.mark.parametrize("num_shots", [50, 100])
    def test_generate_samples(self, num_wires, num_shots):
        qs = QuantumScript([], measurements=[qml.expval(qml.PauliX(0))])

        qcirc = circuit_to_qiskit(qs, register_size=num_wires, diagonalize=True, measure=True)
        compiled_circuits = test_dev.compile_circuits([qcirc])

        # Send circuits to the cloud for execution by the circuit-runner program
        job = test_dev.service.run(
            program_id="circuit-runner",
            options={"backend": backend.name},
            inputs={"circuits": compiled_circuits, "shots": num_shots},
        )

        test_dev._current_job = job.result(decoder=RunnerResult)

        samples = test_dev.generate_samples()

        assert len(samples) == num_shots
        assert len(samples[0]) == num_wires

        # we expect the samples to be orderd such that q0 has a 50% chance
        # of being excited, and everything else is in the ground state
        exp_res0 = np.zeros(num_wires)
        exp_res1 = np.zeros(num_wires)
        exp_res1[0] = 1

        # the two expected results are in samples
        assert exp_res1 in samples
        assert exp_res0 in samples

        # nothing else is in samples
        assert [s for s in samples if not s in np.array([exp_res0, exp_res1])] == []

    def test_tape_shots_used_runtime_service(self, mocker):
        """Tests that device uses tape shots rather than device shots for _execute_runtime_service"""
        dev = QiskitDevice2(wires=5, backend=backend, shots=2, use_primitives=True)

        runtime_service_execute = mocker.spy(dev, "_execute_runtime_service")

        @qml.qnode(dev)
        def circuit():
            return qml.sample()

        res = circuit(shots=[5])

        runtime_service_execute.assert_called_once()

        assert len(res[0]) == 5

        # Should reset to device shots if circuit ran again without shots defined
        res = circuit()
        assert len(res[0]) == 2

    def test_tape_shots_used_for_estimator(self, mocker):
        """Tests that device uses tape shots rather than device shots for estimator"""
        dev = QiskitDevice2(wires=5, backend=backend, shots=2, use_primitives=True)

        estimator_execute = mocker.spy(dev, "_execute_estimator")

        @qml.qnode(dev)
        def circuit():
            return qml.expval(qml.PauliX(0))

        circuit(shots=[5])

        estimator_execute.assert_called_once()
        assert dev._current_job.metadata[0]["shots"] == 5

        # Should reset to device shots if circuit ran again without shots defined
        circuit()
        assert dev._current_job.metadata[0]["shots"] == 2

    def test_tape_shots_used_for_sampler(self, mocker):
        """Tests that device uses tape shots rather than device shots for sampler"""
        dev = QiskitDevice2(wires=5, backend=backend, shots=2, use_primitives=True)

        sampler_execute = mocker.spy(dev, "_execute_sampler")

        @qml.qnode(dev)
        def circuit():
            qml.PauliX(0)
            return qml.probs(wires=[0, 1])

        circuit(shots=[5])

        sampler_execute.assert_called_once()
        assert dev._current_job.metadata[0]["shots"] == 5

        # Should reset to device shots if circuit ran again without shots defined
        circuit()
        assert dev._current_job.metadata[0]["shots"] == 2

    def test_warning_for_shot_vector(self):
        """Tests that a warning is raised if a shot vector is passed and total shots of tape is used instead."""
        dev = QiskitDevice2(wires=5, backend=backend, shots=2, use_primitives=True)

        @qml.qnode(dev)
        def circuit():
            return qml.expval(qml.PauliX(0))

        with pytest.warns(
            UserWarning,
            match="Setting shot vector",
        ):
            circuit(shots=[5, 10, 2])
        assert dev._current_job.metadata[0]["shots"] == 17

        # Should reset to device shots if circuit ran again without shots defined
        circuit()
        assert dev._current_job.metadata[0]["shots"] == 2<|MERGE_RESOLUTION|>--- conflicted
+++ resolved
@@ -63,7 +63,6 @@
         self.noise_model = None
 
 
-<<<<<<< HEAD
 class MockedBackend(BackendV2):
     def __init__(self, num_qubits=10, name="mocked_backend"):
         self._options = Configuration(num_qubits, name)
@@ -87,30 +86,6 @@
     @property
     def target(self):
         return self._target
-
-
-class MockedBackendLegacy(BackendV1):
-    def __init__(self, num_qubits=10, name="mocked_backend_legacy"):
-        self._configuration = Configuration(num_qubits, backend_name=name)
-        self._service = "SomeServiceProvider"
-=======
-class MockedBackend:
-    def __init__(self, num_qubits=10, name="mocked_backend"):
-        self._configuration = Configuration(num_qubits)
-        self.options = self._configuration
-        self._service = "SomeServiceProvider"
-        self.name = name
->>>>>>> c83f8c88
-
-    def configuration(self):
-        return self._configuration
-
-    def _default_options(self):
-        return {}
-
-    def run(self, *args, **kwargs):
-        return None
-
 
 class MockSession:
     def __init__(self, backend, max_time=None):
