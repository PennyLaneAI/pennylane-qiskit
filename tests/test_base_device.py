--- conflicted
+++ resolved
@@ -236,12 +236,9 @@
 
         assert dev._session == initial_session
 
-<<<<<<< HEAD
-    @pytest.mark.parametrize("initial_session", [None, MockSession(aer_backend)])
-=======
     def test_using_session_context_options(self):
         """Test that you can set session options using qiskit_session"""
-        dev = QiskitDevice2(wires=2, backend=backend)
+        dev = QiskitDevice2(wires=2, backend=aer_backend)
 
         assert dev._session is None
 
@@ -257,7 +254,7 @@
         Qiskit allows for more customization we can automatically accomodate those needs. Right
         now there are no such keyword arguments, so an error on Qiskit's side is raised."""
 
-        dev = QiskitDevice2(wires=2, backend=backend)
+        dev = QiskitDevice2(wires=2, backend=aer_backend)
 
         assert dev._session is None
 
@@ -271,8 +268,8 @@
         assert dev._session is None
 
     def test_no_warning_when_using_initial_session_options(self):
-        initial_session = Session(backend=backend, max_time=30)
-        dev = QiskitDevice2(wires=2, backend=backend, session=initial_session)
+        initial_session = Session(backend=aer_backend, max_time=30)
+        dev = QiskitDevice2(wires=2, backend=aer_backend, session=initial_session)
 
         assert dev._session == initial_session
 
@@ -290,8 +287,8 @@
         device's `backend` or `service`. Also ensures that the session options, even the
         default options, passed in from the `qiskit_session` take precedence, barring
         `backend` or `service`"""
-        initial_session = Session(backend=backend)
-        dev = QiskitDevice2(wires=2, backend=backend, session=initial_session)
+        initial_session = Session(backend=aer_backend)
+        dev = QiskitDevice2(wires=2, backend=aer_backend, session=initial_session)
 
         assert dev._session == initial_session
 
@@ -316,8 +313,8 @@
         # device session should be unchanged by qiskit_session
         assert dev._session == initial_session
 
-        max_time_session = Session(backend=backend, max_time=60)
-        dev = QiskitDevice2(wires=2, backend=backend, session=max_time_session)
+        max_time_session = Session(backend=aer_backend, max_time=60)
+        dev = QiskitDevice2(wires=2, backend=aer_backend, session=max_time_session)
         with qiskit_session(dev, max_time=30) as session:
             assert dev._session == session
             assert dev._session != initial_session
@@ -327,8 +324,7 @@
         assert dev._session == max_time_session
         assert dev._session._max_time == 60
 
-    @pytest.mark.parametrize("initial_session", [None, MockSession(backend)])
->>>>>>> bd7a3cb8
+    @pytest.mark.parametrize("initial_session", [None, MockSession(aer_backend)])
     def test_update_session(self, initial_session):
         """Test that you can update the session stored on the device"""
 
