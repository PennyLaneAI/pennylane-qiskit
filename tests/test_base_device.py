--- conflicted
+++ resolved
@@ -116,13 +116,8 @@
 
 mocked_backend = MockedBackend()
 legacy_backend = MockedBackendLegacy()
-<<<<<<< HEAD
-backend = AerSimulator()
-test_dev = QiskitDevice(wires=5, backend=backend)
-=======
 aer_backend = AerSimulator()
-test_dev = QiskitDevice2(wires=5, backend=aer_backend)
->>>>>>> b239c669
+test_dev = QiskitDevice(wires=5, backend=aer_backend)
 
 
 class TestSupportForV1andV2:
@@ -184,11 +179,7 @@
             UserWarning,
             match="Expected an integer number of shots, but received shots=None",
         ):
-<<<<<<< HEAD
-            dev = QiskitDevice(wires=2, backend=backend, shots=None)
-=======
-            dev = QiskitDevice2(wires=2, backend=aer_backend, shots=None)
->>>>>>> b239c669
+            dev = QiskitDevice(wires=2, backend=aer_backend, shots=None)
 
         assert dev.shots.total_shots == 1024
 
@@ -205,13 +196,8 @@
         object is used to set the backend noise model"""
 
         new_backend = MockedBackend()
-<<<<<<< HEAD
-        dev1 = QiskitDevice(wires=3, backend=backend)
+        dev1 = QiskitDevice(wires=3, backend=aer_backend)
         dev2 = QiskitDevice(wires=3, backend=new_backend, noise_model={"placeholder": 1})
-=======
-        dev1 = QiskitDevice2(wires=3, backend=aer_backend)
-        dev2 = QiskitDevice2(wires=3, backend=new_backend, noise_model={"placeholder": 1})
->>>>>>> b239c669
 
         assert dev1.backend.options.noise_model is None
         assert dev2.backend.options.noise_model == {"placeholder": 1}
@@ -235,21 +221,12 @@
         dev = QiskitDevice(wires=2, backend=backend, session=session)
         assert dev._session == session
 
-<<<<<<< HEAD
-    @patch("pennylane_qiskit.qiskit_device.Session")
-    @pytest.mark.parametrize("initial_session", [None, MockSession(backend)])
-    def test_using_session_context(self, mock_session, initial_session):
-        """Test that you can add a session within a context manager"""
-
-        dev = QiskitDevice(wires=2, backend=backend, session=initial_session)
-=======
     @patch("pennylane_qiskit.qiskit_device2.Session")
     @pytest.mark.parametrize("initial_session", [None, MockSession(aer_backend)])
     def test_using_session_context(self, mock_session, initial_session):
         """Test that you can add a session within a context manager"""
 
-        dev = QiskitDevice2(wires=2, backend=aer_backend, session=initial_session)
->>>>>>> b239c669
+        dev = QiskitDevice(wires=2, backend=aer_backend, session=initial_session)
 
         assert dev._session == initial_session
 
@@ -261,7 +238,7 @@
 
     def test_using_session_context_options(self):
         """Test that you can set session options using qiskit_session"""
-        dev = QiskitDevice2(wires=2, backend=aer_backend)
+        dev = QiskitDevice(wires=2, backend=aer_backend)
 
         assert dev._session is None
 
@@ -277,7 +254,7 @@
         Qiskit allows for more customization we can automatically accomodate those needs. Right
         now there are no such keyword arguments, so an error on Qiskit's side is raised."""
 
-        dev = QiskitDevice2(wires=2, backend=aer_backend)
+        dev = QiskitDevice(wires=2, backend=aer_backend)
 
         assert dev._session is None
 
@@ -292,7 +269,7 @@
 
     def test_no_warning_when_using_initial_session_options(self):
         initial_session = Session(backend=aer_backend, max_time=30)
-        dev = QiskitDevice2(wires=2, backend=aer_backend, session=initial_session)
+        dev = QiskitDevice(wires=2, backend=aer_backend, session=initial_session)
 
         assert dev._session == initial_session
 
@@ -311,7 +288,7 @@
         default options, passed in from the `qiskit_session` take precedence, barring
         `backend` or `service`"""
         initial_session = Session(backend=aer_backend)
-        dev = QiskitDevice2(wires=2, backend=aer_backend, session=initial_session)
+        dev = QiskitDevice(wires=2, backend=aer_backend, session=initial_session)
 
         assert dev._session == initial_session
 
@@ -337,7 +314,7 @@
         assert dev._session == initial_session
 
         max_time_session = Session(backend=aer_backend, max_time=60)
-        dev = QiskitDevice2(wires=2, backend=aer_backend, session=max_time_session)
+        dev = QiskitDevice(wires=2, backend=aer_backend, session=max_time_session)
         with qiskit_session(dev, max_time=30) as session:
             assert dev._session == session
             assert dev._session != initial_session
@@ -351,11 +328,7 @@
     def test_update_session(self, initial_session):
         """Test that you can update the session stored on the device"""
 
-<<<<<<< HEAD
-        dev = QiskitDevice(wires=2, backend=backend, session=initial_session)
-=======
-        dev = QiskitDevice2(wires=2, backend=aer_backend, session=initial_session)
->>>>>>> b239c669
+        dev = QiskitDevice(wires=2, backend=aer_backend, session=initial_session)
         assert dev._session == initial_session
 
         new_session = MockSession(backend=aer_backend, max_time="1m")
@@ -546,11 +519,7 @@
     def test_preprocess_split_non_commuting(self, measurements, num_tapes):
         """Test that `split_non_commuting` works as expected in the preprocess function."""
 
-<<<<<<< HEAD
-        dev = QiskitDevice(wires=5, backend=backend)
-=======
-        dev = QiskitDevice2(wires=5, backend=aer_backend)
->>>>>>> b239c669
+        dev = QiskitDevice(wires=5, backend=aer_backend)
         qs = QuantumScript([], measurements=measurements, shots=qml.measurements.Shots(1000))
 
         program, _ = dev.preprocess()
@@ -573,11 +542,7 @@
         on measurement type. Expval and Variance are one type (Estimator), Probs and raw-sample based measurements
         are another type (Sampler)."""
 
-<<<<<<< HEAD
-        dev = QiskitDevice(wires=5, backend=backend)
-=======
-        dev = QiskitDevice2(wires=5, backend=aer_backend)
->>>>>>> b239c669
+        dev = QiskitDevice(wires=5, backend=aer_backend)
         qs = QuantumScript([], measurements=measurements, shots=qml.measurements.Shots(1000))
 
         program, _ = dev.preprocess()
@@ -626,33 +591,20 @@
             UserWarning,
             match="default_shots was found in the keyword arguments",
         ):
-<<<<<<< HEAD
-            dev = QiskitDevice(wires=2, backend=backend, default_shots=333)
-=======
-            dev = QiskitDevice2(wires=2, backend=aer_backend, default_shots=333)
->>>>>>> b239c669
+            dev = QiskitDevice(wires=2, backend=aer_backend, default_shots=333)
 
         # Qiskit takes in `default_shots` to define the # of shots, therefore we use
         # the kwarg "default_shots" rather than shots to pass it to Qiskit.
         assert dev._kwargs["default_shots"] == 1024
 
-<<<<<<< HEAD
-        dev = QiskitDevice(wires=2, backend=backend, shots=200)
-=======
-        dev = QiskitDevice2(wires=2, backend=aer_backend, shots=200)
->>>>>>> b239c669
+        dev = QiskitDevice(wires=2, backend=aer_backend, shots=200)
         assert dev._kwargs["default_shots"] == 200
 
         with pytest.warns(
             UserWarning,
             match="default_shots was found in the keyword arguments",
         ):
-<<<<<<< HEAD
-            dev = QiskitDevice(wires=2, backend=backend, options={"default_shots": 30})
-
-=======
-            dev = QiskitDevice2(wires=2, backend=aer_backend, options={"default_shots": 30})
->>>>>>> b239c669
+            dev = QiskitDevice(wires=2, backend=aer_backend, options={"default_shots": 30})
         # resets to default since we reinitialize the device
         assert dev._kwargs["default_shots"] == 1024
 
@@ -690,13 +642,8 @@
         """Test that options set via the keyword argument options and options set via kwargs
         will combine into a single unified kwargs that is passed to the device"""
 
-<<<<<<< HEAD
         dev = QiskitDevice(
-            wires=2,
-=======
-        dev = QiskitDevice2(
             wires=5,
->>>>>>> b239c669
             backend=backend,
             options={"resilience_level": 1},
             execution={"init_qubits": False},
@@ -719,13 +666,8 @@
         """Tests that when transpilation options are passed in, they are properly
         handled without error"""
 
-<<<<<<< HEAD
         dev = QiskitDevice(
-            wires=2,
-=======
-        dev = QiskitDevice2(
             wires=5,
->>>>>>> b239c669
             backend=backend,
             options={"resilience_level": 1, "optimization_level": 1},
             seed_transpiler=42,
@@ -774,13 +716,8 @@
     def test_session_property(self):
         """Test the session property"""
 
-<<<<<<< HEAD
-        session = MockSession(backend=backend)
-        dev = QiskitDevice(wires=2, backend=backend, session=session)
-=======
         session = MockSession(backend=aer_backend)
-        dev = QiskitDevice2(wires=2, backend=aer_backend, session=session)
->>>>>>> b239c669
+        dev = QiskitDevice(wires=2, backend=aer_backend, session=session)
         assert dev.session == dev._session
         assert dev.session == session
 
@@ -788,11 +725,7 @@
         """Test the num_wires property"""
 
         wires = [1, 2, 3]
-<<<<<<< HEAD
-        dev = QiskitDevice(wires=wires, backend=backend)
-=======
-        dev = QiskitDevice2(wires=wires, backend=aer_backend)
->>>>>>> b239c669
+        dev = QiskitDevice(wires=wires, backend=aer_backend)
         assert dev.num_wires == len(wires)
 
 
@@ -809,33 +742,23 @@
             "circuits": [],
         }
         compile_backend = MockedBackend(name="compile_backend")
-<<<<<<< HEAD
         dev = QiskitDevice(
-            wires=5, backend=backend, compile_backend=compile_backend, **transpile_args
-=======
-        dev = QiskitDevice2(
             wires=5, backend=aer_backend, compile_backend=compile_backend, **transpile_args
->>>>>>> b239c669
         )
         assert dev._transpile_args == {
             "optimization_level": 3,
             "seed_transpiler": 42,
         }
 
-    @patch("pennylane_qiskit.qiskit_device.transpile")
+    @patch("pennylane_qiskit.qiskit_device2.transpile")
     @pytest.mark.parametrize("compile_backend", [None, MockedBackend(name="compile_backend")])
     def test_compile_circuits(self, transpile_mock, compile_backend):
         """Tests compile_circuits with a mocked transpile function to avoid calling
         a remote backend. Confirm compile_backend and transpile_args are used."""
 
         transpile_args = {"seed_transpiler": 42, "optimization_level": 2}
-<<<<<<< HEAD
         dev = QiskitDevice(
-            wires=5, backend=backend, compile_backend=compile_backend, **transpile_args
-=======
-        dev = QiskitDevice2(
             wires=5, backend=aer_backend, compile_backend=compile_backend, **transpile_args
->>>>>>> b239c669
         )
 
         transpile_mock.return_value = QuantumCircuit(2)
@@ -892,22 +815,18 @@
         assert len(np.argwhere([np.allclose(s, [0, 1]) for s in samples])) == results_dict["10"]
         assert len(np.argwhere([np.allclose(s, [1, 0]) for s in samples])) == results_dict["01"]
 
-    @patch("pennylane_qiskit.qiskit_device.QiskitDevice._execute_estimator")
+    @patch("pennylane_qiskit.qiskit_device2.QiskitDevice._execute_estimator")
     def test_execute_pipeline_primitives_no_session(self, mocker):
         """Test that a Primitives-based device initialized with no Session creates one for the
         execution, and then returns the device session to None."""
 
-<<<<<<< HEAD
-        dev = QiskitDevice(wires=5, backend=backend, session=None)
-=======
-        dev = QiskitDevice2(wires=5, backend=aer_backend, session=None)
->>>>>>> b239c669
+        dev = QiskitDevice(wires=5, backend=aer_backend, session=None)
 
         assert dev._session is None
 
         qs = QuantumScript([qml.PauliX(0), qml.PauliY(1)], measurements=[qml.expval(qml.PauliZ(0))])
 
-        with patch("pennylane_qiskit.qiskit_device.Session") as mock_session:
+        with patch("pennylane_qiskit.qiskit_device2.Session") as mock_session:
             dev.execute(qs)
             mock_session.assert_called_once()  # a session was created
 
@@ -946,15 +865,9 @@
             "sampler_execute_res",
         ]
 
-<<<<<<< HEAD
-    @patch("pennylane_qiskit.qiskit_device.Estimator")
-    @patch("pennylane_qiskit.qiskit_device.QiskitDevice._process_estimator_job")
-    @pytest.mark.parametrize("session", [None, MockSession(backend)])
-=======
     @patch("pennylane_qiskit.qiskit_device2.Estimator")
-    @patch("pennylane_qiskit.qiskit_device2.QiskitDevice2._process_estimator_job")
+    @patch("pennylane_qiskit.qiskit_device2.QiskitDevice._process_estimator_job")
     @pytest.mark.parametrize("session", [None, MockSession(aer_backend)])
->>>>>>> b239c669
     def test_execute_estimator_mocked(self, mocked_estimator, mocked_process_fn, session):
         """Test the _execute_estimator function using a mocked version of Estimator
         that returns a meaningless result."""
@@ -972,11 +885,7 @@
     def test_shot_vector_error_mocked(self):
         """Test that a device that executes a circuit with an array of shots raises the appropriate ValueError"""
 
-<<<<<<< HEAD
-        dev = QiskitDevice(wires=5, backend=backend, session=MockSession(backend))
-=======
-        dev = QiskitDevice2(wires=5, backend=aer_backend, session=MockSession(aer_backend))
->>>>>>> b239c669
+        dev = QiskitDevice(wires=5, backend=aer_backend, session=MockSession(aer_backend))
         qs = QuantumScript(
             measurements=[
                 qml.expval(qml.PauliX(0)),
@@ -1010,11 +919,7 @@
         correspond correctly (wire ordering convention in Qiskit and PennyLane don't match.)
         """
 
-<<<<<<< HEAD
-        dev = QiskitDevice(wires=5, backend=backend)
-=======
-        dev = QiskitDevice2(wires=5, backend=aer_backend)
->>>>>>> b239c669
+        dev = QiskitDevice(wires=5, backend=aer_backend)
 
         sampler_execute = mocker.spy(dev, "_execute_sampler")
         estimator_execute = mocker.spy(dev, "_execute_estimator")
@@ -1073,11 +978,7 @@
         """
 
         pl_dev = qml.device("default.qubit", wires=[0, 1, 2, 3])
-<<<<<<< HEAD
-        dev = QiskitDevice(wires=[0, 1, 2, 3], backend=backend)
-=======
-        dev = QiskitDevice2(wires=[0, 1, 2, 3], backend=aer_backend)
->>>>>>> b239c669
+        dev = QiskitDevice(wires=[0, 1, 2, 3], backend=aer_backend)
 
         sampler_execute = mocker.spy(dev, "_execute_sampler")
         estimator_execute = mocker.spy(dev, "_execute_estimator")
@@ -1101,11 +1002,7 @@
 
     def test_tape_shots_used_for_estimator(self, mocker):
         """Tests that device uses tape shots rather than device shots for estimator"""
-<<<<<<< HEAD
-        dev = QiskitDevice(wires=5, backend=backend, shots=2)
-=======
-        dev = QiskitDevice2(wires=5, backend=aer_backend, shots=2)
->>>>>>> b239c669
+        dev = QiskitDevice(wires=5, backend=aer_backend, shots=2)
 
         estimator_execute = mocker.spy(dev, "_execute_estimator")
 
@@ -1179,13 +1076,8 @@
     @pytest.mark.parametrize("num_shots", [50, 100])
     def test_generate_samples(self, num_wires, num_shots):
         qs = QuantumScript([], measurements=[qml.expval(qml.PauliX(0))])
-<<<<<<< HEAD
-        dev = QiskitDevice(wires=num_wires, backend=backend, shots=num_shots)
-        dev._execute_sampler(circuit=qs, session=Session(backend=backend))
-=======
-        dev = QiskitDevice2(wires=num_wires, backend=aer_backend, shots=num_shots)
+        dev = QiskitDevice(wires=num_wires, backend=aer_backend, shots=num_shots)
         dev._execute_sampler(circuit=qs, session=Session(backend=aer_backend))
->>>>>>> b239c669
 
         samples = dev.generate_samples(0)
 
@@ -1207,11 +1099,7 @@
 
     def test_tape_shots_used_for_sampler(self, mocker):
         """Tests that device uses tape shots rather than device shots for sampler"""
-<<<<<<< HEAD
-        dev = QiskitDevice(wires=5, backend=backend, shots=2)
-=======
-        dev = QiskitDevice2(wires=5, backend=aer_backend, shots=2)
->>>>>>> b239c669
+        dev = QiskitDevice(wires=5, backend=aer_backend, shots=2)
 
         sampler_execute = mocker.spy(dev, "_execute_sampler")
 
@@ -1231,11 +1119,7 @@
 
     def test_error_for_shot_vector(self):
         """Tests that a ValueError is raised if a shot vector is passed."""
-<<<<<<< HEAD
-        dev = QiskitDevice(wires=5, backend=backend, shots=2)
-=======
-        dev = QiskitDevice2(wires=5, backend=aer_backend, shots=2)
->>>>>>> b239c669
+        dev = QiskitDevice(wires=5, backend=aer_backend, shots=2)
 
         @qml.qnode(dev)
         def circuit():
@@ -1263,11 +1147,7 @@
         provides an accurate answer for measurements with observables that don't have a pauli_rep.
         """
 
-<<<<<<< HEAD
-        dev = QiskitDevice(wires=5, backend=backend)
-=======
-        dev = QiskitDevice2(wires=5, backend=aer_backend)
->>>>>>> b239c669
+        dev = QiskitDevice(wires=5, backend=aer_backend)
 
         pl_dev = qml.device("default.qubit", wires=5)
 
@@ -1298,11 +1178,7 @@
         """Test that a warning is raised when device is passed a measurement on
         an observable that does not have a pauli_rep."""
 
-<<<<<<< HEAD
-        dev = QiskitDevice(wires=5, backend=backend)
-=======
-        dev = QiskitDevice2(wires=5, backend=aer_backend)
->>>>>>> b239c669
+        dev = QiskitDevice(wires=5, backend=aer_backend)
 
         @qml.qnode(dev)
         def circuit():
@@ -1321,13 +1197,8 @@
         """Test that the format and values of the Qiskit device's output for `qml.probs` is
         the same as pennylane's."""
 
-<<<<<<< HEAD
-        dev = qml.device("default.qubit", wires=[0, 1, 2, 3])
-        qiskit_dev = QiskitDevice(wires=[0, 1, 2, 3], backend=backend)
-=======
         dev = qml.device("default.qubit", wires=[0, 1, 2, 3, 4])
-        qiskit_dev = QiskitDevice2(wires=[0, 1, 2, 3, 4], backend=backend)
->>>>>>> b239c669
+        qiskit_dev = QiskitDevice(wires=[0, 1, 2, 3, 4], backend=backend)
 
         @qml.qnode(dev)
         def circuit():
@@ -1348,13 +1219,8 @@
     def test_sampler_output_shape(self, backend):
         """Test that the shape of the results produced from the sampler for the Qiskit device
         is consistent with Pennylane"""
-<<<<<<< HEAD
-        dev = qml.device("default.qubit", wires=[0, 1, 2, 3], shots=1024)
-        qiskit_dev = QiskitDevice(wires=[0, 1, 2, 3], backend=backend)
-=======
         dev = qml.device("default.qubit", wires=5, shots=1024)
-        qiskit_dev = QiskitDevice2(wires=5, backend=backend)
->>>>>>> b239c669
+        qiskit_dev = QiskitDevice(wires=5, backend=backend)
 
         @qml.qnode(dev)
         def circuit(x):
@@ -1377,13 +1243,8 @@
     def test_sampler_output_shape_multi_measurements(self, backend):
         """Test that the shape of the results produced from the sampler for the Qiskit device
         is consistent with Pennylane for circuits with multiple measurements"""
-<<<<<<< HEAD
-        dev = qml.device("default.qubit", wires=[0, 1, 2, 3], shots=10)
-        qiskit_dev = QiskitDevice(wires=[0, 1, 2, 3], backend=backend, shots=10)
-=======
         dev = qml.device("default.qubit", wires=5, shots=10)
-        qiskit_dev = QiskitDevice2(wires=5, backend=backend, shots=10)
->>>>>>> b239c669
+        qiskit_dev = QiskitDevice(wires=5, backend=backend, shots=10)
 
         @qml.qnode(dev)
         def circuit(x):
@@ -1466,11 +1327,7 @@
         """Tests that observables that have non-commuting measurements are
         processed correctly when executed by the Estimator or, in the case of
         qml.Hadamard, executed by the Sampler via expval() or var"""
-<<<<<<< HEAD
-        qiskit_dev = QiskitDevice(wires=3, backend=backend, shots=30000)
-=======
-        qiskit_dev = QiskitDevice2(wires=3, backend=aer_backend, shots=30000)
->>>>>>> b239c669
+        qiskit_dev = QiskitDevice(wires=3, backend=aer_backend, shots=30000)
 
         @qml.qnode(qiskit_dev)
         def qiskit_circuit():
@@ -1505,11 +1362,7 @@
     def test_observables_that_need_split_non_commuting_counts(self, observable):
         """Tests that observables that have non-commuting measurents are processed
         correctly when executed by the Sampler via counts()"""
-<<<<<<< HEAD
-        qiskit_dev = QiskitDevice(wires=3, backend=backend, shots=30000)
-=======
-        qiskit_dev = QiskitDevice2(wires=3, backend=aer_backend, shots=4000)
->>>>>>> b239c669
+        qiskit_dev = QiskitDevice(wires=3, backend=aer_backend, shots=4000)
 
         @qml.qnode(qiskit_dev)
         def qiskit_circuit():
@@ -1571,11 +1424,7 @@
     def test_observables_that_need_split_non_commuting_samples(self, observable):
         """Tests that observables that have non-commuting measurents are processed
         correctly when executed by the Sampler via sample()"""
-<<<<<<< HEAD
-        qiskit_dev = QiskitDevice(wires=3, backend=backend, shots=30000)
-=======
-        qiskit_dev = QiskitDevice2(wires=3, backend=aer_backend, shots=20000)
->>>>>>> b239c669
+        qiskit_dev = QiskitDevice(wires=3, backend=aer_backend, shots=20000)
 
         @qml.qnode(qiskit_dev)
         def qiskit_circuit():
