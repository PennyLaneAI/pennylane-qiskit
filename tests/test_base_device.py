--- conflicted
+++ resolved
@@ -22,12 +22,7 @@
 
 import pennylane as qml
 from pennylane.tape.qscript import QuantumScript
-<<<<<<< HEAD
 from qiskit_ibm_runtime import EstimatorV2 as Estimator, Session
-=======
->>>>>>> f734b933
-
-from qiskit_ibm_runtime import Session, EstimatorV2 as Estimator
 from qiskit_ibm_runtime.fake_provider import FakeManila, FakeManilaV2
 from qiskit_aer import AerSimulator
 
