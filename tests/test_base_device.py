--- conflicted
+++ resolved
@@ -16,12 +16,8 @@
 """
 
 from unittest.mock import patch, Mock
-<<<<<<< HEAD
 from pennylane import numpy as np
-=======
-import numpy as np
 from pydantic_core import ValidationError
->>>>>>> 43fb89ee
 import pytest
 
 import pennylane as qml
@@ -588,14 +584,12 @@
         with qml.Tracker(qiskit_dev) as qiskit_tracker:
             qml.grad(qiskit_circuit)(x)
 
-        print(tracker.history["results"], qiskit_tracker.history["results"])
-
-        #assert tracker.totals.keys() == qiskit_tracker.totals.keys()
+        assert tracker.totals.keys() == qiskit_tracker.totals.keys()
         assert tracker.latest.keys() == qiskit_tracker.latest.keys()
         assert tracker.history.keys() == qiskit_tracker.history.keys()
-        #assert tracker.history["shots"] == qiskit_tracker.history["shots"]
-        #assert np.allclose(tracker.history["results"], qiskit_tracker.history["results"], atol=0.1)
-        #assert tracker.history["resources"][0] == tracker.history["resources"][0]
+        assert tracker.history["shots"] == qiskit_tracker.history["shots"]
+        assert np.allclose(tracker.history["results"], qiskit_tracker.history["results"], atol=0.1)
+        assert tracker.history["resources"][0] == tracker.history["resources"][0]
 
     def test_tracker_single_tape(self):
         """Test that the tracker works for a single tape"""
