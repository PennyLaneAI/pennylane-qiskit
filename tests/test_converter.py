import math
import sys

import pytest
from qiskit import ClassicalRegister, QuantumCircuit, QuantumRegister
from qiskit.circuit import library as lib
from qiskit.circuit import Parameter, ParameterVector
from qiskit.exceptions import QiskitError
from qiskit.quantum_info.operators import Operator
from qiskit.circuit.library import DraperQFTAdder
<<<<<<< HEAD
from qiskit.circuit.classical import expr
=======
>>>>>>> dc8ec856
import pennylane as qml
from pennylane import numpy as np
from pennylane_qiskit.converter import (
    load,
    load_qasm,
    load_qasm_from_file,
    map_wires,
    _format_params_dict,
    _check_parameter_bound,
)
from pennylane.wires import Wires


THETA = np.linspace(0.11, 3, 5)
PHI = np.linspace(0.32, 3, 5)
VARPHI = np.linspace(0.02, 3, 5)


class TestConverter:
    """Tests the converter function that allows converting QuantumCircuit objects
    to Pennylane templates."""

    def test_quantum_circuit_init_by_specifying_rotation_in_circuit(self, recorder):
        """Tests the load method for a QuantumCircuit initialized using separately defined
        quantum and classical registers."""

        angle = 0.5

        qr = QuantumRegister(1)
        cr = ClassicalRegister(1)

        qc = QuantumCircuit(qr, cr)
        qc.rz(angle, [0])

        quantum_circuit = load(qc)

        with recorder:
            quantum_circuit()

        assert len(recorder.queue) == 1
        assert recorder.queue[0].name == "RZ"
        assert recorder.queue[0].parameters == [angle]
        assert recorder.queue[0].wires == Wires([0])

    def test_quantum_circuit_by_passing_parameters(self, recorder):
        """Tests the load method for a QuantumCircuit initialized by passing the number
        of registers required."""

        theta = Parameter("θ")
        angle = 0.5

        qc = QuantumCircuit(3, 1)
        qc.rz(theta, [0])

        quantum_circuit = load(qc)

        with recorder:
            quantum_circuit(params={theta: angle})

        assert len(recorder.queue) == 1
        assert recorder.queue[0].name == "RZ"
        assert recorder.queue[0].parameters == [angle]
        assert recorder.queue[0].wires == Wires([0])

    def test_loaded_quantum_circuit_and_further_pennylane_operations(self, recorder):
        """Tests that a loaded quantum circuit can be used around other PennyLane
        templates in a circuit."""

        theta = Parameter("θ")
        angle = 0.5

        qc = QuantumCircuit(3, 1)
        qc.rz(theta, [0])

        quantum_circuit = load(qc)

        with recorder:
            qml.PauliZ(0)
            quantum_circuit(params={theta: angle})
            qml.Hadamard(0)

        assert len(recorder.queue) == 3
        assert recorder.queue[0].name == "PauliZ"
        assert recorder.queue[0].parameters == []
        assert recorder.queue[0].wires == Wires([0])
        assert recorder.queue[1].name == "RZ"
        assert recorder.queue[1].parameters == [angle]
        assert recorder.queue[1].wires == Wires([0])
        assert recorder.queue[2].name == "Hadamard"
        assert recorder.queue[2].parameters == []
        assert recorder.queue[2].wires == Wires([0])

    def test_quantum_circuit_with_multiple_parameters(self, recorder):
        """Tests loading a circuit with multiple parameters."""

        angle1 = 0.5
        angle2 = 0.3

        phi = Parameter("φ")
        theta = Parameter("θ")

        qc = QuantumCircuit(3, 1)
        qc.rx(phi, 1)
        qc.rz(theta, 0)

        quantum_circuit = load(qc)

        with recorder:
            quantum_circuit(params={phi: angle1, theta: angle2})

        assert len(recorder.queue) == 2
        assert recorder.queue[0].name == "RX"
        assert recorder.queue[0].parameters == [angle1]
        assert recorder.queue[0].wires == Wires([1])
        assert recorder.queue[1].name == "RZ"
        assert recorder.queue[1].parameters == [angle2]
        assert recorder.queue[1].wires == Wires([0])

    def test_quantum_circuit_with_gate_requiring_multiple_parameters(self, recorder):
        """Tests loading a circuit containing a gate that requires
        multiple parameters."""

        angle1 = 0.5
        angle2 = 0.3
        angle3 = 0.1

        phi = Parameter("φ")
        lam = Parameter("λ")
        theta = Parameter("θ")

        qc = QuantumCircuit(3, 1)
        qc.u(phi, lam, theta, [0])

        quantum_circuit = load(qc)

        with recorder:
            quantum_circuit(params={phi: angle1, lam: angle2, theta: angle3})

        assert recorder.queue[0].name == "U3"
        assert len(recorder.queue[0].parameters) == 3
        assert recorder.queue[0].parameters == [0.5, 0.3, 0.1]
        assert recorder.queue[0].wires == Wires([0])

    def test_longer_parameter_expression(self):
        """Tests parameter expression with arbitrary operations and length"""

        a = Parameter("a")
        b = Parameter("b")
        c = Parameter("c")

        a_val = 0.1
        b_val = 0.2
        c_val = 0.3

        qc = QuantumCircuit(1, 1)
        qc.rx(a * np.cos(b) + c, [0])

        quantum_circuit = load(qc)

        with qml.tape.QuantumTape() as tape:
            quantum_circuit(params={a: a_val, b: b_val, c: c_val}, wires=(0,))

        recorded_op = tape.operations[0]
        assert isinstance(recorded_op, qml.RX)
        assert recorded_op.parameters == a_val * np.cos(b_val) + c_val

    def test_quantum_circuit_loaded_multiple_times_with_different_arguments(self, recorder):
        """Tests that a loaded quantum circuit can be called multiple times with
        different arguments."""

        theta = Parameter("θ")
        angle1 = 0.5
        angle2 = -0.5
        angle3 = 0

        qc = QuantumCircuit(3, 1)
        qc.rz(theta, [0])

        quantum_circuit = load(qc)

        with recorder:
            quantum_circuit(params={theta: angle1})
            quantum_circuit(params={theta: angle2})
            quantum_circuit(params={theta: angle3})

        assert len(recorder.queue) == 3
        assert recorder.queue[0].name == "RZ"
        assert recorder.queue[0].parameters == [angle1]
        assert recorder.queue[0].wires == Wires([0])
        assert recorder.queue[1].name == "RZ"
        assert recorder.queue[1].parameters == [angle2]
        assert recorder.queue[1].wires == Wires([0])
        assert recorder.queue[2].name == "RZ"
        assert recorder.queue[2].parameters == [angle3]
        assert recorder.queue[2].wires == Wires([0])

    def test_quantum_circuit_with_bound_parameters(self, recorder):
        """Tests loading a quantum circuit that already had bound parameters."""

        theta = Parameter("θ")

        qc = QuantumCircuit(3, 1)
        qc.rz(theta, [0])
        qc_1 = qc.assign_parameters({theta: 0.5})

        quantum_circuit = load(qc_1)

        with recorder:
            quantum_circuit()

        assert len(recorder.queue) == 1
        assert recorder.queue[0].name == "RZ"
        assert recorder.queue[0].parameters == [0.5]
        assert recorder.queue[0].wires == Wires([0])

    def test_pass_parameters_to_bind(self, recorder):
        """Tests parameter binding by passing parameters when loading a quantum circuit."""

        theta = Parameter("θ")

        qc = QuantumCircuit(3, 1)
        qc.rz(theta, [0])

        quantum_circuit = load(qc)

        with recorder:
            quantum_circuit(params={theta: 0.5})

        assert len(recorder.queue) == 1
        assert recorder.queue[0].name == "RZ"
        assert recorder.queue[0].parameters == [0.5]
        assert recorder.queue[0].wires == Wires([0])

    def test_parameter_was_not_bound(self, recorder):
        """Tests that an error is raised when parameters were not bound."""

        theta = Parameter("θ")
        unbound_params = {}

        with pytest.raises(
            ValueError, match="The parameter {} was not bound correctly.".format(theta)
        ):
            _check_parameter_bound(theta, unbound_params)

    def test_extra_parameters_were_passed(self, recorder):
        """Tests that loading raises an error when extra parameters were
        passed."""

        theta = Parameter("θ")
        phi = Parameter("φ")
        x = np.tensor(0.5, requires_grad=False)
        y = np.tensor(0.3, requires_grad=False)

        qc = QuantumCircuit(3, 1)

        quantum_circuit = load(qc)

        with pytest.raises(QiskitError):
            with recorder:
                quantum_circuit(params={theta: x, phi: y})

    def test_quantum_circuit_error_passing_parameters_not_required(self, recorder):
        """Tests the load method raises a QiskitError if arguments
        that are not required were passed."""

        theta = Parameter("θ")
        angle = np.tensor(0.5, requires_grad=False)

        qc = QuantumCircuit(3, 1)
        qc.z([0])

        quantum_circuit = load(qc)

        with pytest.raises(QiskitError):
            with recorder:
                quantum_circuit(params={theta: angle})

    def test_quantum_circuit_error_not_qiskit_circuit_passed(self, recorder):
        """Tests the load method raises a ValueError, if something
        that is not a QuanctumCircuit was passed."""

        qc = qml.PauliZ(0)

        quantum_circuit = load(qc)

        with pytest.raises(ValueError):
            with recorder:
                quantum_circuit()

    def test_wires_error_too_few_wires_specified(self, recorder):
        """Tests that an error is raised when too few wires were specified."""

        only_two_wires = [0, 1]
        three_wires_for_the_operation = [0, 1, 2]

        qr1 = QuantumRegister(2)
        qr2 = QuantumRegister(1)

        qc = QuantumCircuit(qr1, qr2)

        qc.cswap(*three_wires_for_the_operation)

        quantum_circuit = load(qc)

        with pytest.raises(
            qml.QuantumFunctionError,
            match="The specified number of wires - {} - does not match the"
            " number of wires the loaded quantum circuit acts on.".format(len(only_two_wires)),
        ):
            with recorder:
                quantum_circuit(wires=only_two_wires)

    def test_wires_error_too_many_wires_specified(self, recorder):
        """Tests that an error is raised when too many wires were specified."""

        more_than_three_wires = [4, 13, 123, 321]
        three_wires_for_the_operation = [0, 1, 2]

        qr1 = QuantumRegister(2)
        qr2 = QuantumRegister(1)

        qc = QuantumCircuit(qr1, qr2)

        qc.cswap(*three_wires_for_the_operation)

        quantum_circuit = load(qc)

        with pytest.raises(
            qml.QuantumFunctionError,
            match="The specified number of wires - {} - does not match the"
            " number of wires the loaded quantum circuit acts on.".format(
                len(more_than_three_wires)
            ),
        ):
            with recorder:
                quantum_circuit(wires=more_than_three_wires)

    def test_wires_two_different_quantum_registers(self, recorder):
        """Tests loading a circuit with the three-qubit operations supported by PennyLane."""

        three_wires = [0, 1, 2]

        qr1 = QuantumRegister(2)
        qr2 = QuantumRegister(1)

        qc = QuantumCircuit(qr1, qr2)

        qc.cswap(*three_wires)

        quantum_circuit = load(qc)
        with recorder:
            quantum_circuit()

        assert recorder.queue[0].name == "CSWAP"
        assert recorder.queue[0].parameters == []
        assert recorder.queue[0].wires == Wires(three_wires)

    def test_wires_quantum_circuit_init_with_two_different_quantum_registers(self, recorder):
        """Tests that the wires is correct even if the quantum circuit was initiliazed with two
        separate quantum registers."""

        three_wires = [0, 1, 2]

        qr1 = QuantumRegister(2)
        qr2 = QuantumRegister(1)

        qc = QuantumCircuit(qr1, qr2)

        qc.cswap(*three_wires)

        quantum_circuit = load(qc)
        with recorder:
            quantum_circuit(wires=three_wires)

        assert recorder.queue[0].name == "CSWAP"
        assert recorder.queue[0].parameters == []
        assert recorder.queue[0].wires == Wires(three_wires)

    def test_wires_pass_different_wires_than_for_circuit(self, recorder):
        """Tests that custom wires can be passed to the loaded template."""

        three_wires = [4, 7, 1]

        qr1 = QuantumRegister(2)
        qr2 = QuantumRegister(1)

        qc = QuantumCircuit(qr1, qr2)

        qc.cswap(*[0, 1, 2])

        quantum_circuit = load(qc)
        with recorder:
            quantum_circuit(wires=three_wires)

        assert recorder.queue[0].name == "CSWAP"
        assert recorder.queue[0].parameters == []
        assert recorder.queue[0].wires == Wires(three_wires)


class TestConverterGates:
    """Tests over specific gate related tests"""

    @pytest.mark.parametrize(
        "qiskit_operation, pennylane_name",
        [(QuantumCircuit.crx, "CRX"), (QuantumCircuit.crz, "CRZ"), (QuantumCircuit.cry, "CRY")],
    )
    def test_controlled_rotations(self, qiskit_operation, pennylane_name, recorder):
        """Tests loading a circuit with two qubit controlled rotations (except
        for CRY)."""

        q2 = QuantumRegister(2)
        qc = QuantumCircuit(q2)

        qiskit_operation(qc, 0.5, q2[0], q2[1])

        quantum_circuit = load(qc)

        with recorder:
            quantum_circuit()

        assert len(recorder.queue) == 1
        assert recorder.queue[0].name == pennylane_name
        assert recorder.queue[0].parameters == [0.5]
        assert recorder.queue[0].wires == Wires([0, 1])

    @pytest.mark.parametrize(
        "qiskit_operation, pennylane_name",
        [
            (QuantumCircuit.rxx, "IsingXX"),
            (QuantumCircuit.ryy, "IsingYY"),
            (QuantumCircuit.rzz, "IsingZZ"),
        ],
    )
    def test_controlled_rotations(self, qiskit_operation, pennylane_name, recorder):
        """Tests loading a circuit with two qubit Ising operations."""

        q2 = QuantumRegister(2)
        qc = QuantumCircuit(q2)

        qiskit_operation(qc, 0.5, q2[0], q2[1])

        quantum_circuit = load(qc)

        with recorder:
            quantum_circuit()

        assert len(recorder.queue) == 1
        assert recorder.queue[0].name == pennylane_name
        assert recorder.queue[0].parameters == [0.5]
        assert recorder.queue[0].wires == Wires([0, 1])

    def test_one_qubit_operations_supported_by_pennylane(self, recorder):
        """Tests loading a circuit with the one-qubit operations supported by PennyLane."""

        single_wire = [0]

        qc = QuantumCircuit(1, 1)
        qc.x(single_wire)
        qc.y(single_wire)
        qc.z(single_wire)
        qc.h(single_wire)
        qc.s(single_wire)
        qc.t(single_wire)
        qc.sx(single_wire)
        qc.id(single_wire)

        quantum_circuit = load(qc)
        with recorder:
            quantum_circuit()

        assert len(recorder.queue) == 8

        assert recorder.queue[0].name == "PauliX"
        assert recorder.queue[0].parameters == []
        assert recorder.queue[0].wires == Wires(single_wire)

        assert recorder.queue[1].name == "PauliY"
        assert recorder.queue[1].parameters == []
        assert recorder.queue[1].wires == Wires(single_wire)

        assert recorder.queue[2].name == "PauliZ"
        assert recorder.queue[2].parameters == []
        assert recorder.queue[2].wires == Wires(single_wire)

        assert recorder.queue[3].name == "Hadamard"
        assert recorder.queue[3].parameters == []
        assert recorder.queue[3].wires == Wires(single_wire)

        assert recorder.queue[4].name == "S"
        assert recorder.queue[4].parameters == []
        assert recorder.queue[4].wires == Wires(single_wire)

        assert recorder.queue[5].name == "T"
        assert recorder.queue[5].parameters == []
        assert recorder.queue[5].wires == Wires(single_wire)

        assert recorder.queue[6].name == "SX"
        assert recorder.queue[6].parameters == []
        assert recorder.queue[6].wires == Wires(single_wire)

        assert recorder.queue[7].name == "Identity"
        assert recorder.queue[7].parameters == []
        assert recorder.queue[7].wires == Wires(single_wire)

    def test_one_qubit_parametrized_operations_supported_by_pennylane(self, recorder):
        """Tests loading a circuit with the one-qubit parametrized operations supported by PennyLane."""

        single_wire = [0]
        angle = 0.3333

        phi = 0.3
        lam = 0.4
        theta = 0.2

        q_reg = QuantumRegister(1)
        qc = QuantumCircuit(q_reg)

        qc.p(angle, single_wire)
        qc.rx(angle, single_wire)
        qc.ry(angle, single_wire)
        qc.rz(angle, single_wire)
        qc.u(phi, lam, theta, [0])

        quantum_circuit = load(qc)
        with recorder:
            quantum_circuit()

        assert recorder.queue[0].name == "PhaseShift"
        assert recorder.queue[0].parameters == [angle]
        assert recorder.queue[0].wires == Wires(single_wire)

        assert recorder.queue[1].name == "RX"
        assert recorder.queue[1].parameters == [angle]
        assert recorder.queue[1].wires == Wires(single_wire)

        assert recorder.queue[2].name == "RY"
        assert recorder.queue[2].parameters == [angle]
        assert recorder.queue[2].wires == Wires(single_wire)

        assert recorder.queue[3].name == "RZ"
        assert recorder.queue[3].parameters == [angle]
        assert recorder.queue[3].wires == Wires(single_wire)

        assert recorder.queue[4].name == "U3"
        assert len(recorder.queue[4].parameters) == 3
        assert recorder.queue[4].parameters == [0.3, 0.4, 0.2]
        assert recorder.queue[4].wires == Wires([0])

    def test_two_qubit_operations_supported_by_pennylane(self, recorder):
        """Tests loading a circuit with the two-qubit operations supported by PennyLane."""

        two_wires = [0, 1]

        qc = QuantumCircuit(2, 1)

        qc.cx(*two_wires)
        qc.cz(*two_wires)
        qc.swap(*two_wires)
        qc.iswap(*two_wires)

        quantum_circuit = load(qc)
        with recorder:
            quantum_circuit()

        assert len(recorder.queue) == 4

        assert recorder.queue[0].name == "CNOT"
        assert recorder.queue[0].parameters == []
        assert recorder.queue[0].wires == Wires(two_wires)

        assert recorder.queue[1].name == "CZ"
        assert recorder.queue[1].parameters == []
        assert recorder.queue[1].wires == Wires(two_wires)

        assert recorder.queue[2].name == "SWAP"
        assert recorder.queue[2].parameters == []
        assert recorder.queue[2].wires == Wires(two_wires)

        assert recorder.queue[3].name == "ISWAP"
        assert recorder.queue[3].parameters == []
        assert recorder.queue[3].wires == Wires(two_wires)

    def test_two_qubit_parametrized_operations_supported_by_pennylane(self, recorder):
        """Tests loading a circuit with the two-qubit parametrized operations supported by PennyLane."""

        two_wires = [0, 1]
        angle = 0.3333

        qc = QuantumCircuit(2, 1)

        qc.crz(angle, *two_wires)
        qc.rzz(angle, *two_wires)
        qc.ryy(angle, *two_wires)
        qc.rxx(angle, *two_wires)

        quantum_circuit = load(qc)
        with recorder:
            quantum_circuit()

        assert len(recorder.queue) == 4

        assert recorder.queue[0].name == "CRZ"
        assert recorder.queue[0].parameters == [angle]
        assert recorder.queue[0].wires == Wires(two_wires)

        assert recorder.queue[1].name == "IsingZZ"
        assert recorder.queue[1].parameters == [angle]
        assert recorder.queue[1].wires == Wires(two_wires)

        assert recorder.queue[2].name == "IsingYY"
        assert recorder.queue[2].parameters == [angle]
        assert recorder.queue[2].wires == Wires(two_wires)

        assert recorder.queue[3].name == "IsingXX"
        assert recorder.queue[3].parameters == [angle]
        assert recorder.queue[3].wires == Wires(two_wires)

    def test_three_qubit_operations_supported_by_pennylane(self, recorder):
        """Tests loading a circuit with the three-qubit operations supported by PennyLane."""

        three_wires = [0, 1, 2]

        qc = QuantumCircuit(3, 1)
        qc.cswap(*three_wires)
        qc.ccx(*three_wires)
        quantum_circuit = load(qc)

        with recorder:
            quantum_circuit()

        assert recorder.queue[0].name == "CSWAP"
        assert recorder.queue[0].parameters == []
        assert recorder.queue[0].wires == Wires(three_wires)

        assert recorder.queue[1].name == "Toffoli"
        assert len(recorder.queue[1].parameters) == 0
        assert recorder.queue[1].wires == Wires(three_wires)

    def test_operations_adjoint_ops(self, recorder):
        """Tests loading a circuit with the operations Sdg, Tdg, and SXdg gates."""

        qc = QuantumCircuit(3, 1)

        qc.sdg([0])
        qc.tdg([0])
        qc.sxdg([0])

        quantum_circuit = load(qc)
        with recorder:
            quantum_circuit()

        assert recorder.queue[0].name == "Adjoint(S)"
        assert len(recorder.queue[0].parameters) == 0
        assert recorder.queue[0].wires == Wires([0])

        assert recorder.queue[1].name == "Adjoint(T)"
        assert len(recorder.queue[1].parameters) == 0
        assert recorder.queue[1].wires == Wires([0])

        assert recorder.queue[2].name == "Adjoint(SX)"
        assert len(recorder.queue[2].parameters) == 0
        assert recorder.queue[2].wires == Wires([0])

    def test_operation_transformed_into_qubit_unitary(self, recorder):
        """Tests loading a circuit with operations that can be converted,
        but not natively supported by PennyLane."""

        qc = QuantumCircuit(3, 1)

        qc.ch([0], [1])

        quantum_circuit = load(qc)
        with recorder:
            quantum_circuit()

        assert recorder.queue[0].name == "QubitUnitary"
        assert len(recorder.queue[0].parameters) == 1
        assert np.array_equal(recorder.queue[0].parameters[0], lib.CHGate().to_matrix())
        assert recorder.queue[0].wires == Wires([0, 1])


class TestConverterUtils:
    """Tests the utility functions used by the converter function."""

    def test_map_wires(self, recorder):
        """Tests the map_wires function for wires of a quantum circuit."""

        wires = [0]
        qc = QuantumCircuit(1)
        qc_wires = [hash(q) for q in qc.qubits]

        assert map_wires(wires, qc_wires) == {0: hash(qc.qubits[0])}

    def test_map_wires_instantiate_quantum_circuit_with_registers(self, recorder):
        """Tests the map_wires function for wires of a quantum circuit instantiated
        using quantum registers."""

        wires = [0, 1, 2]
        qr1 = QuantumRegister(1)
        qr2 = QuantumRegister(1)
        qr3 = QuantumRegister(1)
        qc = QuantumCircuit(qr1, qr2, qr3)
        qc_wires = [hash(q) for q in qc.qubits]

        mapped_wires = map_wires(wires, qc_wires)

        assert len(mapped_wires) == len(wires)
        assert list(mapped_wires.keys()) == wires
        for q in qc.qubits:
            assert hash(q) in mapped_wires.values()

    def test_map_wires_provided_non_standard_order(self, recorder):
        """Tests the map_wires function for wires of non-standard order."""

        wires = [1, 2, 0]
        qc = QuantumCircuit(3)
        qc_wires = [hash(q) for q in qc.qubits]

        mapped_wires = map_wires(wires, qc_wires)

        for q in qc.qubits:
            assert hash(q) in mapped_wires.values()

        assert len(mapped_wires) == len(wires)
        assert set(mapped_wires.keys()) == set(wires)
        assert mapped_wires[0] == qc_wires[2]
        assert mapped_wires[1] == qc_wires[0]
        assert mapped_wires[2] == qc_wires[1]

    def test_map_wires_exception_mismatch_in_number_of_wires(self, recorder):
        """Tests that the map_wires function raises an exception if there is a mismatch between
        wires."""

        wires = [0, 1, 2]
        qc = QuantumCircuit(1)
        qc_wires = [hash(q) for q in qc.qubits]

        with pytest.raises(
            qml.QuantumFunctionError,
            match="The specified number of wires - {} - does not match "
            "the number of wires the loaded quantum circuit acts on.".format(len(wires)),
        ):
            map_wires(qc_wires, wires)

    def test_format_params_dict_old_interface(self):
        """Test the old interface for setting the value of Qiskit Parameters -
        passing a dictionary of the form ``{Parameter("name"): value, ...}`` as
        either an arg or with the params kwarg"""

        theta = Parameter("θ")
        phi = Parameter("φ")
        rotation_angle1 = 0.5
        rotation_angle2 = 0.3

        qc = QuantumCircuit(2)
        qc.rz(theta, [0])
        qc.rx(phi, [0])

        # works if params was passed as a kwarg, args is ()
        params = {theta: rotation_angle1, phi: rotation_angle2}
        output_params = _format_params_dict(qc, params)
        assert output_params == params

        # works if params was passed as an arg and params=None
        output_params2 = _format_params_dict(qc, None, params)
        assert output_params2 == params

    @pytest.mark.parametrize(
        "args, kwargs",
        [
            ((0.5, 0.3, 0.4), {}),
            ((), {"a": 0.5, "b": 0.3, "c": 0.4}),
            ((0.5, 0.3), {"c": 0.4}),
            ((0.5, 0.4), {"b": 0.3}),
            ((0.3,), {"a": 0.5, "c": 0.4}),
        ],
    )
    def test_format_params_dict_new_interface(self, args, kwargs):
        """Test the new interface for setting the value of Qiskit Parameters -
        passing either ordered args, or keyword arguments where the argument
        matches the Parameter name, or some combination of the two.

        The kwargs are passed as a dictionary to this function, and the args
        as a tuple. This tests the new case where `params=None`"""

        a = Parameter("a")
        b = Parameter("b")
        c = Parameter("c")

        qc = QuantumCircuit(2)
        qc.rz(a, [0])
        qc.rx(b, [0])
        qc.ry(c, [0])

        params = _format_params_dict(qc, None, *args, **kwargs)
        assert params == {a: 0.5, b: 0.3, c: 0.4}


class TestConverterWarningsAndErrors:
    """Tests that the converter.load function emits warnings and errors."""

    def test_template_not_supported(self, recorder):
        """Tests that a warning is raised if an unsupported instruction was reached."""
        qc = DraperQFTAdder(3)

        quantum_circuit = load(qc)
<<<<<<< HEAD

        with pytest.warns(UserWarning) as record:
            with recorder:
                quantum_circuit()
=======
        params = []

        with pytest.warns(UserWarning) as record:
            with recorder:
                quantum_circuit(*params)
>>>>>>> dc8ec856

        # check that the message matches
        assert (
            record[-1].message.args[0]
            == "pennylane_qiskit.converter: The Gate instruction is not supported by"
            " PennyLane, and has not been added to the template."
        )

    @pytest.mark.parametrize("invalid_param", ["wires", "params"])
    def test_params_and_wires_not_valid_param_names(self, invalid_param):
        """Test that ambiguous parameter names 'wires' and 'params' in the Qiskit
        QuantumCircuit raise an error"""

        parameter = Parameter(invalid_param)

        qc = QuantumCircuit(2, 2)
        qc.rx(parameter, 0)
        qc.rx(0.3, 1)
        qc.measure_all()

        with pytest.raises(RuntimeError, match="this argument is reserved"):
            load(qc)(0.3)

    def test_kwarg_does_not_match_params(self):
        """Test that if a parameter kwarg doesn't match any of the Parameter
        names in a QuantumCircuit, an error is raised"""

        parameter = Parameter("name1")
        parameter2 = Parameter("a")

        qc = QuantumCircuit(2, 2)
        qc.rx(parameter, 0)
        qc.rx(parameter2, 1)
        qc.measure_all()

        # works with correct name
        load(qc)(0.2, name1=0.3)

        # raises error with incorrect name
        with pytest.raises(
            TypeError,
            match="Got unexpected parameter keyword argument 'name2'. Circuit contains parameters: a, name1",
        ):
            load(qc)(0.2, name2=0.3)

    def test_kwarg_does_not_match_params_parametervector(self):
        """Test that if a parameter kwarg when the Parameter is a kwarg compares to the ParameterVector
        name, and raises an error if it does not match"""

        parameter = ParameterVector("vectorname", 2)

        qc = QuantumCircuit(2, 2)
        qc.rx(parameter[0], 0)
        qc.rx(parameter[1], 1)
        qc.measure_all()

        # works with correct name
        load(qc)(vectorname=[0.3, 0.4])

        # raises error with incorrect name
        with pytest.raises(
            TypeError,
            match="Got unexpected parameter keyword argument 'wrong_vectorname'. Circuit contains parameters: vectorname",
        ):
            load(qc)(wrong_vectorname=[0.3, 0.4])

    def test_too_many_args(self):
        """Test that if too many positional arguments are passed to define ``Parameter`` values,
        a clear error is raised"""

        a = Parameter("a")
        b = Parameter("b")
        c = ParameterVector("c", 2)

        qc = QuantumCircuit(2, 2)
        qc.rx(a * c[0], 0)
        qc.rx(b * c[1], 1)
        qc.measure_all()

        with pytest.raises(TypeError, match="Expected 3 positional arguments but 4 were given"):
            load(qc)(0.2, 0.4, [0.1, 0.3], 0.5)

        with pytest.raises(TypeError, match="Expected 1 positional argument but 2 were given"):
            load(qc)(0.4, 0.5, a=0.2, c=[0.1, 0.3])

        with pytest.raises(TypeError, match="Expected 1 positional argument but 2 were given"):
            load(qc)([0.1, 0.3], 0.5, a=0.2, b=0.4)

    def test_missing_argument(self):
        """Test that if calling with missing arguments, a clear error is raised"""

        a = Parameter("a")
        b = Parameter("b")
        c = Parameter("c")

        qc = QuantumCircuit(2, 2)
        qc.rx(a, 0)
        qc.rx(b * c, 1)
        qc.measure_all()

        with pytest.raises(
            TypeError, match="Missing 1 required argument to define Parameter value for: c"
        ):
            load(qc)(0.2, 0.3)

        with pytest.raises(
            TypeError, match="Missing 1 required argument to define Parameter value for: b"
        ):
            load(qc)(0.2, c=0.4)

        with pytest.raises(
            TypeError, match="Missing 2 required arguments to define Parameter values for: a, c"
        ):
            load(qc)(b=0.3)

        with pytest.raises(
            TypeError, match="Missing 1 required argument to define Parameter value for: c"
        ):
            load(qc)({a: 0.2, b: 0.3})

    def test_missing_argument_with_parametervector(self):
        """Test that if calling with missing arguments, a clear error is raised correctly
        when ParameterVectors are included in the circuit"""

        a = Parameter("a")
        b = ParameterVector("v", 2)
        c = Parameter("c")

        qc = QuantumCircuit(2, 2)
        qc.rx(a, 0)
        qc.rx(b[0] * b[1], 1)
        qc.ry(c, 0)
        qc.measure_all()

        # loads with correct arguments
        load(qc)(0.2, 0.4, [0.1, 0.3])

        with pytest.raises(
            TypeError, match="Missing 1 required argument to define Parameter value for: v"
        ):
            load(qc)(0.2, c=0.4)

        with pytest.raises(
            TypeError, match="Missing 2 required arguments to define Parameter values for: c, v"
        ):
            load(qc)(a=0.2)

        with pytest.raises(
            TypeError, match="Missing 2 required arguments to define Parameter values for: a, v"
        ):
            load(qc)({c: 0.3})

    def test_no_parameters_raises_error(self, recorder):
        """Tests the load method for a QuantumCircuit raises a TypeError if no
        parameters are passed to a loaded function that requires parameters"""

        theta = Parameter("θ")

        qc = QuantumCircuit(3, 1)
        qc.rz(theta, [0])

        quantum_circuit = load(qc)

        with pytest.raises(TypeError, match="Missing required argument to define Parameter value"):
            quantum_circuit()


class TestConverterQasm:
    """Tests that the converter.load function allows conversion from qasm."""

    qft_qasm = (
        "OPENQASM 2.0;"
        'include "qelib1.inc";'
        "qreg q[4];"
        "creg c[4];"
        "x q[0]; "
        "x q[2];"
        "barrier q;"
        "h q[0];"
        "h q[1];"
        "h q[2];"
        "h q[3];"
        "measure q -> c;"
    )

    @pytest.mark.skipif(sys.version_info < (3, 6), reason="tmpdir fixture requires Python >=3.6")
    def test_qasm_from_file(self, tmpdir, recorder):
        """Tests that a QuantumCircuit object is deserialized from a qasm file."""
        qft_qasm = tmpdir.join("qft.qasm")

        with open(qft_qasm, "w") as f:
            f.write(TestConverterQasm.qft_qasm)

        quantum_circuit = load_qasm_from_file(qft_qasm)

        with recorder:
            quantum_circuit()

        assert len(recorder.queue) == 10

        assert recorder.queue[0].name == "PauliX"
        assert recorder.queue[0].parameters == []
        assert recorder.queue[0].wires == Wires([0])

        assert recorder.queue[1].name == "PauliX"
        assert recorder.queue[1].parameters == []
        assert recorder.queue[1].wires == Wires([2])

        assert recorder.queue[2].name == "Hadamard"
        assert recorder.queue[2].parameters == []
        assert recorder.queue[2].wires == Wires([0])

        assert recorder.queue[3].name == "Hadamard"
        assert recorder.queue[3].parameters == []
        assert recorder.queue[3].wires == Wires([1])

        assert recorder.queue[4].name == "Hadamard"
        assert recorder.queue[4].parameters == []
        assert recorder.queue[4].wires == Wires([2])

        assert recorder.queue[5].name == "Hadamard"
        assert recorder.queue[5].parameters == []
        assert recorder.queue[5].wires == Wires([3])

    def test_qasm_file_not_found_error(self):
        """Tests that an error is propagated, when a non-existing file is specified for parsing."""
        qft_qasm = "some_qasm_file.qasm"

        with pytest.raises(FileNotFoundError):
            load_qasm_from_file(qft_qasm)

    def test_qasm_(self, recorder):
        """Tests that a QuantumCircuit object is deserialized from a qasm string."""
        qasm_string = (
            'include "qelib1.inc";'
            "qreg q[4];"
            "creg c[4];"
            "x q[0];"
            "cx q[2],q[0];"
            "measure q -> c;"
        )

        quantum_circuit = load_qasm(qasm_string)

        with recorder:
            quantum_circuit(params={})

        assert len(recorder.queue) == 6

        assert recorder.queue[0].name == "PauliX"
        assert recorder.queue[0].parameters == []
        assert recorder.queue[0].wires == Wires([0])

        assert recorder.queue[1].name == "CNOT"
        assert recorder.queue[1].parameters == []
        assert recorder.queue[1].wires == Wires([2, 0])


class TestConverterIntegration:

    def test_use_loaded_circuit_in_qnode(self, qubit_device_2_wires):
        """Tests loading a converted template in a QNode."""

        angle = 0.5

        qc = QuantumCircuit(2)
        qc.rz(angle, [0])

        quantum_circuit = load(qc)

        @qml.qnode(qubit_device_2_wires)
        def circuit_loaded_qiskit_circuit():
            quantum_circuit()
            return qml.expval(qml.PauliZ(0))

        @qml.qnode(qubit_device_2_wires)
        def circuit_native_pennylane():
            qml.RZ(angle, wires=0)
            return qml.expval(qml.PauliZ(0))

        assert circuit_loaded_qiskit_circuit() == circuit_native_pennylane()

    def test_load_circuit_inside_of_qnode(self, qubit_device_2_wires):
        """Tests loading a QuantumCircuit inside of the QNode circuit
        definition."""

        theta = Parameter("θ")
        angle = 0.5

        qc = QuantumCircuit(2)
        qc.rz(theta, [0])

        @qml.qnode(qubit_device_2_wires)
        def circuit_loaded_qiskit_circuit():
            load(qc)({theta: angle})
            return qml.expval(qml.PauliZ(0))

        @qml.qnode(qubit_device_2_wires)
        def circuit_native_pennylane():
            qml.RZ(angle, wires=0)
            return qml.expval(qml.PauliZ(0))

        assert circuit_loaded_qiskit_circuit() == circuit_native_pennylane()

    def test_passing_parameter_into_qnode_old_interface(self, qubit_device_2_wires):
        """Tests passing a circuit parameter into the QNode."""

        theta = Parameter("θ")
        rotation_angle = 0.5

        qc = QuantumCircuit(2)
        qc.rz(theta, [0])

        # with params dict as arg
        @qml.qnode(qubit_device_2_wires)
        def circuit_loaded_qiskit_circuit(angle):
            load(qc)({theta: angle})
            return qml.expval(qml.PauliZ(0))

        # with params dict as kwarg
        @qml.qnode(qubit_device_2_wires)
        def circuit_loaded_qiskit_circuit2(angle):
            load(qc)(params={theta: angle})
            return qml.expval(qml.PauliZ(0))

        @qml.qnode(qubit_device_2_wires)
        def circuit_native_pennylane(angle):
            qml.RZ(angle, wires=0)
            return qml.expval(qml.PauliZ(0))

        assert circuit_loaded_qiskit_circuit(rotation_angle) == circuit_native_pennylane(
            rotation_angle
        )
        assert circuit_loaded_qiskit_circuit2(rotation_angle) == circuit_native_pennylane(
            rotation_angle
        )

    def test_one_parameter_in_qc_one_passed_into_qnode(self, qubit_device_2_wires):
        """Tests passing a parameter by pre-defining it and then
        passing another to the QNode."""

        theta = Parameter("theta")
        phi = Parameter("phi")
        rotation_angle1 = 0.5
        rotation_angle2 = 0.3

        qc = QuantumCircuit(2)
        qc.rz(theta, [0])
        qc.rx(phi, [0])

        # as args
        @qml.qnode(qubit_device_2_wires)
        def circuit_loaded_qiskit_circuit(angle):
            load(qc)(rotation_angle2, angle)  # order is phi, theta (alphabetical)
            return qml.expval(qml.PauliZ(0))

        # as kwargs
        @qml.qnode(qubit_device_2_wires)
        def circuit_loaded_qiskit_circuit2(angle):
            load(qc)(theta=angle, phi=rotation_angle2)
            return qml.expval(qml.PauliZ(0))

        @qml.qnode(qubit_device_2_wires)
        def circuit_native_pennylane(angle):
            qml.RZ(angle, wires=0)
            qml.RX(rotation_angle2, wires=0)
            return qml.expval(qml.PauliZ(0))

        assert circuit_loaded_qiskit_circuit(rotation_angle1) == circuit_native_pennylane(
            rotation_angle1
        )
        assert circuit_loaded_qiskit_circuit2(rotation_angle1) == circuit_native_pennylane(
            rotation_angle1
        )

    def test_initialize_with_qubit_state_vector(self, qubit_device_single_wire):
        """Tests the QuantumCircuit.initialize method in a QNode."""

        prob_amplitudes = [1 / np.sqrt(2), 1 / np.sqrt(2)]

        qreg = QuantumRegister(2)
        qc = QuantumCircuit(qreg)
        qc.initialize(prob_amplitudes, [qreg[0]])

        @qml.qnode(qubit_device_single_wire)
        def circuit_loaded_qiskit_circuit():
            load(qc)()
            return qml.expval(qml.PauliZ(0))

        @qml.qnode(qubit_device_single_wire)
        def circuit_native_pennylane():
            qml.StatePrep(np.array(prob_amplitudes), wires=[0])
            return qml.expval(qml.PauliZ(0))

        assert circuit_loaded_qiskit_circuit() == circuit_native_pennylane()

    @pytest.mark.parametrize("shots", [None])
    @pytest.mark.parametrize("theta,phi,varphi", list(zip(THETA, PHI, VARPHI)))
    def test_gradient(self, theta, phi, varphi, shots, tol):
        """Test that the gradient works correctly"""
        qc = QuantumCircuit(3)
        qiskit_params = [Parameter("param_{}".format(i)) for i in range(3)]

        qc.rx(qiskit_params[0], 0)
        qc.rx(qiskit_params[1], 1)
        qc.rx(qiskit_params[2], 2)
        qc.cx(0, 1)
        qc.cx(1, 2)

        # convert to a PennyLane circuit
        qc_pl = qml.from_qiskit(qc)

        dev = qml.device("default.qubit", wires=3, shots=shots)

        @qml.qnode(dev)
        def circuit(params):
            qiskit_param_mapping = dict(map(list, zip(qiskit_params, params)))
            qc_pl(qiskit_param_mapping)
            return qml.expval(qml.PauliX(0) @ qml.PauliY(2))

        dcircuit = qml.grad(circuit, 0)
        res = dcircuit([theta, phi, varphi])
        expected = [
            np.cos(theta) * np.sin(phi) * np.sin(varphi),
            np.sin(theta) * np.cos(phi) * np.sin(varphi),
            np.sin(theta) * np.sin(phi) * np.cos(varphi),
        ]

        assert np.allclose(res, expected, **tol)

    @pytest.mark.parametrize("shots", [None])
    def test_differentiable_param_is_array(self, shots, tol):
        """Test that extracting the differentiable parameters works correctly
        for arrays"""
        qc = QuantumCircuit(3)
        qiskit_params = [Parameter("param_{}".format(i)) for i in range(3)]

        theta = 0.53
        phi = -1.23
        varphi = 0.8654
        params = [qml.numpy.tensor(theta), qml.numpy.tensor(phi), qml.numpy.tensor(varphi)]

        qc.rx(qiskit_params[0], 0)
        qc.rx(qiskit_params[1], 1)
        qc.rx(qiskit_params[2], 2)
        qc.cx(0, 1)
        qc.cx(1, 2)

        # convert to a PennyLane circuit
        qc_pl = qml.from_qiskit(qc)

        dev = qml.device("default.qubit", wires=3, shots=shots)

        @qml.qnode(dev)
        def circuit(params):
            qiskit_param_mapping = dict(map(list, zip(qiskit_params, params)))
            qc_pl(qiskit_param_mapping)
            return qml.expval(qml.PauliX(0) @ qml.PauliY(2))

        dcircuit = qml.grad(circuit, 0)
        res = dcircuit(params)
        expected = [
            np.cos(theta) * np.sin(phi) * np.sin(varphi),
            np.sin(theta) * np.cos(phi) * np.sin(varphi),
            np.sin(theta) * np.sin(phi) * np.cos(varphi),
        ]

        assert np.allclose(res, expected, **tol)

    def test_parameter_expression(self):
        """Tests the output and the gradient of a QNode that contains loaded Qiskit gates taking functions of parameters as argument"""

        a = Parameter("a")
        b = Parameter("b")

        qc = QuantumCircuit(2)
        qc.rx(a + np.cos(b), 0)
        qc.ry(a * b, 1)
        qc.cx(0, 1)

        dev = qml.device("default.qubit", wires=2)

        @qml.qnode(dev)
        def circuit(a_val, b_val):
            load(qc)({a: a_val, b: b_val}, wires=(0, 1))
            return qml.expval(qml.PauliZ(0)), qml.expval(qml.PauliX(1))

        x = np.array(0.1, requires_grad=True)
        y = np.array(0.2, requires_grad=True)

        res = circuit(x, y)
        res_expected = [np.cos(x + np.cos(y)), np.sin(x * y)]

        assert np.allclose(res, res_expected)

        def cost(x, y):
            return qml.math.stack(circuit(x, y))

        jac = qml.jacobian(cost)(x, y)

        jac_expected = [
            [-np.sin(x + np.cos(y)), np.cos(x * y) * y],
            [np.sin(x + np.cos(y)) * np.sin(y), np.cos(x * y) * x],
        ]

        assert np.allclose(jac, jac_expected)

    def test_meas_circuit_in_qnode(self, qubit_device_2_wires):
        """Tests loading a converted template in a QNode with measurements."""

        angle = 0.543

        qc = QuantumCircuit(2, 2)
        qc.h(0)
        qc.measure(0, 0)
        qc.z(0).c_if(0, 1)
        qc.rz(angle, [0])
        qc.cx(0, 1)
        qc.measure_all()

        measurements = [qml.expval(qml.PauliZ(0)), qml.vn_entropy([1])]
        quantum_circuit = load(qc, measurements=measurements)

        @qml.qnode(qubit_device_2_wires)
        def circuit_loaded_qiskit_circuit():
            return quantum_circuit()

        @qml.qnode(qubit_device_2_wires)
        def circuit_native_pennylane():
            qml.Hadamard(0)
            m0 = qml.measure(0)
            qml.cond(m0, qml.PauliZ)(0)
            qml.RZ(angle, wires=0)
            qml.CNOT([0, 1])
            return [qml.expval(qml.PauliZ(0)), qml.vn_entropy([1])]

        assert circuit_loaded_qiskit_circuit() == circuit_native_pennylane()

        quantum_circuit = load(qc, measurements=None)

        @qml.qnode(qubit_device_2_wires)
        def circuit_loaded_qiskit_circuit2():
            meas = quantum_circuit()
            return [qml.expval(m) for m in meas]

        @qml.qnode(qubit_device_2_wires)
        def circuit_native_pennylane2():
            qml.Hadamard(0)
            m0 = qml.measure(0)
            qml.RZ(angle, wires=0)
            qml.CNOT([0, 1])
            return [qml.expval(m) for m in [m0, qml.measure(0), qml.measure(1)]]

        assert circuit_loaded_qiskit_circuit2() == circuit_native_pennylane2()

    def test_diff_meas_circuit(self):
        """Tests mid-measurements are recognized and returned correctly."""

        angle = 0.543

        qc = QuantumCircuit(3, 3)
        qc.h(0)
        qc.measure(0, 0)
        qc.rx(angle, [0])
        qc.cx(0, 1)
        qc.measure(1, 1)

        qc1 = QuantumCircuit(3, 3)
        qc1.h(0)
        qc1.measure(2, 2)
        qc1.rx(angle, [0])
        qc1.cx(0, 1)
        qc1.measure(1, 1)

        qtemp, qtemp1 = load(qc), load(qc1)
        assert qtemp()[0] == qml.measure(0) and qtemp1()[0] == qml.measure(2)

        qtemp2 = load(qc, measurements=[qml.expval(qml.PauliZ(0))])
        assert qtemp()[0] != qtemp2()[0] and qtemp2()[0] == qml.expval(qml.PauliZ(0))

<<<<<<< HEAD

class TestControlOpIntegration:
    """Test the controlled flows integration with PennyLane"""

    @pytest.mark.parametrize("cond_type", ["clbit", "clreg", "expr1", "expr2", "expr3"])
    def test_control_flow_ops_circuit_ifelse(self, cond_type):
        """Tests mid-measurements are recognized and returned correctly."""

        qc = QuantumCircuit(3, 2)
=======
    def test_control_flow_ops_circuit_ifelse(self):
        """Tests mid-measurements are recognized and returned correctly."""

        qc = QuantumCircuit(3, 3)
>>>>>>> dc8ec856
        qc.h(0)
        qc.cx(0, 1)
        qc.measure(0, 0)
        qc.h(0)
        qc.cx(0, 1)
        qc.measure(0, 1)

<<<<<<< HEAD
        condition = {
            "clbit": (0, 0),
            "clreg": (qc.cregs[0], 3),
            "expr1": expr.equal(3, qc.cregs[0]),
            "expr2": expr.bit_and(qc.cregs[0][0], True),
            "expr3": expr.bit_and(qc.cregs[0][0], qc.cregs[0][1]),
        }
        with qc.if_test(condition[cond_type]) as else_:
=======
        with qc.if_test((0, 0)) as else_:
>>>>>>> dc8ec856
            qc.x(0)

        with else_:
            qc.h(0)
            qc.z(2)

        qc.rz(0.24, [0])
        qc.cx(0, 1)
        qc.measure_all()

        dev = qml.device("default.qubit", wires=3)

        @qml.qnode(dev)
        def loaded_qiskit_circuit():
            meas = load(qc)()
            return [qml.expval(m) for m in meas]

        @qml.qnode(dev)
        def built_pl_circuit():

            qml.Hadamard(0)
            qml.CNOT([0, 1])
            m0 = qml.measure(0)
            qml.Hadamard(0)
            qml.CNOT([0, 1])
            m1 = qml.measure(0)

<<<<<<< HEAD
            condition = {
                "clbit": m0 == 0,
                "clreg": (m0 + 2 * m1 == 3),
                "expr1": (m0 + 2 * m1 == 3),
                "expr2": (m0 & True),
                "expr3": m0 & m1,
            }

=======
>>>>>>> dc8ec856
            def ansatz_true():
                qml.PauliX(wires=0)

            def ansatz_false():
                qml.Hadamard(wires=0)
                qml.PauliZ(wires=2)

<<<<<<< HEAD
            qml.cond(condition[cond_type], ansatz_true, ansatz_false)()
=======
            qml.cond(m0 == 0, ansatz_true, ansatz_false)()
>>>>>>> dc8ec856

            qml.RZ(0.24, wires=0)
            qml.CNOT([0, 1])

            return [qml.expval(m) for m in [m0, m1, qml.measure(0), qml.measure(1), qml.measure(2)]]

        assert loaded_qiskit_circuit() == built_pl_circuit()

<<<<<<< HEAD
    @pytest.mark.parametrize("cond_type", ["clbit", "clreg", "expr1", "expr2", "expr3"])
    def test_control_flow_ops_circuit_switch(self, cond_type):
=======
        assert all(
            (
                op1 == op2
                if not isinstance(op1, qml.measurements.MidMeasureMP)
                else op1.wires == op2.wires
            )
            for op1, op2 in zip(
                loaded_qiskit_circuit.tape.operations, built_pl_circuit.tape.operations
            )
        )

    def test_control_flow_ops_circuit_switch(self):
>>>>>>> dc8ec856
        """Tests mid-measurements are recognized and returned correctly."""

        qreg = QuantumRegister(3)
        creg = ClassicalRegister(3)
        qc = QuantumCircuit(qreg, creg)
<<<<<<< HEAD
        qc.measure([0, 1, 2], [0, 1, 2])

        qc.add_register(QuantumRegister(2))
        qc.add_register(ClassicalRegister(2))
        qc.h(3)
        qc.cnot(3, 4)
        qc.measure([3, 4], [3, 4])

        condition = {
            "clbit": creg[0],
            "clreg": qc.cregs[0],
            "expr1": expr.greater_equal(qc.cregs[0], 2),
            "expr2": expr.bit_and(qc.cregs[0][0], True),
            "expr3": expr.less_equal(qc.cregs[1], qc.cregs[0]),
        }

        with qc.switch(condition[cond_type]) as case:
            with case(0):
                qc.x(0)
            with case(1):
=======
        qc.rx(0.12, 0)
        qc.rx(0.24, 1)
        qc.rx(0.36, 2)
        qc.measure([0, 1, 2], [0, 1, 2])

        with qc.switch(creg) as case:
            with case(0):
                qc.x(0)
            with case(1, 2):
>>>>>>> dc8ec856
                qc.x(1)
            with case(case.DEFAULT):
                qc.x(2)
        qc.measure_all()

<<<<<<< HEAD
        dev = qml.device("default.qubit", wires=5)
        qiskit_circuit = load(qc, measurements=[qml.expval(qml.PauliZ(0) @ qml.PauliY(1))])

        @qml.qnode(dev)
        def loaded_qiskit_circuit():
            return qiskit_circuit()

        dev = qml.device("default.qubit", wires=6)

        @qml.qnode(dev)
        def built_pl_circuit():
            qml.CNOT(wires=[0, 3])
            qml.CNOT(wires=[1, 4])
            qml.CNOT(wires=[2, 5])
            qml.MultiControlledX(wires=[4, 3, 5, 0], control_values="000")
            qml.MultiControlledX(wires=[4, 3, 5, 1], control_values="001")
            qml.MultiControlledX(wires=[4, 3, 5, 1], control_values="010")
            qml.MultiControlledX(wires=[4, 3, 5, 2], control_values="011")
            qml.MultiControlledX(wires=[4, 3, 5, 2], control_values="100")
            qml.MultiControlledX(wires=[4, 3, 5, 2], control_values="101")
            qml.MultiControlledX(wires=[4, 3, 5, 2], control_values="110")
            qml.MultiControlledX(wires=[4, 3, 5, 2], control_values="111")
            return qml.expval(qml.PauliZ(0) @ qml.PauliY(1))

        assert loaded_qiskit_circuit() == built_pl_circuit()

    def test_warning_for_non_accessible_classical_info(self):
        """Tests a UserWarning is raised if we do not have access to classical info."""

        qc = QuantumCircuit(2, 2)
        qc.h(0)
        with qc.if_test(expr.bit_and(qc.cregs[0][0], qc.cregs[0][1])):
            qc.z(0)
        qc.rz(0.543, [0])
        qc.cx(0, 1)
        qc.measure_all()

        measurements = [qml.expval(qml.PauliZ(0)), qml.vn_entropy([1])]
        quantum_circuit = load(qc, measurements=measurements)

        with pytest.warns(UserWarning):
            quantum_circuit()
=======
        dev = qml.device("default.qubit", wires=3, seed=24)
        measurements = [qml.expval(qml.PauliZ(0))]

        @qml.qnode(dev)
        def loaded_qiskit_circuit():
            return load(qc, measurements=measurements)()

        @qml.qnode(dev)
        def built_pl_circuit():
            qml.RX(0.12, 0)
            qml.RX(0.24, 1)
            qml.RX(0.36, 2)
            m0 = qml.measure(0)
            m1 = qml.measure(1)
            m2 = qml.measure(2)
            m3 = m0 + 2 * m1 + 4 * m2
            qml.cond(m3 == 0, qml.PauliX)(0)
            qml.cond(m3 == 1, qml.PauliX)(1)
            qml.cond(m3 == 2, qml.PauliX)(1)
            qml.cond((m3 != 0) & (m3 != 1) & (m3 != 2), qml.PauliX)(2)

            return [qml.expval(qml.PauliZ(0))]

        assert loaded_qiskit_circuit() == built_pl_circuit()
        assert all(
            (
                op1 == op2
                if not isinstance(op1, qml.measurements.MidMeasureMP)
                else op1.wires == op2.wires
            )
            for op1, op2 in zip(
                loaded_qiskit_circuit.tape.operations, built_pl_circuit.tape.operations
            )
        )
>>>>>>> dc8ec856

    def test_direct_qnode_ui(self):
        """Test the UI where the loaded function is passed directly to qml.QNode
        along with a device"""

        dev = qml.device("default.qubit")
        angle = Parameter("angle")

        qc = QuantumCircuit(2, 2)
        qc.rx(angle, [0])
        qc.measure(0, 0)
        qc.rx(angle, [1])
        qc.cz(0, 1)

        measurements = [qml.expval(qml.PauliZ(0)), qml.vn_entropy([1])]

        @qml.qnode(dev)
        def circuit_native_pennylane(angle):
            qml.RX(angle, wires=0)
            qml.measure(0)
            qml.RX(angle, wires=1)
            qml.CZ([0, 1])
            return qml.expval(qml.PauliZ(0)), qml.vn_entropy([1])

        qnode = qml.QNode(load(qc, measurements), dev)

        assert np.allclose(qnode(0.543), circuit_native_pennylane(0.543))


class TestPassingParameters:

    def _get_parameter_vector_test_circuit(self, qubit_device_2_wires):
        """A test circuit for testing"""
        theta = ParameterVector("v", 3)

        qc = QuantumCircuit(2)
        qc.rx(theta[0], [0])
        qc.ry(theta[1], [0])
        qc.rz(theta[2], [0])

        @qml.qnode(qubit_device_2_wires)
        def circuit_native_pennylane():
            qml.RX(0.4, wires=0)
            qml.RY(0.5, wires=0)
            qml.RZ(0.3, wires=0)
            return qml.expval(qml.PauliZ(0))

        return theta, qc, circuit_native_pennylane

    def _get_parameter_test_circuit(self, qubit_device_2_wires):

        a = Parameter("a")
        b = Parameter("b")
        c = Parameter("c")

        qc = QuantumCircuit(2)
        qc.rx(c, [0])
        qc.ry(a, [0])
        qc.rz(b, [0])

        @qml.qnode(qubit_device_2_wires)
        def circuit_native_pennylane():
            qml.RX(0.4, wires=0)
            qml.RY(0.5, wires=0)
            qml.RZ(0.3, wires=0)
            return qml.expval(qml.PauliZ(0))

        return qc, circuit_native_pennylane

    def test_passing_parameters_new_interface_args(self, qubit_device_2_wires):
        """Test calling the qfunc with the new interface for setting the value
        of Qiskit Parameters by passing args in order."""

        qc, circuit_native_pennylane = self._get_parameter_test_circuit(qubit_device_2_wires)

        @qml.qnode(qubit_device_2_wires)
        def circuit_loaded_qiskit_circuit():
            load(qc)(0.5, 0.3, 0.4)  # a, b, c (alphabetical) rather than order used in qc
            return qml.expval(qml.PauliZ(0))

        assert circuit_loaded_qiskit_circuit() == circuit_native_pennylane()

    def test_passing_parameters_new_interface_kwargs(self, qubit_device_2_wires):
        """Test calling the qfunc with the new interface for setting the value
        of Qiskit Parameters by passing kwargs matching the parameter names"""

        qc, circuit_native_pennylane = self._get_parameter_test_circuit(qubit_device_2_wires)

        @qml.qnode(qubit_device_2_wires)
        def circuit_loaded_qiskit_circuit():
            load(qc)(a=0.5, b=0.3, c=0.4)
            return qml.expval(qml.PauliZ(0))

        assert circuit_loaded_qiskit_circuit() == circuit_native_pennylane()

    def test_passing_parameters_new_interface_mixed(self, qubit_device_2_wires):
        """Test calling the qfunc with the new interface for setting the value
        of Qiskit Parameters - by passing a combination of kwargs and args"""

        qc, circuit_native_pennylane = self._get_parameter_test_circuit(qubit_device_2_wires)

        @qml.qnode(qubit_device_2_wires)
        def circuit_loaded_qiskit_circuit():
            load(qc)(0.3, a=0.5, c=0.4)
            return qml.expval(qml.PauliZ(0))

        assert circuit_loaded_qiskit_circuit() == circuit_native_pennylane()

    def test_using_parameter_vector_params_dict(self, qubit_device_2_wires):
        """Test that a parameterized QuanutmCircuit based on a ParameterVector can also be
        converted to a PennyLane template with the expected arguments passed as a params dict"""

        theta, qiskit_circuit, circuit_native_pennylane = self._get_parameter_vector_test_circuit(
            qubit_device_2_wires
        )

        @qml.qnode(qubit_device_2_wires)
        def circuit_loaded_qiskit_circuit():
            load(qiskit_circuit)({theta: [0.4, 0.5, 0.3]})
            return qml.expval(qml.PauliZ(0))

        assert circuit_loaded_qiskit_circuit() == circuit_native_pennylane()

    def test_using_parameter_vector_with_positional_argument(self, qubit_device_2_wires):
        """Test that a parameterized QuanutmCircuit based on a ParameterVector can also be
        converted to a PennyLane template with the expected arguments passed as a params dict"""

        _, qiskit_circuit, circuit_native_pennylane = self._get_parameter_vector_test_circuit(
            qubit_device_2_wires
        )

        @qml.qnode(qubit_device_2_wires)
        def circuit_loaded_qiskit_circuit():
            load(qiskit_circuit)([0.4, 0.5, 0.3])
            return qml.expval(qml.PauliZ(0))

        assert circuit_loaded_qiskit_circuit() == circuit_native_pennylane()

    def test_using_parameter_vector_with_keyword_argument(self, qubit_device_2_wires):
        """Test that a parameterized QuanutmCircuit based on a ParameterVector can also be
        converted to a PennyLane template with the expected arguments passed as a keyword arguement
        """

        _, qiskit_circuit, circuit_native_pennylane = self._get_parameter_vector_test_circuit(
            qubit_device_2_wires
        )

        @qml.qnode(qubit_device_2_wires)
        def circuit_loaded_qiskit_circuit():
            load(qiskit_circuit)(v=[0.4, 0.5, 0.3])
            return qml.expval(qml.PauliZ(0))

        assert circuit_loaded_qiskit_circuit() == circuit_native_pennylane()<|MERGE_RESOLUTION|>--- conflicted
+++ resolved
@@ -8,10 +8,7 @@
 from qiskit.exceptions import QiskitError
 from qiskit.quantum_info.operators import Operator
 from qiskit.circuit.library import DraperQFTAdder
-<<<<<<< HEAD
 from qiskit.circuit.classical import expr
-=======
->>>>>>> dc8ec856
 import pennylane as qml
 from pennylane import numpy as np
 from pennylane_qiskit.converter import (
@@ -818,18 +815,11 @@
         qc = DraperQFTAdder(3)
 
         quantum_circuit = load(qc)
-<<<<<<< HEAD
-
-        with pytest.warns(UserWarning) as record:
-            with recorder:
-                quantum_circuit()
-=======
         params = []
 
         with pytest.warns(UserWarning) as record:
             with recorder:
                 quantum_circuit(*params)
->>>>>>> dc8ec856
 
         # check that the message matches
         assert (
@@ -1410,7 +1400,6 @@
         qtemp2 = load(qc, measurements=[qml.expval(qml.PauliZ(0))])
         assert qtemp()[0] != qtemp2()[0] and qtemp2()[0] == qml.expval(qml.PauliZ(0))
 
-<<<<<<< HEAD
 
 class TestControlOpIntegration:
     """Test the controlled flows integration with PennyLane"""
@@ -1420,12 +1409,6 @@
         """Tests mid-measurements are recognized and returned correctly."""
 
         qc = QuantumCircuit(3, 2)
-=======
-    def test_control_flow_ops_circuit_ifelse(self):
-        """Tests mid-measurements are recognized and returned correctly."""
-
-        qc = QuantumCircuit(3, 3)
->>>>>>> dc8ec856
         qc.h(0)
         qc.cx(0, 1)
         qc.measure(0, 0)
@@ -1433,7 +1416,6 @@
         qc.cx(0, 1)
         qc.measure(0, 1)
 
-<<<<<<< HEAD
         condition = {
             "clbit": (0, 0),
             "clreg": (qc.cregs[0], 3),
@@ -1442,9 +1424,6 @@
             "expr3": expr.bit_and(qc.cregs[0][0], qc.cregs[0][1]),
         }
         with qc.if_test(condition[cond_type]) as else_:
-=======
-        with qc.if_test((0, 0)) as else_:
->>>>>>> dc8ec856
             qc.x(0)
 
         with else_:
@@ -1472,7 +1451,6 @@
             qml.CNOT([0, 1])
             m1 = qml.measure(0)
 
-<<<<<<< HEAD
             condition = {
                 "clbit": m0 == 0,
                 "clreg": (m0 + 2 * m1 == 3),
@@ -1481,8 +1459,6 @@
                 "expr3": m0 & m1,
             }
 
-=======
->>>>>>> dc8ec856
             def ansatz_true():
                 qml.PauliX(wires=0)
 
@@ -1490,144 +1466,12 @@
                 qml.Hadamard(wires=0)
                 qml.PauliZ(wires=2)
 
-<<<<<<< HEAD
             qml.cond(condition[cond_type], ansatz_true, ansatz_false)()
-=======
-            qml.cond(m0 == 0, ansatz_true, ansatz_false)()
->>>>>>> dc8ec856
 
             qml.RZ(0.24, wires=0)
             qml.CNOT([0, 1])
 
             return [qml.expval(m) for m in [m0, m1, qml.measure(0), qml.measure(1), qml.measure(2)]]
-
-        assert loaded_qiskit_circuit() == built_pl_circuit()
-
-<<<<<<< HEAD
-    @pytest.mark.parametrize("cond_type", ["clbit", "clreg", "expr1", "expr2", "expr3"])
-    def test_control_flow_ops_circuit_switch(self, cond_type):
-=======
-        assert all(
-            (
-                op1 == op2
-                if not isinstance(op1, qml.measurements.MidMeasureMP)
-                else op1.wires == op2.wires
-            )
-            for op1, op2 in zip(
-                loaded_qiskit_circuit.tape.operations, built_pl_circuit.tape.operations
-            )
-        )
-
-    def test_control_flow_ops_circuit_switch(self):
->>>>>>> dc8ec856
-        """Tests mid-measurements are recognized and returned correctly."""
-
-        qreg = QuantumRegister(3)
-        creg = ClassicalRegister(3)
-        qc = QuantumCircuit(qreg, creg)
-<<<<<<< HEAD
-        qc.measure([0, 1, 2], [0, 1, 2])
-
-        qc.add_register(QuantumRegister(2))
-        qc.add_register(ClassicalRegister(2))
-        qc.h(3)
-        qc.cnot(3, 4)
-        qc.measure([3, 4], [3, 4])
-
-        condition = {
-            "clbit": creg[0],
-            "clreg": qc.cregs[0],
-            "expr1": expr.greater_equal(qc.cregs[0], 2),
-            "expr2": expr.bit_and(qc.cregs[0][0], True),
-            "expr3": expr.less_equal(qc.cregs[1], qc.cregs[0]),
-        }
-
-        with qc.switch(condition[cond_type]) as case:
-            with case(0):
-                qc.x(0)
-            with case(1):
-=======
-        qc.rx(0.12, 0)
-        qc.rx(0.24, 1)
-        qc.rx(0.36, 2)
-        qc.measure([0, 1, 2], [0, 1, 2])
-
-        with qc.switch(creg) as case:
-            with case(0):
-                qc.x(0)
-            with case(1, 2):
->>>>>>> dc8ec856
-                qc.x(1)
-            with case(case.DEFAULT):
-                qc.x(2)
-        qc.measure_all()
-
-<<<<<<< HEAD
-        dev = qml.device("default.qubit", wires=5)
-        qiskit_circuit = load(qc, measurements=[qml.expval(qml.PauliZ(0) @ qml.PauliY(1))])
-
-        @qml.qnode(dev)
-        def loaded_qiskit_circuit():
-            return qiskit_circuit()
-
-        dev = qml.device("default.qubit", wires=6)
-
-        @qml.qnode(dev)
-        def built_pl_circuit():
-            qml.CNOT(wires=[0, 3])
-            qml.CNOT(wires=[1, 4])
-            qml.CNOT(wires=[2, 5])
-            qml.MultiControlledX(wires=[4, 3, 5, 0], control_values="000")
-            qml.MultiControlledX(wires=[4, 3, 5, 1], control_values="001")
-            qml.MultiControlledX(wires=[4, 3, 5, 1], control_values="010")
-            qml.MultiControlledX(wires=[4, 3, 5, 2], control_values="011")
-            qml.MultiControlledX(wires=[4, 3, 5, 2], control_values="100")
-            qml.MultiControlledX(wires=[4, 3, 5, 2], control_values="101")
-            qml.MultiControlledX(wires=[4, 3, 5, 2], control_values="110")
-            qml.MultiControlledX(wires=[4, 3, 5, 2], control_values="111")
-            return qml.expval(qml.PauliZ(0) @ qml.PauliY(1))
-
-        assert loaded_qiskit_circuit() == built_pl_circuit()
-
-    def test_warning_for_non_accessible_classical_info(self):
-        """Tests a UserWarning is raised if we do not have access to classical info."""
-
-        qc = QuantumCircuit(2, 2)
-        qc.h(0)
-        with qc.if_test(expr.bit_and(qc.cregs[0][0], qc.cregs[0][1])):
-            qc.z(0)
-        qc.rz(0.543, [0])
-        qc.cx(0, 1)
-        qc.measure_all()
-
-        measurements = [qml.expval(qml.PauliZ(0)), qml.vn_entropy([1])]
-        quantum_circuit = load(qc, measurements=measurements)
-
-        with pytest.warns(UserWarning):
-            quantum_circuit()
-=======
-        dev = qml.device("default.qubit", wires=3, seed=24)
-        measurements = [qml.expval(qml.PauliZ(0))]
-
-        @qml.qnode(dev)
-        def loaded_qiskit_circuit():
-            return load(qc, measurements=measurements)()
-
-        @qml.qnode(dev)
-        def built_pl_circuit():
-            qml.RX(0.12, 0)
-            qml.RX(0.24, 1)
-            qml.RX(0.36, 2)
-            m0 = qml.measure(0)
-            m1 = qml.measure(1)
-            m2 = qml.measure(2)
-            m3 = m0 + 2 * m1 + 4 * m2
-            qml.cond(m3 == 0, qml.PauliX)(0)
-            qml.cond(m3 == 1, qml.PauliX)(1)
-            qml.cond(m3 == 2, qml.PauliX)(1)
-            qml.cond((m3 != 0) & (m3 != 1) & (m3 != 2), qml.PauliX)(2)
-
-            return [qml.expval(qml.PauliZ(0))]
 
         assert loaded_qiskit_circuit() == built_pl_circuit()
         assert all(
@@ -1640,7 +1484,109 @@
                 loaded_qiskit_circuit.tape.operations, built_pl_circuit.tape.operations
             )
         )
->>>>>>> dc8ec856
+
+    @pytest.mark.parametrize("cond_type", ["clbit", "clreg", "expr1", "expr2", "expr3"])
+    def test_control_flow_ops_circuit_switch(self, cond_type):
+        """Tests mid-measurements are recognized and returned correctly."""
+
+        qreg = QuantumRegister(3)
+        creg = ClassicalRegister(3)
+        qc = QuantumCircuit(qreg, creg)
+        qc.rx(0.12, 0)
+        qc.rx(0.24, 1)
+        qc.rx(0.36, 2)
+        qc.measure([0, 1, 2], [0, 1, 2])
+
+        qc.add_register(QuantumRegister(2))
+        qc.add_register(ClassicalRegister(2))
+        qc.h(3)
+        qc.cnot(3, 4)
+        qc.measure([3, 4], [3, 4])
+
+        condition = {
+            "clbit": creg[0],
+            "clreg": qc.cregs[0],
+            "expr1": expr.greater_equal(qc.cregs[0], 2),
+            "expr2": expr.bit_and(qc.cregs[0][0], True),
+            "expr3": expr.less_equal(qc.cregs[1], qc.cregs[0]),
+        }
+
+        with qc.switch(condition[cond_type]) as case:
+            with case(0):
+                qc.x(0)
+            with case(1):
+                qc.x(1)
+            with case(case.DEFAULT):
+                qc.x(2)
+        qc.measure_all()
+
+        dev = qml.device("default.qubit", wires=5, seed=24)
+        qiskit_circuit = load(qc, measurements=[qml.expval(qml.PauliZ(0) @ qml.PauliY(1))])
+
+        @qml.qnode(dev)
+        def loaded_qiskit_circuit():
+            return qiskit_circuit()
+
+        @qml.qnode(dev)
+        def built_pl_circuit():
+            qml.RX(0.12, 0)
+            qml.RX(0.24, 1)
+            qml.RX(0.36, 2)
+            m0 = qml.measure(0)
+            m1 = qml.measure(1)
+            m2 = qml.measure(2)
+
+            qml.Hadamard(3)
+            qml.CNOT([3, 4])
+            m3 = qml.measure(3)
+            m4 = qml.measure(4)
+
+            mint1 = m0 + 2 * m1 + 4 * m2
+            mint2 = m3 + 2 * m4
+            if cond_type in ["clbit", "expr2"]:
+                qml.cond(m0 == 0, qml.PauliX)([0])
+                qml.cond(m0 == 1, qml.PauliX)([1])
+            elif cond_type == "clreg":
+                qml.cond(mint1 == 0, qml.PauliX)([0])
+                qml.cond(mint1 == 1, qml.PauliX)([1])
+                qml.cond((mint1 != 0) & (mint1 != 1), qml.PauliX)([2])
+            elif cond_type == "expr1":
+                qml.cond(mint1 >= 2, qml.PauliX)([0])
+                qml.cond(mint1 < 2, qml.PauliX)([1])
+            elif cond_type == "expr3":
+                qml.cond(mint1 == mint2, qml.PauliX)([0])
+                qml.cond(mint1 != mint2, qml.PauliX)([1])
+
+            return qml.expval(qml.PauliZ(0) @ qml.PauliY(1))
+
+        assert loaded_qiskit_circuit() == built_pl_circuit()
+        assert all(
+            (
+                op1 == op2
+                if not isinstance(op1, qml.measurements.MidMeasureMP)
+                else op1.wires == op2.wires
+            )
+            for op1, op2 in zip(
+                loaded_qiskit_circuit.tape.operations, built_pl_circuit.tape.operations
+            )
+        )
+
+    def test_warning_for_non_accessible_classical_info(self):
+        """Tests a UserWarning is raised if we do not have access to classical info."""
+
+        qc = QuantumCircuit(2, 2)
+        qc.h(0)
+        with qc.if_test(expr.bit_and(qc.cregs[0][0], qc.cregs[0][1])):
+            qc.z(0)
+        qc.rz(0.543, [0])
+        qc.cx(0, 1)
+        qc.measure_all()
+
+        measurements = [qml.expval(qml.PauliZ(0)), qml.vn_entropy([1])]
+        quantum_circuit = load(qc, measurements=measurements)
+
+        with pytest.warns(UserWarning):
+            quantum_circuit()
 
     def test_direct_qnode_ui(self):
         """Test the UI where the loaded function is passed directly to qml.QNode
