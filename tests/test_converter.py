--- conflicted
+++ resolved
@@ -793,7 +793,6 @@
 
         The kwargs are passed as a dictionary to this function, and the args
         as a tuple. This tests the new case where `params=None`"""
-<<<<<<< HEAD
 
         a = Parameter("a")
         b = Parameter("b")
@@ -808,22 +807,7 @@
         assert params == {a: 0.5, b: 0.3, c: 0.4}
 
 
-=======
-
-        a = Parameter("a")
-        b = Parameter("b")
-        c = Parameter("c")
-
-        qc = QuantumCircuit(2)
-        qc.rz(a, [0])
-        qc.rx(b, [0])
-        qc.ry(c, [0])
-
-        params = _format_params_dict(qc, None, *args, **kwargs)
-        assert params == {a: 0.5, b: 0.3, c: 0.4}
-
-
->>>>>>> d2123e82
+
 class TestConverterWarningsAndErrors:
     """Tests that the converter.load function emits warnings and errors."""
 
@@ -833,16 +817,9 @@
 
         quantum_circuit = load(qc)
         params = np.arange(12)
-<<<<<<< HEAD
         with pytest.warns(UserWarning) as record:
             with recorder:
                 quantum_circuit(params)
-=======
-
-        with pytest.warns(UserWarning) as record:
-            with recorder:
-                quantum_circuit(*params)
->>>>>>> d2123e82
 
         # check that the message matches
         assert (
@@ -871,7 +848,6 @@
         names in a QuantumCircuit, an error is raised"""
 
         parameter = Parameter("name1")
-<<<<<<< HEAD
         parameter2 = Parameter("a")
 
         qc = QuantumCircuit(2, 2)
@@ -909,20 +885,6 @@
             match="Got unexpected parameter keyword argument 'wrong_vectorname'. Circuit contains parameters: vectorname",
         ):
             load(qc)(wrong_vectorname=[0.3, 0.4])
-=======
-
-        qc = QuantumCircuit(2, 2)
-        qc.rx(parameter, 0)
-        qc.rx(0.3, 1)
-        qc.measure_all()
-
-        # works with correct name
-        load(qc)(name1=0.3)
-
-        # raises error with incorrect name
-        with pytest.raises(TypeError, match="Got unexpected parameter keyword argument 'name2'"):
-            load(qc)(name2=0.3)
->>>>>>> d2123e82
 
     def test_too_many_args(self):
         """Test that if too many positional arguments are passed to define ``Parameter`` values,
@@ -930,7 +892,6 @@
 
         a = Parameter("a")
         b = Parameter("b")
-<<<<<<< HEAD
         c = ParameterVector("c", 2)
 
         qc = QuantumCircuit(2, 2)
@@ -946,19 +907,7 @@
 
         with pytest.raises(TypeError, match="Expected 1 positional argument but 2 were given"):
             load(qc)([0.1, 0.3], 0.5, a=0.2, b=0.4)
-=======
-
-        qc = QuantumCircuit(2, 2)
-        qc.rx(a, 0)
-        qc.rx(b, 1)
-        qc.measure_all()
-
-        with pytest.raises(TypeError, match="Expected 2 positional arguments but 3 were given"):
-            load(qc)(0.2, 0.4, 0.5)
-
-        with pytest.raises(TypeError, match="Expected 1 positional argument but 2 were given"):
-            load(qc)(0.4, 0.5, a=0.2)
->>>>>>> d2123e82
+
 
     def test_missing_argument(self):
         """Test that if calling with missing arguments, a clear error is raised"""
@@ -973,34 +922,21 @@
         qc.measure_all()
 
         with pytest.raises(
-<<<<<<< HEAD
             TypeError, match="Missing 1 required argument to define Parameter value for: c"
-=======
-            TypeError, match="Missing 1 required argument to define Parameter value"
->>>>>>> d2123e82
         ):
             load(qc)(0.2, 0.3)
 
         with pytest.raises(
-<<<<<<< HEAD
             TypeError, match="Missing 1 required argument to define Parameter value for: b"
-=======
-            TypeError, match="Missing 1 required argument to define Parameter value"
->>>>>>> d2123e82
         ):
             load(qc)(0.2, c=0.4)
 
         with pytest.raises(
-<<<<<<< HEAD
             TypeError, match="Missing 2 required arguments to define Parameter values for: a, c"
-=======
-            TypeError, match="Missing 2 required arguments to define Parameter values"
->>>>>>> d2123e82
         ):
             load(qc)(b=0.3)
 
         with pytest.raises(
-<<<<<<< HEAD
             TypeError, match="Missing 1 required argument to define Parameter value for: c"
         ):
             load(qc)({a: 0.2, b: 0.3})
@@ -1037,12 +973,6 @@
         ):
             load(qc)({c: 0.3})
 
-=======
-            TypeError, match="Missing 1 required argument to define Parameter value"
-        ):
-            load(qc)({a: 0.2, b: 0.3})
-
->>>>>>> d2123e82
     def test_no_parameters_raises_error(self, recorder):
         """Tests the load method for a QuantumCircuit raises a TypeError if no
         parameters are passed to a loaded function that requires parameters"""
@@ -1231,90 +1161,6 @@
         assert circuit_loaded_qiskit_circuit2(rotation_angle) == circuit_native_pennylane(
             rotation_angle
         )
-<<<<<<< HEAD
-=======
-
-    def test_passing_parameters_new_interface_args(self, qubit_device_2_wires):
-        """Test calling the qfunc with the new interface for setting the value
-        of Qiskit Parameters by passing args in order."""
-
-        a = Parameter("a")
-        b = Parameter("b")
-        c = Parameter("c")
-
-        qc = QuantumCircuit(2)
-        qc.rx(c, [0])
-        qc.ry(a, [0])
-        qc.rz(b, [0])
-
-        @qml.qnode(qubit_device_2_wires)
-        def circuit_loaded_qiskit_circuit():
-            load(qc)(0.5, 0.3, 0.4)  # a, b, c (alphabetical) rather than order used in qc
-            return qml.expval(qml.PauliZ(0))
-
-        @qml.qnode(qubit_device_2_wires)
-        def circuit_native_pennylane():
-            qml.RX(0.4, wires=0)
-            qml.RY(0.5, wires=0)
-            qml.RZ(0.3, wires=0)
-            return qml.expval(qml.PauliZ(0))
-
-        assert circuit_loaded_qiskit_circuit() == circuit_native_pennylane()
-
-    def test_passing_parameters_new_interface_kwargs(self, qubit_device_2_wires):
-        """Test calling the qfunc with the new interface for setting the value
-        of Qiskit Parameters by passing kwargs matching the parameter names"""
-
-        a = Parameter("a")
-        b = Parameter("b")
-        c = Parameter("c")
-
-        qc = QuantumCircuit(2)
-        qc.rx(c, [0])
-        qc.ry(a, [0])
-        qc.rz(b, [0])
-
-        @qml.qnode(qubit_device_2_wires)
-        def circuit_loaded_qiskit_circuit():
-            load(qc)(a=0.5, b=0.3, c=0.4)
-            return qml.expval(qml.PauliZ(0))
-
-        @qml.qnode(qubit_device_2_wires)
-        def circuit_native_pennylane():
-            qml.RX(0.4, wires=0)
-            qml.RY(0.5, wires=0)
-            qml.RZ(0.3, wires=0)
-            return qml.expval(qml.PauliZ(0))
-
-        assert circuit_loaded_qiskit_circuit() == circuit_native_pennylane()
-
-    def test_passing_parameters_new_interface_mixed(self, qubit_device_2_wires):
-        """Test calling the qfunc with the new interface for setting the value
-        of Qiskit Parameters - by passing a combination of kwargs and args"""
-
-        a = Parameter("a")
-        b = Parameter("b")
-        c = Parameter("c")
-
-        qc = QuantumCircuit(2)
-        qc.rx(c, [0])
-        qc.ry(a, [0])
-        qc.rz(b, [0])
-
-        @qml.qnode(qubit_device_2_wires)
-        def circuit_loaded_qiskit_circuit():
-            load(qc)(0.3, a=0.5, c=0.4)
-            return qml.expval(qml.PauliZ(0))
-
-        @qml.qnode(qubit_device_2_wires)
-        def circuit_native_pennylane():
-            qml.RX(0.4, wires=0)
-            qml.RY(0.5, wires=0)
-            qml.RZ(0.3, wires=0)
-            return qml.expval(qml.PauliZ(0))
-
-        assert circuit_loaded_qiskit_circuit() == circuit_native_pennylane()
->>>>>>> d2123e82
 
     def test_one_parameter_in_qc_one_passed_into_qnode(self, qubit_device_2_wires):
         """Tests passing a parameter by pre-defining it and then
