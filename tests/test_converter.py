--- conflicted
+++ resolved
@@ -1532,7 +1532,6 @@
 
         assert loaded_qiskit_circuit() == built_pl_circuit()
 
-<<<<<<< HEAD
     def test_warning_for_non_accessible_classical_info(self):
         """Tests a UserWarning is raised if we do not have access to classical info."""
 
@@ -1549,7 +1548,7 @@
 
         with pytest.warns(UserWarning):
             quantum_circuit()
-=======
+
     def test_direct_qnode_ui(self):
         """Test the UI where the loaded function is passed directly to qml.QNode
         along with a device"""
@@ -1576,7 +1575,6 @@
         qnode = qml.QNode(load(qc, measurements), dev)
 
         assert np.allclose(qnode(0.543), circuit_native_pennylane(0.543))
->>>>>>> 1e3727b3
 
 
 class TestPassingParameters:
