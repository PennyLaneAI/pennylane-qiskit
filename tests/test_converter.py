--- conflicted
+++ resolved
@@ -24,12 +24,7 @@
 from qiskit.circuit.classical import expr
 from qiskit.circuit.library import DraperQFTAdder
 from qiskit.circuit.parametervector import ParameterVectorElement
-<<<<<<< HEAD
-from qiskit.exceptions import QiskitError
-from qiskit.quantum_info import Operator, SparsePauliOp
-=======
 from qiskit.quantum_info import SparsePauliOp
->>>>>>> d826caa8
 
 import pennylane as qml
 from pennylane import numpy as np
@@ -46,11 +41,9 @@
     _format_params_dict,
     _check_parameter_bound,
 )
-<<<<<<< HEAD
-from pennylane.wires import Wires
+
 from pennylane.tape.qscript import QuantumScript
-=======
->>>>>>> d826caa8
+
 
 # pylint: disable=protected-access, unused-argument, too-many-arguments
 
