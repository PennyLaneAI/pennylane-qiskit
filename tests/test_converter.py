--- conflicted
+++ resolved
@@ -2612,13 +2612,8 @@
 
     def test_build_noise_model(self):
         """Tests that ``load_quantum_noise`` constructs a correct PennyLane NoiseModel from a given Qiskit noise model"""
-<<<<<<< HEAD
-        from qiskit_aer import noise
-        from qiskit.providers.fake_provider import GenericBackendV2
-=======
         from qiskit.providers.fake_provider import FakeOpenPulse2Q
         from qiskit_aer import noise
->>>>>>> 7890a80a
 
         backend = GenericBackendV2(num_qubits=2, seed=7, coupling_map=[[0, 1]])
         noise_model = noise.NoiseModel.from_backend(backend)
