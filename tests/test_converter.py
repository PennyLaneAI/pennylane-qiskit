import math
import sys

import pytest
from qiskit import ClassicalRegister, QuantumCircuit, QuantumRegister
from qiskit import extensions as ex
<<<<<<< HEAD
from qiskit.circuit import Parameter
=======
from qiskit.circuit import Parameter, ParameterVector
from qiskit.circuit.library import EfficientSU2
>>>>>>> 2344aa4a
from qiskit.exceptions import QiskitError
from qiskit.quantum_info.operators import Operator
from qiskit.circuit.library import DraperQFTAdder
from qiskit.circuit.classical import expr
import pennylane as qml
from pennylane import numpy as np
from pennylane_qiskit.converter import (
    load,
    load_qasm,
    load_qasm_from_file,
    map_wires,
    _format_params_dict,
    _check_parameter_bound,
)
from pennylane.wires import Wires


THETA = np.linspace(0.11, 3, 5)
PHI = np.linspace(0.32, 3, 5)
VARPHI = np.linspace(0.02, 3, 5)


class TestConverter:
    """Tests the converter function that allows converting QuantumCircuit objects
    to Pennylane templates."""

    def test_quantum_circuit_init_by_specifying_rotation_in_circuit(self, recorder):
        """Tests the load method for a QuantumCircuit initialized using separately defined
        quantum and classical registers."""

        angle = 0.5

        qr = QuantumRegister(1)
        cr = ClassicalRegister(1)

        qc = QuantumCircuit(qr, cr)
        qc.rz(angle, [0])

        quantum_circuit = load(qc)

        with recorder:
            quantum_circuit()

        assert len(recorder.queue) == 1
        assert recorder.queue[0].name == "RZ"
        assert recorder.queue[0].parameters == [angle]
        assert recorder.queue[0].wires == Wires([0])

    def test_quantum_circuit_by_passing_parameters(self, recorder):
        """Tests the load method for a QuantumCircuit initialized by passing the number
        of registers required."""

        theta = Parameter("θ")
        angle = 0.5

        qc = QuantumCircuit(3, 1)
        qc.rz(theta, [0])

        quantum_circuit = load(qc)

        with recorder:
            quantum_circuit(params={theta: angle})

        assert len(recorder.queue) == 1
        assert recorder.queue[0].name == "RZ"
        assert recorder.queue[0].parameters == [angle]
        assert recorder.queue[0].wires == Wires([0])

    def test_loaded_quantum_circuit_and_further_pennylane_operations(self, recorder):
        """Tests that a loaded quantum circuit can be used around other PennyLane
        templates in a circuit."""

        theta = Parameter("θ")
        angle = 0.5

        qc = QuantumCircuit(3, 1)
        qc.rz(theta, [0])

        quantum_circuit = load(qc)

        with recorder:
            qml.PauliZ(0)
            quantum_circuit(params={theta: angle})
            qml.Hadamard(0)

        assert len(recorder.queue) == 3
        assert recorder.queue[0].name == "PauliZ"
        assert recorder.queue[0].parameters == []
        assert recorder.queue[0].wires == Wires([0])
        assert recorder.queue[1].name == "RZ"
        assert recorder.queue[1].parameters == [angle]
        assert recorder.queue[1].wires == Wires([0])
        assert recorder.queue[2].name == "Hadamard"
        assert recorder.queue[2].parameters == []
        assert recorder.queue[2].wires == Wires([0])

    def test_quantum_circuit_with_multiple_parameters(self, recorder):
        """Tests loading a circuit with multiple parameters."""

        angle1 = 0.5
        angle2 = 0.3

        phi = Parameter("φ")
        theta = Parameter("θ")

        qc = QuantumCircuit(3, 1)
        qc.rx(phi, 1)
        qc.rz(theta, 0)

        quantum_circuit = load(qc)

        with recorder:
            quantum_circuit(params={phi: angle1, theta: angle2})

        assert len(recorder.queue) == 2
        assert recorder.queue[0].name == "RX"
        assert recorder.queue[0].parameters == [angle1]
        assert recorder.queue[0].wires == Wires([1])
        assert recorder.queue[1].name == "RZ"
        assert recorder.queue[1].parameters == [angle2]
        assert recorder.queue[1].wires == Wires([0])

    def test_quantum_circuit_with_gate_requiring_multiple_parameters(self, recorder):
        """Tests loading a circuit containing a gate that requires
        multiple parameters."""

        angle1 = 0.5
        angle2 = 0.3
        angle3 = 0.1

        phi = Parameter("φ")
        lam = Parameter("λ")
        theta = Parameter("θ")

        qc = QuantumCircuit(3, 1)
        qc.u(phi, lam, theta, [0])

        quantum_circuit = load(qc)

        with recorder:
            quantum_circuit(params={phi: angle1, lam: angle2, theta: angle3})

        assert recorder.queue[0].name == "U3"
        assert len(recorder.queue[0].parameters) == 3
        assert recorder.queue[0].parameters == [0.5, 0.3, 0.1]
        assert recorder.queue[0].wires == Wires([0])

    def test_longer_parameter_expression(self):
        """Tests parameter expression with arbitrary operations and length"""

        a = Parameter("a")
        b = Parameter("b")
        c = Parameter("c")

        a_val = 0.1
        b_val = 0.2
        c_val = 0.3

        qc = QuantumCircuit(1, 1)
        qc.rx(a * np.cos(b) + c, [0])

        quantum_circuit = load(qc)

        with qml.tape.QuantumTape() as tape:
            quantum_circuit(params={a: a_val, b: b_val, c: c_val}, wires=(0,))

        recorded_op = tape.operations[0]
        assert isinstance(recorded_op, qml.RX)
        assert recorded_op.parameters == a_val * np.cos(b_val) + c_val

    def test_quantum_circuit_loaded_multiple_times_with_different_arguments(self, recorder):
        """Tests that a loaded quantum circuit can be called multiple times with
        different arguments."""

        theta = Parameter("θ")
        angle1 = 0.5
        angle2 = -0.5
        angle3 = 0

        qc = QuantumCircuit(3, 1)
        qc.rz(theta, [0])

        quantum_circuit = load(qc)

        with recorder:
            quantum_circuit(params={theta: angle1})
            quantum_circuit(params={theta: angle2})
            quantum_circuit(params={theta: angle3})

        assert len(recorder.queue) == 3
        assert recorder.queue[0].name == "RZ"
        assert recorder.queue[0].parameters == [angle1]
        assert recorder.queue[0].wires == Wires([0])
        assert recorder.queue[1].name == "RZ"
        assert recorder.queue[1].parameters == [angle2]
        assert recorder.queue[1].wires == Wires([0])
        assert recorder.queue[2].name == "RZ"
        assert recorder.queue[2].parameters == [angle3]
        assert recorder.queue[2].wires == Wires([0])

    def test_quantum_circuit_with_bound_parameters(self, recorder):
        """Tests loading a quantum circuit that already had bound parameters."""

        theta = Parameter("θ")

        qc = QuantumCircuit(3, 1)
        qc.rz(theta, [0])
        qc_1 = qc.bind_parameters({theta: 0.5})

        quantum_circuit = load(qc_1)

        with recorder:
            quantum_circuit()

        assert len(recorder.queue) == 1
        assert recorder.queue[0].name == "RZ"
        assert recorder.queue[0].parameters == [0.5]
        assert recorder.queue[0].wires == Wires([0])

    def test_pass_parameters_to_bind(self, recorder):
        """Tests parameter binding by passing parameters when loading a quantum circuit."""

        theta = Parameter("θ")

        qc = QuantumCircuit(3, 1)
        qc.rz(theta, [0])

        quantum_circuit = load(qc)

        with recorder:
            quantum_circuit(params={theta: 0.5})

        assert len(recorder.queue) == 1
        assert recorder.queue[0].name == "RZ"
        assert recorder.queue[0].parameters == [0.5]
        assert recorder.queue[0].wires == Wires([0])

    def test_parameter_was_not_bound(self, recorder):
        """Tests that an error is raised when parameters were not bound."""

        theta = Parameter("θ")
        unbound_params = {}

        with pytest.raises(
            ValueError, match="The parameter {} was not bound correctly.".format(theta)
        ):
            _check_parameter_bound(theta, unbound_params)

    def test_extra_parameters_were_passed(self, recorder):
        """Tests that loading raises an error when extra parameters were
        passed."""

        theta = Parameter("θ")
        phi = Parameter("φ")
        x = np.tensor(0.5, requires_grad=False)
        y = np.tensor(0.3, requires_grad=False)

        qc = QuantumCircuit(3, 1)

        quantum_circuit = load(qc)

        with pytest.raises(QiskitError):
            with recorder:
                quantum_circuit(params={theta: x, phi: y})

    def test_quantum_circuit_error_passing_parameters_not_required(self, recorder):
        """Tests the load method raises a QiskitError if arguments
        that are not required were passed."""

        theta = Parameter("θ")
        angle = np.tensor(0.5, requires_grad=False)

        qc = QuantumCircuit(3, 1)
        qc.z([0])

        quantum_circuit = load(qc)

        with pytest.raises(QiskitError):
            with recorder:
                quantum_circuit(params={theta: angle})

    def test_quantum_circuit_error_not_qiskit_circuit_passed(self, recorder):
        """Tests the load method raises a ValueError, if something
        that is not a QuanctumCircuit was passed."""

        qc = qml.PauliZ(0)

        quantum_circuit = load(qc)

        with pytest.raises(ValueError):
            with recorder:
                quantum_circuit()

    def test_wires_error_too_few_wires_specified(self, recorder):
        """Tests that an error is raised when too few wires were specified."""

        only_two_wires = [0, 1]
        three_wires_for_the_operation = [0, 1, 2]

        qr1 = QuantumRegister(2)
        qr2 = QuantumRegister(1)

        qc = QuantumCircuit(qr1, qr2)

        qc.cswap(*three_wires_for_the_operation)

        quantum_circuit = load(qc)

        with pytest.raises(
            qml.QuantumFunctionError,
            match="The specified number of wires - {} - does not match the"
            " number of wires the loaded quantum circuit acts on.".format(len(only_two_wires)),
        ):
            with recorder:
                quantum_circuit(wires=only_two_wires)

    def test_wires_error_too_many_wires_specified(self, recorder):
        """Tests that an error is raised when too many wires were specified."""

        more_than_three_wires = [4, 13, 123, 321]
        three_wires_for_the_operation = [0, 1, 2]

        qr1 = QuantumRegister(2)
        qr2 = QuantumRegister(1)

        qc = QuantumCircuit(qr1, qr2)

        qc.cswap(*three_wires_for_the_operation)

        quantum_circuit = load(qc)

        with pytest.raises(
            qml.QuantumFunctionError,
            match="The specified number of wires - {} - does not match the"
            " number of wires the loaded quantum circuit acts on.".format(
                len(more_than_three_wires)
            ),
        ):
            with recorder:
                quantum_circuit(wires=more_than_three_wires)

    def test_wires_two_different_quantum_registers(self, recorder):
        """Tests loading a circuit with the three-qubit operations supported by PennyLane."""

        three_wires = [0, 1, 2]

        qr1 = QuantumRegister(2)
        qr2 = QuantumRegister(1)

        qc = QuantumCircuit(qr1, qr2)

        qc.cswap(*three_wires)

        quantum_circuit = load(qc)
        with recorder:
            quantum_circuit()

        assert recorder.queue[0].name == "CSWAP"
        assert recorder.queue[0].parameters == []
        assert recorder.queue[0].wires == Wires(three_wires)

    def test_wires_quantum_circuit_init_with_two_different_quantum_registers(self, recorder):
        """Tests that the wires is correct even if the quantum circuit was initiliazed with two
        separate quantum registers."""

        three_wires = [0, 1, 2]

        qr1 = QuantumRegister(2)
        qr2 = QuantumRegister(1)

        qc = QuantumCircuit(qr1, qr2)

        qc.cswap(*three_wires)

        quantum_circuit = load(qc)
        with recorder:
            quantum_circuit(wires=three_wires)

        assert recorder.queue[0].name == "CSWAP"
        assert recorder.queue[0].parameters == []
        assert recorder.queue[0].wires == Wires(three_wires)

    def test_wires_pass_different_wires_than_for_circuit(self, recorder):
        """Tests that custom wires can be passed to the loaded template."""

        three_wires = [4, 7, 1]

        qr1 = QuantumRegister(2)
        qr2 = QuantumRegister(1)

        qc = QuantumCircuit(qr1, qr2)

        qc.cswap(*[0, 1, 2])

        quantum_circuit = load(qc)
        with recorder:
            quantum_circuit(wires=three_wires)

        assert recorder.queue[0].name == "CSWAP"
        assert recorder.queue[0].parameters == []
        assert recorder.queue[0].wires == Wires(three_wires)


class TestConverterGates:
    """Tests over specific gate related tests"""

    @pytest.mark.parametrize(
        "qiskit_operation, pennylane_name",
        [(QuantumCircuit.crx, "CRX"), (QuantumCircuit.crz, "CRZ"), (QuantumCircuit.cry, "CRY")],
    )
    def test_controlled_rotations(self, qiskit_operation, pennylane_name, recorder):
        """Tests loading a circuit with two qubit controlled rotations (except
        for CRY)."""

        q2 = QuantumRegister(2)
        qc = QuantumCircuit(q2)

        qiskit_operation(qc, 0.5, q2[0], q2[1])

        quantum_circuit = load(qc)

        with recorder:
            quantum_circuit()

        assert len(recorder.queue) == 1
        assert recorder.queue[0].name == pennylane_name
        assert recorder.queue[0].parameters == [0.5]
        assert recorder.queue[0].wires == Wires([0, 1])

    @pytest.mark.parametrize(
        "qiskit_operation, pennylane_name",
        [
            (QuantumCircuit.rxx, "IsingXX"),
            (QuantumCircuit.ryy, "IsingYY"),
            (QuantumCircuit.rzz, "IsingZZ"),
        ],
    )
    def test_controlled_rotations(self, qiskit_operation, pennylane_name, recorder):
        """Tests loading a circuit with two qubit Ising operations."""

        q2 = QuantumRegister(2)
        qc = QuantumCircuit(q2)

        qiskit_operation(qc, 0.5, q2[0], q2[1])

        quantum_circuit = load(qc)

        with recorder:
            quantum_circuit()

        assert len(recorder.queue) == 1
        assert recorder.queue[0].name == pennylane_name
        assert recorder.queue[0].parameters == [0.5]
        assert recorder.queue[0].wires == Wires([0, 1])

    def test_one_qubit_operations_supported_by_pennylane(self, recorder):
        """Tests loading a circuit with the one-qubit operations supported by PennyLane."""

        single_wire = [0]

        qc = QuantumCircuit(1, 1)
        qc.x(single_wire)
        qc.y(single_wire)
        qc.z(single_wire)
        qc.h(single_wire)
        qc.s(single_wire)
        qc.t(single_wire)
        qc.sx(single_wire)
        qc.id(single_wire)

        quantum_circuit = load(qc)
        with recorder:
            quantum_circuit()

        assert len(recorder.queue) == 8

        assert recorder.queue[0].name == "PauliX"
        assert recorder.queue[0].parameters == []
        assert recorder.queue[0].wires == Wires(single_wire)

        assert recorder.queue[1].name == "PauliY"
        assert recorder.queue[1].parameters == []
        assert recorder.queue[1].wires == Wires(single_wire)

        assert recorder.queue[2].name == "PauliZ"
        assert recorder.queue[2].parameters == []
        assert recorder.queue[2].wires == Wires(single_wire)

        assert recorder.queue[3].name == "Hadamard"
        assert recorder.queue[3].parameters == []
        assert recorder.queue[3].wires == Wires(single_wire)

        assert recorder.queue[4].name == "S"
        assert recorder.queue[4].parameters == []
        assert recorder.queue[4].wires == Wires(single_wire)

        assert recorder.queue[5].name == "T"
        assert recorder.queue[5].parameters == []
        assert recorder.queue[5].wires == Wires(single_wire)

        assert recorder.queue[6].name == "SX"
        assert recorder.queue[6].parameters == []
        assert recorder.queue[6].wires == Wires(single_wire)

        assert recorder.queue[7].name == "Identity"
        assert recorder.queue[7].parameters == []
        assert recorder.queue[7].wires == Wires(single_wire)

    def test_one_qubit_parametrized_operations_supported_by_pennylane(self, recorder):
        """Tests loading a circuit with the one-qubit parametrized operations supported by PennyLane."""

        single_wire = [0]
        angle = 0.3333

        phi = 0.3
        lam = 0.4
        theta = 0.2

        q_reg = QuantumRegister(1)
        qc = QuantumCircuit(q_reg)

        qc.p(angle, single_wire)
        qc.rx(angle, single_wire)
        qc.ry(angle, single_wire)
        qc.rz(angle, single_wire)
        qc.u(phi, lam, theta, [0])

        quantum_circuit = load(qc)
        with recorder:
            quantum_circuit()

        assert recorder.queue[0].name == "PhaseShift"
        assert recorder.queue[0].parameters == [angle]
        assert recorder.queue[0].wires == Wires(single_wire)

        assert recorder.queue[1].name == "RX"
        assert recorder.queue[1].parameters == [angle]
        assert recorder.queue[1].wires == Wires(single_wire)

        assert recorder.queue[2].name == "RY"
        assert recorder.queue[2].parameters == [angle]
        assert recorder.queue[2].wires == Wires(single_wire)

        assert recorder.queue[3].name == "RZ"
        assert recorder.queue[3].parameters == [angle]
        assert recorder.queue[3].wires == Wires(single_wire)

        assert recorder.queue[4].name == "U3"
        assert len(recorder.queue[4].parameters) == 3
        assert recorder.queue[4].parameters == [0.3, 0.4, 0.2]
        assert recorder.queue[4].wires == Wires([0])

    def test_two_qubit_operations_supported_by_pennylane(self, recorder):
        """Tests loading a circuit with the two-qubit operations supported by PennyLane."""

        two_wires = [0, 1]

        qc = QuantumCircuit(2, 1)

        qc.cx(*two_wires)
        qc.cz(*two_wires)
        qc.swap(*two_wires)
        qc.iswap(*two_wires)

        quantum_circuit = load(qc)
        with recorder:
            quantum_circuit()

        assert len(recorder.queue) == 4

        assert recorder.queue[0].name == "CNOT"
        assert recorder.queue[0].parameters == []
        assert recorder.queue[0].wires == Wires(two_wires)

        assert recorder.queue[1].name == "CZ"
        assert recorder.queue[1].parameters == []
        assert recorder.queue[1].wires == Wires(two_wires)

        assert recorder.queue[2].name == "SWAP"
        assert recorder.queue[2].parameters == []
        assert recorder.queue[2].wires == Wires(two_wires)

        assert recorder.queue[3].name == "ISWAP"
        assert recorder.queue[3].parameters == []
        assert recorder.queue[3].wires == Wires(two_wires)

    def test_two_qubit_parametrized_operations_supported_by_pennylane(self, recorder):
        """Tests loading a circuit with the two-qubit parametrized operations supported by PennyLane."""

        two_wires = [0, 1]
        angle = 0.3333

        qc = QuantumCircuit(2, 1)

        qc.crz(angle, *two_wires)
        qc.rzz(angle, *two_wires)
        qc.ryy(angle, *two_wires)
        qc.rxx(angle, *two_wires)

        quantum_circuit = load(qc)
        with recorder:
            quantum_circuit()

        assert len(recorder.queue) == 4

        assert recorder.queue[0].name == "CRZ"
        assert recorder.queue[0].parameters == [angle]
        assert recorder.queue[0].wires == Wires(two_wires)

        assert recorder.queue[1].name == "IsingZZ"
        assert recorder.queue[1].parameters == [angle]
        assert recorder.queue[1].wires == Wires(two_wires)

        assert recorder.queue[2].name == "IsingYY"
        assert recorder.queue[2].parameters == [angle]
        assert recorder.queue[2].wires == Wires(two_wires)

        assert recorder.queue[3].name == "IsingXX"
        assert recorder.queue[3].parameters == [angle]
        assert recorder.queue[3].wires == Wires(two_wires)

    def test_three_qubit_operations_supported_by_pennylane(self, recorder):
        """Tests loading a circuit with the three-qubit operations supported by PennyLane."""

        three_wires = [0, 1, 2]

        qc = QuantumCircuit(3, 1)
        qc.cswap(*three_wires)
        qc.ccx(*three_wires)
        quantum_circuit = load(qc)

        with recorder:
            quantum_circuit()

        assert recorder.queue[0].name == "CSWAP"
        assert recorder.queue[0].parameters == []
        assert recorder.queue[0].wires == Wires(three_wires)

        assert recorder.queue[1].name == "Toffoli"
        assert len(recorder.queue[1].parameters) == 0
        assert recorder.queue[1].wires == Wires(three_wires)

    def test_operations_adjoint_ops(self, recorder):
        """Tests loading a circuit with the operations Sdg, Tdg, and SXdg gates."""

        qc = QuantumCircuit(3, 1)

        qc.sdg([0])
        qc.tdg([0])
        qc.sxdg([0])

        quantum_circuit = load(qc)
        with recorder:
            quantum_circuit()

        assert recorder.queue[0].name == "Adjoint(S)"
        assert len(recorder.queue[0].parameters) == 0
        assert recorder.queue[0].wires == Wires([0])

        assert recorder.queue[1].name == "Adjoint(T)"
        assert len(recorder.queue[1].parameters) == 0
        assert recorder.queue[1].wires == Wires([0])

        assert recorder.queue[2].name == "Adjoint(SX)"
        assert len(recorder.queue[2].parameters) == 0
        assert recorder.queue[2].wires == Wires([0])

    def test_operation_transformed_into_qubit_unitary(self, recorder):
        """Tests loading a circuit with operations that can be converted,
        but not natively supported by PennyLane."""

        qc = QuantumCircuit(3, 1)

        qc.ch([0], [1])

        quantum_circuit = load(qc)
        with recorder:
            quantum_circuit()

        assert recorder.queue[0].name == "QubitUnitary"
        assert len(recorder.queue[0].parameters) == 1
        assert np.array_equal(recorder.queue[0].parameters[0], ex.CHGate().to_matrix())
        assert recorder.queue[0].wires == Wires([0, 1])


class TestConverterUtils:
    """Tests the utility functions used by the converter function."""

    def test_map_wires(self, recorder):
        """Tests the map_wires function for wires of a quantum circuit."""

        wires = [0]
        qc = QuantumCircuit(1)
        qc_wires = [hash(q) for q in qc.qubits]

        assert map_wires(wires, qc_wires) == {0: hash(qc.qubits[0])}

    def test_map_wires_instantiate_quantum_circuit_with_registers(self, recorder):
        """Tests the map_wires function for wires of a quantum circuit instantiated
        using quantum registers."""

        wires = [0, 1, 2]
        qr1 = QuantumRegister(1)
        qr2 = QuantumRegister(1)
        qr3 = QuantumRegister(1)
        qc = QuantumCircuit(qr1, qr2, qr3)
        qc_wires = [hash(q) for q in qc.qubits]

        mapped_wires = map_wires(wires, qc_wires)

        assert len(mapped_wires) == len(wires)
        assert list(mapped_wires.keys()) == wires
        for q in qc.qubits:
            assert hash(q) in mapped_wires.values()

    def test_map_wires_provided_non_standard_order(self, recorder):
        """Tests the map_wires function for wires of non-standard order."""

        wires = [1, 2, 0]
        qc = QuantumCircuit(3)
        qc_wires = [hash(q) for q in qc.qubits]

        mapped_wires = map_wires(wires, qc_wires)

        for q in qc.qubits:
            assert hash(q) in mapped_wires.values()

        assert len(mapped_wires) == len(wires)
        assert set(mapped_wires.keys()) == set(wires)
        assert mapped_wires[0] == qc_wires[2]
        assert mapped_wires[1] == qc_wires[0]
        assert mapped_wires[2] == qc_wires[1]

    def test_map_wires_exception_mismatch_in_number_of_wires(self, recorder):
        """Tests that the map_wires function raises an exception if there is a mismatch between
        wires."""

        wires = [0, 1, 2]
        qc = QuantumCircuit(1)
        qc_wires = [hash(q) for q in qc.qubits]

        with pytest.raises(
            qml.QuantumFunctionError,
            match="The specified number of wires - {} - does not match "
            "the number of wires the loaded quantum circuit acts on.".format(len(wires)),
        ):
            map_wires(qc_wires, wires)

    def test_format_params_dict_old_interface(self):
        """Test the old interface for setting the value of Qiskit Parameters -
        passing a dictionary of the form ``{Parameter("name"): value, ...}`` as
        either an arg or with the params kwarg"""

        theta = Parameter("θ")
        phi = Parameter("φ")
        rotation_angle1 = 0.5
        rotation_angle2 = 0.3

        qc = QuantumCircuit(2)
        qc.rz(theta, [0])
        qc.rx(phi, [0])

        # works if params was passed as a kwarg, args is ()
        params = {theta: rotation_angle1, phi: rotation_angle2}
        output_params = _format_params_dict(qc, params)
        assert output_params == params

        # works if params was passed as an arg and params=None
        output_params2 = _format_params_dict(qc, None, params)
        assert output_params2 == params

    @pytest.mark.parametrize(
        "args, kwargs",
        [
            ((0.5, 0.3, 0.4), {}),
            ((), {"a": 0.5, "b": 0.3, "c": 0.4}),
            ((0.5, 0.3), {"c": 0.4}),
            ((0.5, 0.4), {"b": 0.3}),
            ((0.3,), {"a": 0.5, "c": 0.4}),
        ],
    )
    def test_format_params_dict_new_interface(self, args, kwargs):
        """Test the new interface for setting the value of Qiskit Parameters -
        passing either ordered args, or keyword arguments where the argument
        matches the Parameter name, or some combination of the two.

        The kwargs are passed as a dictionary to this function, and the args
        as a tuple. This tests the new case where `params=None`"""

        a = Parameter("a")
        b = Parameter("b")
        c = Parameter("c")

        qc = QuantumCircuit(2)
        qc.rz(a, [0])
        qc.rx(b, [0])
        qc.ry(c, [0])

        params = _format_params_dict(qc, None, *args, **kwargs)
        assert params == {a: 0.5, b: 0.3, c: 0.4}


class TestConverterWarningsAndErrors:
    """Tests that the converter.load function emits warnings and errors."""

    def test_template_not_supported(self, recorder):
        """Tests that a warning is raised if an unsupported instruction was reached."""
        qc = DraperQFTAdder(3)

        quantum_circuit = load(qc)
<<<<<<< HEAD
        params = []

=======
        params = np.arange(12)
>>>>>>> 2344aa4a
        with pytest.warns(UserWarning) as record:
            with recorder:
                quantum_circuit(params)

        # check that the message matches
        assert (
            record[-1].message.args[0]
            == "pennylane_qiskit.converter: The Gate instruction is not supported by"
            " PennyLane, and has not been added to the template."
        )

    @pytest.mark.parametrize("invalid_param", ["wires", "params"])
    def test_params_and_wires_not_valid_param_names(self, invalid_param):
        """Test that ambiguous parameter names 'wires' and 'params' in the Qiskit
        QuantumCircuit raise an error"""

        parameter = Parameter(invalid_param)

        qc = QuantumCircuit(2, 2)
        qc.rx(parameter, 0)
        qc.rx(0.3, 1)
        qc.measure_all()

        with pytest.raises(RuntimeError, match="this argument is reserved"):
            load(qc)(0.3)

    def test_kwarg_does_not_match_params(self):
        """Test that if a parameter kwarg doesn't match any of the Parameter
        names in a QuantumCircuit, an error is raised"""

        parameter = Parameter("name1")
        parameter2 = Parameter("a")

        qc = QuantumCircuit(2, 2)
        qc.rx(parameter, 0)
        qc.rx(parameter2, 1)
        qc.measure_all()

        # works with correct name
        load(qc)(0.2, name1=0.3)

        # raises error with incorrect name
        with pytest.raises(
            TypeError,
            match="Got unexpected parameter keyword argument 'name2'. Circuit contains parameters: a, name1",
        ):
            load(qc)(0.2, name2=0.3)

    def test_kwarg_does_not_match_params_parametervector(self):
        """Test that if a parameter kwarg when the Parameter is a kwarg compares to the ParameterVector
        name, and raises an error if it does not match"""

        parameter = ParameterVector("vectorname", 2)

        qc = QuantumCircuit(2, 2)
        qc.rx(parameter[0], 0)
        qc.rx(parameter[1], 1)
        qc.measure_all()

        # works with correct name
        load(qc)(vectorname=[0.3, 0.4])

        # raises error with incorrect name
        with pytest.raises(
            TypeError,
            match="Got unexpected parameter keyword argument 'wrong_vectorname'. Circuit contains parameters: vectorname",
        ):
            load(qc)(wrong_vectorname=[0.3, 0.4])

    def test_too_many_args(self):
        """Test that if too many positional arguments are passed to define ``Parameter`` values,
        a clear error is raised"""

        a = Parameter("a")
        b = Parameter("b")
        c = ParameterVector("c", 2)

        qc = QuantumCircuit(2, 2)
        qc.rx(a * c[0], 0)
        qc.rx(b * c[1], 1)
        qc.measure_all()

        with pytest.raises(TypeError, match="Expected 3 positional arguments but 4 were given"):
            load(qc)(0.2, 0.4, [0.1, 0.3], 0.5)

        with pytest.raises(TypeError, match="Expected 1 positional argument but 2 were given"):
            load(qc)(0.4, 0.5, a=0.2, c=[0.1, 0.3])

        with pytest.raises(TypeError, match="Expected 1 positional argument but 2 were given"):
            load(qc)([0.1, 0.3], 0.5, a=0.2, b=0.4)

    def test_missing_argument(self):
        """Test that if calling with missing arguments, a clear error is raised"""

        a = Parameter("a")
        b = Parameter("b")
        c = Parameter("c")

        qc = QuantumCircuit(2, 2)
        qc.rx(a, 0)
        qc.rx(b * c, 1)
        qc.measure_all()

        with pytest.raises(
            TypeError, match="Missing 1 required argument to define Parameter value for: c"
        ):
            load(qc)(0.2, 0.3)

        with pytest.raises(
            TypeError, match="Missing 1 required argument to define Parameter value for: b"
        ):
            load(qc)(0.2, c=0.4)

        with pytest.raises(
            TypeError, match="Missing 2 required arguments to define Parameter values for: a, c"
        ):
            load(qc)(b=0.3)

        with pytest.raises(
            TypeError, match="Missing 1 required argument to define Parameter value for: c"
        ):
            load(qc)({a: 0.2, b: 0.3})

    def test_missing_argument_with_parametervector(self):
        """Test that if calling with missing arguments, a clear error is raised correctly
        when ParameterVectors are included in the circuit"""

        a = Parameter("a")
        b = ParameterVector("v", 2)
        c = Parameter("c")

        qc = QuantumCircuit(2, 2)
        qc.rx(a, 0)
        qc.rx(b[0] * b[1], 1)
        qc.ry(c, 0)
        qc.measure_all()

        # loads with correct arguments
        load(qc)(0.2, 0.4, [0.1, 0.3])

        with pytest.raises(
            TypeError, match="Missing 1 required argument to define Parameter value for: v"
        ):
            load(qc)(0.2, c=0.4)

        with pytest.raises(
            TypeError, match="Missing 2 required arguments to define Parameter values for: c, v"
        ):
            load(qc)(a=0.2)

        with pytest.raises(
            TypeError, match="Missing 2 required arguments to define Parameter values for: a, v"
        ):
            load(qc)({c: 0.3})

    def test_no_parameters_raises_error(self, recorder):
        """Tests the load method for a QuantumCircuit raises a TypeError if no
        parameters are passed to a loaded function that requires parameters"""

        theta = Parameter("θ")

        qc = QuantumCircuit(3, 1)
        qc.rz(theta, [0])

        quantum_circuit = load(qc)

        with pytest.raises(TypeError, match="Missing required argument to define Parameter value"):
            quantum_circuit()


class TestConverterQasm:
    """Tests that the converter.load function allows conversion from qasm."""

    qft_qasm = (
        "OPENQASM 2.0;"
        'include "qelib1.inc";'
        "qreg q[4];"
        "creg c[4];"
        "x q[0]; "
        "x q[2];"
        "barrier q;"
        "h q[0];"
        "h q[1];"
        "h q[2];"
        "h q[3];"
        "measure q -> c;"
    )

    @pytest.mark.skipif(sys.version_info < (3, 6), reason="tmpdir fixture requires Python >=3.6")
    def test_qasm_from_file(self, tmpdir, recorder):
        """Tests that a QuantumCircuit object is deserialized from a qasm file."""
        qft_qasm = tmpdir.join("qft.qasm")

        with open(qft_qasm, "w") as f:
            f.write(TestConverterQasm.qft_qasm)

        quantum_circuit = load_qasm_from_file(qft_qasm)

        with recorder:
            quantum_circuit()

        assert len(recorder.queue) == 10

        assert recorder.queue[0].name == "PauliX"
        assert recorder.queue[0].parameters == []
        assert recorder.queue[0].wires == Wires([0])

        assert recorder.queue[1].name == "PauliX"
        assert recorder.queue[1].parameters == []
        assert recorder.queue[1].wires == Wires([2])

        assert recorder.queue[2].name == "Hadamard"
        assert recorder.queue[2].parameters == []
        assert recorder.queue[2].wires == Wires([0])

        assert recorder.queue[3].name == "Hadamard"
        assert recorder.queue[3].parameters == []
        assert recorder.queue[3].wires == Wires([1])

        assert recorder.queue[4].name == "Hadamard"
        assert recorder.queue[4].parameters == []
        assert recorder.queue[4].wires == Wires([2])

        assert recorder.queue[5].name == "Hadamard"
        assert recorder.queue[5].parameters == []
        assert recorder.queue[5].wires == Wires([3])

    def test_qasm_file_not_found_error(self):
        """Tests that an error is propagated, when a non-existing file is specified for parsing."""
        qft_qasm = "some_qasm_file.qasm"

        with pytest.raises(FileNotFoundError):
            load_qasm_from_file(qft_qasm)

    def test_qasm_(self, recorder):
        """Tests that a QuantumCircuit object is deserialized from a qasm string."""
        qasm_string = (
            'include "qelib1.inc";'
            "qreg q[4];"
            "creg c[4];"
            "x q[0];"
            "cx q[2],q[0];"
            "measure q -> c;"
        )

        quantum_circuit = load_qasm(qasm_string)

        with recorder:
            quantum_circuit(params={})

        assert len(recorder.queue) == 6

        assert recorder.queue[0].name == "PauliX"
        assert recorder.queue[0].parameters == []
        assert recorder.queue[0].wires == Wires([0])

        assert recorder.queue[1].name == "CNOT"
        assert recorder.queue[1].parameters == []
        assert recorder.queue[1].wires == Wires([2, 0])


class TestConverterIntegration:

    def test_use_loaded_circuit_in_qnode(self, qubit_device_2_wires):
        """Tests loading a converted template in a QNode."""

        angle = 0.5

        qc = QuantumCircuit(2)
        qc.rz(angle, [0])

        quantum_circuit = load(qc)

        @qml.qnode(qubit_device_2_wires)
        def circuit_loaded_qiskit_circuit():
            quantum_circuit()
            return qml.expval(qml.PauliZ(0))

        @qml.qnode(qubit_device_2_wires)
        def circuit_native_pennylane():
            qml.RZ(angle, wires=0)
            return qml.expval(qml.PauliZ(0))

        assert circuit_loaded_qiskit_circuit() == circuit_native_pennylane()

    def test_load_circuit_inside_of_qnode(self, qubit_device_2_wires):
        """Tests loading a QuantumCircuit inside of the QNode circuit
        definition."""

        theta = Parameter("θ")
        angle = 0.5

        qc = QuantumCircuit(2)
        qc.rz(theta, [0])

        @qml.qnode(qubit_device_2_wires)
        def circuit_loaded_qiskit_circuit():
            load(qc)({theta: angle})
            return qml.expval(qml.PauliZ(0))

        @qml.qnode(qubit_device_2_wires)
        def circuit_native_pennylane():
            qml.RZ(angle, wires=0)
            return qml.expval(qml.PauliZ(0))

        assert circuit_loaded_qiskit_circuit() == circuit_native_pennylane()

    def test_passing_parameter_into_qnode_old_interface(self, qubit_device_2_wires):
        """Tests passing a circuit parameter into the QNode."""

        theta = Parameter("θ")
        rotation_angle = 0.5

        qc = QuantumCircuit(2)
        qc.rz(theta, [0])

        # with params dict as arg
        @qml.qnode(qubit_device_2_wires)
        def circuit_loaded_qiskit_circuit(angle):
            load(qc)({theta: angle})
            return qml.expval(qml.PauliZ(0))

        # with params dict as kwarg
        @qml.qnode(qubit_device_2_wires)
        def circuit_loaded_qiskit_circuit2(angle):
            load(qc)(params={theta: angle})
            return qml.expval(qml.PauliZ(0))

        @qml.qnode(qubit_device_2_wires)
        def circuit_native_pennylane(angle):
            qml.RZ(angle, wires=0)
            return qml.expval(qml.PauliZ(0))

        assert circuit_loaded_qiskit_circuit(rotation_angle) == circuit_native_pennylane(
            rotation_angle
        )
        assert circuit_loaded_qiskit_circuit2(rotation_angle) == circuit_native_pennylane(
            rotation_angle
        )

    def test_one_parameter_in_qc_one_passed_into_qnode(self, qubit_device_2_wires):
        """Tests passing a parameter by pre-defining it and then
        passing another to the QNode."""

        theta = Parameter("theta")
        phi = Parameter("phi")
        rotation_angle1 = 0.5
        rotation_angle2 = 0.3

        qc = QuantumCircuit(2)
        qc.rz(theta, [0])
        qc.rx(phi, [0])

        # as args
        @qml.qnode(qubit_device_2_wires)
        def circuit_loaded_qiskit_circuit(angle):
            load(qc)(rotation_angle2, angle)  # order is phi, theta (alphabetical)
            return qml.expval(qml.PauliZ(0))

        # as kwargs
        @qml.qnode(qubit_device_2_wires)
        def circuit_loaded_qiskit_circuit2(angle):
            load(qc)(theta=angle, phi=rotation_angle2)
            return qml.expval(qml.PauliZ(0))

        @qml.qnode(qubit_device_2_wires)
        def circuit_native_pennylane(angle):
            qml.RZ(angle, wires=0)
            qml.RX(rotation_angle2, wires=0)
            return qml.expval(qml.PauliZ(0))

        assert circuit_loaded_qiskit_circuit(rotation_angle1) == circuit_native_pennylane(
            rotation_angle1
        )
        assert circuit_loaded_qiskit_circuit2(rotation_angle1) == circuit_native_pennylane(
            rotation_angle1
        )

    def test_initialize_with_qubit_state_vector(self, qubit_device_single_wire):
        """Tests the QuantumCircuit.initialize method in a QNode."""

        prob_amplitudes = [1 / np.sqrt(2), 1 / np.sqrt(2)]

        qreg = QuantumRegister(2)
        qc = QuantumCircuit(qreg)
        qc.initialize(prob_amplitudes, [qreg[0]])

        @qml.qnode(qubit_device_single_wire)
        def circuit_loaded_qiskit_circuit():
            load(qc)()
            return qml.expval(qml.PauliZ(0))

        @qml.qnode(qubit_device_single_wire)
        def circuit_native_pennylane():
            qml.StatePrep(np.array(prob_amplitudes), wires=[0])
            return qml.expval(qml.PauliZ(0))

        assert circuit_loaded_qiskit_circuit() == circuit_native_pennylane()

    @pytest.mark.parametrize("shots", [None])
    @pytest.mark.parametrize("theta,phi,varphi", list(zip(THETA, PHI, VARPHI)))
    def test_gradient(self, theta, phi, varphi, shots, tol):
        """Test that the gradient works correctly"""
        qc = QuantumCircuit(3)
        qiskit_params = [Parameter("param_{}".format(i)) for i in range(3)]

        qc.rx(qiskit_params[0], 0)
        qc.rx(qiskit_params[1], 1)
        qc.rx(qiskit_params[2], 2)
        qc.cx(0, 1)
        qc.cx(1, 2)

        # convert to a PennyLane circuit
        qc_pl = qml.from_qiskit(qc)

        dev = qml.device("default.qubit", wires=3, shots=shots)

        @qml.qnode(dev)
        def circuit(params):
            qiskit_param_mapping = dict(map(list, zip(qiskit_params, params)))
            qc_pl(qiskit_param_mapping)
            return qml.expval(qml.PauliX(0) @ qml.PauliY(2))

        dcircuit = qml.grad(circuit, 0)
        res = dcircuit([theta, phi, varphi])
        expected = [
            np.cos(theta) * np.sin(phi) * np.sin(varphi),
            np.sin(theta) * np.cos(phi) * np.sin(varphi),
            np.sin(theta) * np.sin(phi) * np.cos(varphi),
        ]

        assert np.allclose(res, expected, **tol)

    @pytest.mark.parametrize("shots", [None])
    def test_differentiable_param_is_array(self, shots, tol):
        """Test that extracting the differentiable parameters works correctly
        for arrays"""
        qc = QuantumCircuit(3)
        qiskit_params = [Parameter("param_{}".format(i)) for i in range(3)]

        theta = 0.53
        phi = -1.23
        varphi = 0.8654
        params = [qml.numpy.tensor(theta), qml.numpy.tensor(phi), qml.numpy.tensor(varphi)]

        qc.rx(qiskit_params[0], 0)
        qc.rx(qiskit_params[1], 1)
        qc.rx(qiskit_params[2], 2)
        qc.cx(0, 1)
        qc.cx(1, 2)

        # convert to a PennyLane circuit
        qc_pl = qml.from_qiskit(qc)

        dev = qml.device("default.qubit", wires=3, shots=shots)

        @qml.qnode(dev)
        def circuit(params):
            qiskit_param_mapping = dict(map(list, zip(qiskit_params, params)))
            qc_pl(qiskit_param_mapping)
            return qml.expval(qml.PauliX(0) @ qml.PauliY(2))

        dcircuit = qml.grad(circuit, 0)
        res = dcircuit(params)
        expected = [
            np.cos(theta) * np.sin(phi) * np.sin(varphi),
            np.sin(theta) * np.cos(phi) * np.sin(varphi),
            np.sin(theta) * np.sin(phi) * np.cos(varphi),
        ]

        assert np.allclose(res, expected, **tol)

    def test_parameter_expression(self):
        """Tests the output and the gradient of a QNode that contains loaded Qiskit gates taking functions of parameters as argument"""

        a = Parameter("a")
        b = Parameter("b")

        qc = QuantumCircuit(2)
        qc.rx(a + np.cos(b), 0)
        qc.ry(a * b, 1)
        qc.cx(0, 1)

        dev = qml.device("default.qubit", wires=2)

        @qml.qnode(dev)
        def circuit(a_val, b_val):
            load(qc)({a: a_val, b: b_val}, wires=(0, 1))
            return qml.expval(qml.PauliZ(0)), qml.expval(qml.PauliX(1))

        x = np.array(0.1, requires_grad=True)
        y = np.array(0.2, requires_grad=True)

        res = circuit(x, y)
        res_expected = [np.cos(x + np.cos(y)), np.sin(x * y)]

        assert np.allclose(res, res_expected)

        def cost(x, y):
            return qml.math.stack(circuit(x, y))

        jac = qml.jacobian(cost)(x, y)

        jac_expected = [
            [-np.sin(x + np.cos(y)), np.cos(x * y) * y],
            [np.sin(x + np.cos(y)) * np.sin(y), np.cos(x * y) * x],
        ]

        assert np.allclose(jac, jac_expected)

    def test_meas_circuit_in_qnode(self, qubit_device_2_wires):
        """Tests loading a converted template in a QNode with measurements."""

        angle = 0.543

        qc = QuantumCircuit(2, 2)
        qc.h(0)
        qc.measure(0, 0)
        qc.z(0).c_if(0, 1)
        qc.rz(angle, [0])
        qc.cx(0, 1)
        qc.measure_all()

        measurements = [qml.expval(qml.PauliZ(0)), qml.vn_entropy([1])]
        quantum_circuit = load(qc, measurements=measurements)

        @qml.qnode(qubit_device_2_wires)
        def circuit_loaded_qiskit_circuit():
            return quantum_circuit()

        @qml.qnode(qubit_device_2_wires)
        def circuit_native_pennylane():
            qml.Hadamard(0)
            m0 = qml.measure(0)
            qml.cond(m0, qml.PauliZ)(0)
            qml.RZ(angle, wires=0)
            qml.CNOT([0, 1])
            return [qml.expval(qml.PauliZ(0)), qml.vn_entropy([1])]

        assert circuit_loaded_qiskit_circuit() == circuit_native_pennylane()

        quantum_circuit = load(qc, measurements=None)

        @qml.qnode(qubit_device_2_wires)
        def circuit_loaded_qiskit_circuit2():
            meas = quantum_circuit()
            return [qml.expval(m) for m in meas]

        @qml.qnode(qubit_device_2_wires)
        def circuit_native_pennylane2():
            qml.Hadamard(0)
            m0 = qml.measure(0)
            qml.RZ(angle, wires=0)
            qml.CNOT([0, 1])
            return [qml.expval(m) for m in [m0, qml.measure(0), qml.measure(1)]]

        assert circuit_loaded_qiskit_circuit2() == circuit_native_pennylane2()

    def test_diff_meas_circuit(self):
        """Tests mid-measurements are recognized and returned correctly."""

        angle = 0.543

        qc = QuantumCircuit(3, 3)
        qc.h(0)
        qc.measure(0, 0)
        qc.rx(angle, [0])
        qc.cx(0, 1)
        qc.measure(1, 1)

        qc1 = QuantumCircuit(3, 3)
        qc1.h(0)
        qc1.measure(2, 2)
        qc1.rx(angle, [0])
        qc1.cx(0, 1)
        qc1.measure(1, 1)

        qtemp, qtemp1 = load(qc), load(qc1)
        assert qtemp()[0] == qml.measure(0) and qtemp1()[0] == qml.measure(2)

        qtemp2 = load(qc, measurements=[qml.expval(qml.PauliZ(0))])
        assert qtemp()[0] != qtemp2()[0] and qtemp2()[0] == qml.expval(qml.PauliZ(0))


<<<<<<< HEAD
class TestControlOpIntegration:
    """Test the controlled flows integration with PennyLane"""

    @pytest.mark.parametrize("cond_type", ["clbit", "clreg", "expr1", "expr2", "expr3"])
    def test_control_flow_ops_circuit_ifelse(self, cond_type):
        """Tests mid-measurements are recognized and returned correctly."""

        qc = QuantumCircuit(3, 2)
        qc.h(0)
        qc.cx(0, 1)
        qc.measure(0, 0)
        qc.h(0)
        qc.cx(0, 1)
        qc.measure(0, 1)

        condition = {
            "clbit": (0, 0),
            "clreg": (qc.cregs[0], 3),
            "expr1": expr.equal(3, qc.cregs[0]),
            "expr2": expr.bit_and(qc.cregs[0][0], True),
            "expr3": expr.bit_and(qc.cregs[0][0], qc.cregs[0][1]),
        }
        with qc.if_test(condition[cond_type]) as else_:
            qc.x(0)

        with else_:
            qc.h(0)
            qc.z(2)

        qc.rz(0.24, [0])
        qc.cx(0, 1)
        qc.measure_all()

        dev = qml.device("default.qubit", wires=3)

        @qml.qnode(dev)
        def loaded_qiskit_circuit():
            meas = load(qc)()
            return [qml.expval(m) for m in meas]

        @qml.qnode(dev)
        def built_pl_circuit():

            qml.Hadamard(0)
            qml.CNOT([0, 1])
            m0 = qml.measure(0)
            qml.Hadamard(0)
            qml.CNOT([0, 1])
            m1 = qml.measure(0)

            condition = {
                "clbit": m0 == 0,
                "clreg": (m0 + 2 * m1 == 3),
                "expr1": (m0 + 2 * m1 == 3),
                "expr2": (m0 & True),
                "expr3": m0 & m1,
            }

            def ansatz_true():
                qml.PauliX(wires=0)

            def ansatz_false():
                qml.Hadamard(wires=0)
                qml.PauliZ(wires=2)

            qml.cond(condition[cond_type], ansatz_true, ansatz_false)()

            qml.RZ(0.24, wires=0)
            qml.CNOT([0, 1])

            return [qml.expval(m) for m in [m0, m1, qml.measure(0), qml.measure(1), qml.measure(2)]]

        assert loaded_qiskit_circuit() == built_pl_circuit()

    @pytest.mark.parametrize("cond_type", ["clbit", "clreg", "expr1", "expr2", "expr3"])
    def test_control_flow_ops_circuit_switch(self, cond_type):
        """Tests mid-measurements are recognized and returned correctly."""

        qreg = QuantumRegister(3)
        creg = ClassicalRegister(3)
        qc = QuantumCircuit(qreg, creg)
        qc.measure([0, 1, 2], [0, 1, 2])

        qc.add_register(QuantumRegister(2))
        qc.add_register(ClassicalRegister(2))
        qc.h(3)
        qc.cnot(3, 4)
        qc.measure([3, 4], [3, 4])

        condition = {
            "clbit": creg[0],
            "clreg": qc.cregs[0],
            "expr1": expr.greater_equal(qc.cregs[0], 2),
            "expr2": expr.bit_and(qc.cregs[0][0], True),
            "expr3": expr.less_equal(qc.cregs[1], qc.cregs[0]),
        }

        with qc.switch(condition[cond_type]) as case:
            with case(0):
                qc.x(0)
            with case(1):
                qc.x(1)
            with case(case.DEFAULT):
                qc.x(2)
        qc.measure_all()

        dev = qml.device("default.qubit", wires=5)
        qiskit_circuit = load(qc, measurements=[qml.expval(qml.PauliZ(0) @ qml.PauliY(1))])

        @qml.qnode(dev)
        def loaded_qiskit_circuit():
            return qiskit_circuit()

        dev = qml.device("default.qubit", wires=6)

        @qml.qnode(dev)
        def built_pl_circuit():
            qml.CNOT(wires=[0, 3])
            qml.CNOT(wires=[1, 4])
            qml.CNOT(wires=[2, 5])
            qml.MultiControlledX(wires=[4, 3, 5, 0], control_values="000")
            qml.MultiControlledX(wires=[4, 3, 5, 1], control_values="001")
            qml.MultiControlledX(wires=[4, 3, 5, 1], control_values="010")
            qml.MultiControlledX(wires=[4, 3, 5, 2], control_values="011")
            qml.MultiControlledX(wires=[4, 3, 5, 2], control_values="100")
            qml.MultiControlledX(wires=[4, 3, 5, 2], control_values="101")
            qml.MultiControlledX(wires=[4, 3, 5, 2], control_values="110")
            qml.MultiControlledX(wires=[4, 3, 5, 2], control_values="111")
            return qml.expval(qml.PauliZ(0) @ qml.PauliY(1))

        assert loaded_qiskit_circuit() == built_pl_circuit()

    def test_warning_for_non_accessible_classical_info(self):
        """Tests a UserWarning is raised if we do not have access to classical info."""

        qc = QuantumCircuit(2, 2)
        qc.h(0)
        with qc.if_test(expr.bit_and(qc.cregs[0][0], qc.cregs[0][1])):
            qc.z(0)
        qc.rz(0.543, [0])
        qc.cx(0, 1)
        qc.measure_all()

        measurements = [qml.expval(qml.PauliZ(0)), qml.vn_entropy([1])]
        quantum_circuit = load(qc, measurements=measurements)

        with pytest.warns(UserWarning):
            quantum_circuit()
=======
class TestPassingParameters:

    def _get_parameter_vector_test_circuit(self, qubit_device_2_wires):
        """A test circuit for testing"""
        theta = ParameterVector("v", 3)

        qc = QuantumCircuit(2)
        qc.rx(theta[0], [0])
        qc.ry(theta[1], [0])
        qc.rz(theta[2], [0])

        @qml.qnode(qubit_device_2_wires)
        def circuit_native_pennylane():
            qml.RX(0.4, wires=0)
            qml.RY(0.5, wires=0)
            qml.RZ(0.3, wires=0)
            return qml.expval(qml.PauliZ(0))

        return theta, qc, circuit_native_pennylane

    def _get_parameter_test_circuit(self, qubit_device_2_wires):

        a = Parameter("a")
        b = Parameter("b")
        c = Parameter("c")

        qc = QuantumCircuit(2)
        qc.rx(c, [0])
        qc.ry(a, [0])
        qc.rz(b, [0])

        @qml.qnode(qubit_device_2_wires)
        def circuit_native_pennylane():
            qml.RX(0.4, wires=0)
            qml.RY(0.5, wires=0)
            qml.RZ(0.3, wires=0)
            return qml.expval(qml.PauliZ(0))

        return qc, circuit_native_pennylane

    def test_passing_parameters_new_interface_args(self, qubit_device_2_wires):
        """Test calling the qfunc with the new interface for setting the value
        of Qiskit Parameters by passing args in order."""

        qc, circuit_native_pennylane = self._get_parameter_test_circuit(qubit_device_2_wires)

        @qml.qnode(qubit_device_2_wires)
        def circuit_loaded_qiskit_circuit():
            load(qc)(0.5, 0.3, 0.4)  # a, b, c (alphabetical) rather than order used in qc
            return qml.expval(qml.PauliZ(0))

        assert circuit_loaded_qiskit_circuit() == circuit_native_pennylane()

    def test_passing_parameters_new_interface_kwargs(self, qubit_device_2_wires):
        """Test calling the qfunc with the new interface for setting the value
        of Qiskit Parameters by passing kwargs matching the parameter names"""

        qc, circuit_native_pennylane = self._get_parameter_test_circuit(qubit_device_2_wires)

        @qml.qnode(qubit_device_2_wires)
        def circuit_loaded_qiskit_circuit():
            load(qc)(a=0.5, b=0.3, c=0.4)
            return qml.expval(qml.PauliZ(0))

        assert circuit_loaded_qiskit_circuit() == circuit_native_pennylane()

    def test_passing_parameters_new_interface_mixed(self, qubit_device_2_wires):
        """Test calling the qfunc with the new interface for setting the value
        of Qiskit Parameters - by passing a combination of kwargs and args"""

        qc, circuit_native_pennylane = self._get_parameter_test_circuit(qubit_device_2_wires)

        @qml.qnode(qubit_device_2_wires)
        def circuit_loaded_qiskit_circuit():
            load(qc)(0.3, a=0.5, c=0.4)
            return qml.expval(qml.PauliZ(0))

        assert circuit_loaded_qiskit_circuit() == circuit_native_pennylane()

    def test_using_parameter_vector_params_dict(self, qubit_device_2_wires):
        """Test that a parameterized QuanutmCircuit based on a ParameterVector can also be
        converted to a PennyLane template with the expected arguments passed as a params dict"""

        theta, qiskit_circuit, circuit_native_pennylane = self._get_parameter_vector_test_circuit(
            qubit_device_2_wires
        )

        @qml.qnode(qubit_device_2_wires)
        def circuit_loaded_qiskit_circuit():
            load(qiskit_circuit)({theta: [0.4, 0.5, 0.3]})
            return qml.expval(qml.PauliZ(0))

        assert circuit_loaded_qiskit_circuit() == circuit_native_pennylane()

    def test_using_parameter_vector_with_positional_argument(self, qubit_device_2_wires):
        """Test that a parameterized QuanutmCircuit based on a ParameterVector can also be
        converted to a PennyLane template with the expected arguments passed as a params dict"""

        _, qiskit_circuit, circuit_native_pennylane = self._get_parameter_vector_test_circuit(
            qubit_device_2_wires
        )

        @qml.qnode(qubit_device_2_wires)
        def circuit_loaded_qiskit_circuit():
            load(qiskit_circuit)([0.4, 0.5, 0.3])
            return qml.expval(qml.PauliZ(0))

        assert circuit_loaded_qiskit_circuit() == circuit_native_pennylane()

    def test_using_parameter_vector_with_keyword_argument(self, qubit_device_2_wires):
        """Test that a parameterized QuanutmCircuit based on a ParameterVector can also be
        converted to a PennyLane template with the expected arguments passed as a keyword arguement
        """

        _, qiskit_circuit, circuit_native_pennylane = self._get_parameter_vector_test_circuit(
            qubit_device_2_wires
        )

        @qml.qnode(qubit_device_2_wires)
        def circuit_loaded_qiskit_circuit():
            load(qiskit_circuit)(v=[0.4, 0.5, 0.3])
            return qml.expval(qml.PauliZ(0))

        assert circuit_loaded_qiskit_circuit() == circuit_native_pennylane()
>>>>>>> 2344aa4a
<|MERGE_RESOLUTION|>--- conflicted
+++ resolved
@@ -4,12 +4,7 @@
 import pytest
 from qiskit import ClassicalRegister, QuantumCircuit, QuantumRegister
 from qiskit import extensions as ex
-<<<<<<< HEAD
-from qiskit.circuit import Parameter
-=======
 from qiskit.circuit import Parameter, ParameterVector
-from qiskit.circuit.library import EfficientSU2
->>>>>>> 2344aa4a
 from qiskit.exceptions import QiskitError
 from qiskit.quantum_info.operators import Operator
 from qiskit.circuit.library import DraperQFTAdder
@@ -820,15 +815,10 @@
         qc = DraperQFTAdder(3)
 
         quantum_circuit = load(qc)
-<<<<<<< HEAD
-        params = []
-
-=======
-        params = np.arange(12)
->>>>>>> 2344aa4a
+
         with pytest.warns(UserWarning) as record:
             with recorder:
-                quantum_circuit(params)
+                quantum_circuit()
 
         # check that the message matches
         assert (
@@ -1410,7 +1400,6 @@
         assert qtemp()[0] != qtemp2()[0] and qtemp2()[0] == qml.expval(qml.PauliZ(0))
 
 
-<<<<<<< HEAD
 class TestControlOpIntegration:
     """Test the controlled flows integration with PennyLane"""
 
@@ -1559,7 +1548,8 @@
 
         with pytest.warns(UserWarning):
             quantum_circuit()
-=======
+
+
 class TestPassingParameters:
 
     def _get_parameter_vector_test_circuit(self, qubit_device_2_wires):
@@ -1683,5 +1673,4 @@
             load(qiskit_circuit)(v=[0.4, 0.5, 0.3])
             return qml.expval(qml.PauliZ(0))
 
-        assert circuit_loaded_qiskit_circuit() == circuit_native_pennylane()
->>>>>>> 2344aa4a
+        assert circuit_loaded_qiskit_circuit() == circuit_native_pennylane()