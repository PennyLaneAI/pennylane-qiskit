import math
import sys

import pytest
from qiskit import ClassicalRegister, QuantumCircuit, QuantumRegister
<<<<<<< HEAD
from qiskit.circuit import library as lib
from qiskit.circuit import Parameter
=======
from qiskit import extensions as ex
from qiskit.circuit import Parameter, ParameterVector
>>>>>>> bd84430a
from qiskit.circuit.library import EfficientSU2
from qiskit.exceptions import QiskitError
from qiskit.quantum_info.operators import Operator

import pennylane as qml
from pennylane import numpy as np
from pennylane_qiskit.converter import (
    load,
    load_qasm,
    load_qasm_from_file,
    map_wires,
    _format_params_dict,
    _check_parameter_bound,
)
from pennylane.wires import Wires


THETA = np.linspace(0.11, 3, 5)
PHI = np.linspace(0.32, 3, 5)
VARPHI = np.linspace(0.02, 3, 5)


class TestConverter:
    """Tests the converter function that allows converting QuantumCircuit objects
    to Pennylane templates."""

    def test_quantum_circuit_init_by_specifying_rotation_in_circuit(self, recorder):
        """Tests the load method for a QuantumCircuit initialized using separately defined
        quantum and classical registers."""

        angle = 0.5

        qr = QuantumRegister(1)
        cr = ClassicalRegister(1)

        qc = QuantumCircuit(qr, cr)
        qc.rz(angle, [0])

        quantum_circuit = load(qc)

        with recorder:
            quantum_circuit()

        assert len(recorder.queue) == 1
        assert recorder.queue[0].name == "RZ"
        assert recorder.queue[0].parameters == [angle]
        assert recorder.queue[0].wires == Wires([0])

    def test_quantum_circuit_by_passing_parameters(self, recorder):
        """Tests the load method for a QuantumCircuit initialized by passing the number
        of registers required."""

        theta = Parameter("θ")
        angle = 0.5

        qc = QuantumCircuit(3, 1)
        qc.rz(theta, [0])

        quantum_circuit = load(qc)

        with recorder:
            quantum_circuit(params={theta: angle})

        assert len(recorder.queue) == 1
        assert recorder.queue[0].name == "RZ"
        assert recorder.queue[0].parameters == [angle]
        assert recorder.queue[0].wires == Wires([0])

    def test_loaded_quantum_circuit_and_further_pennylane_operations(self, recorder):
        """Tests that a loaded quantum circuit can be used around other PennyLane
        templates in a circuit."""

        theta = Parameter("θ")
        angle = 0.5

        qc = QuantumCircuit(3, 1)
        qc.rz(theta, [0])

        quantum_circuit = load(qc)

        with recorder:
            qml.PauliZ(0)
            quantum_circuit(params={theta: angle})
            qml.Hadamard(0)

        assert len(recorder.queue) == 3
        assert recorder.queue[0].name == "PauliZ"
        assert recorder.queue[0].parameters == []
        assert recorder.queue[0].wires == Wires([0])
        assert recorder.queue[1].name == "RZ"
        assert recorder.queue[1].parameters == [angle]
        assert recorder.queue[1].wires == Wires([0])
        assert recorder.queue[2].name == "Hadamard"
        assert recorder.queue[2].parameters == []
        assert recorder.queue[2].wires == Wires([0])

    def test_quantum_circuit_with_multiple_parameters(self, recorder):
        """Tests loading a circuit with multiple parameters."""

        angle1 = 0.5
        angle2 = 0.3

        phi = Parameter("φ")
        theta = Parameter("θ")

        qc = QuantumCircuit(3, 1)
        qc.rx(phi, 1)
        qc.rz(theta, 0)

        quantum_circuit = load(qc)

        with recorder:
            quantum_circuit(params={phi: angle1, theta: angle2})

        assert len(recorder.queue) == 2
        assert recorder.queue[0].name == "RX"
        assert recorder.queue[0].parameters == [angle1]
        assert recorder.queue[0].wires == Wires([1])
        assert recorder.queue[1].name == "RZ"
        assert recorder.queue[1].parameters == [angle2]
        assert recorder.queue[1].wires == Wires([0])

    def test_quantum_circuit_with_gate_requiring_multiple_parameters(self, recorder):
        """Tests loading a circuit containing a gate that requires
        multiple parameters."""

        angle1 = 0.5
        angle2 = 0.3
        angle3 = 0.1

        phi = Parameter("φ")
        lam = Parameter("λ")
        theta = Parameter("θ")

        qc = QuantumCircuit(3, 1)
        qc.u(phi, lam, theta, [0])

        quantum_circuit = load(qc)

        with recorder:
            quantum_circuit(params={phi: angle1, lam: angle2, theta: angle3})

        assert recorder.queue[0].name == "U3"
        assert len(recorder.queue[0].parameters) == 3
        assert recorder.queue[0].parameters == [0.5, 0.3, 0.1]
        assert recorder.queue[0].wires == Wires([0])

    def test_longer_parameter_expression(self):
        """Tests parameter expression with arbitrary operations and length"""

        a = Parameter("a")
        b = Parameter("b")
        c = Parameter("c")

        a_val = 0.1
        b_val = 0.2
        c_val = 0.3

        qc = QuantumCircuit(1, 1)
        qc.rx(a * np.cos(b) + c, [0])

        quantum_circuit = load(qc)

        with qml.tape.QuantumTape() as tape:
            quantum_circuit(params={a: a_val, b: b_val, c: c_val}, wires=(0,))

        recorded_op = tape.operations[0]
        assert isinstance(recorded_op, qml.RX)
        assert recorded_op.parameters == a_val * np.cos(b_val) + c_val

    def test_quantum_circuit_loaded_multiple_times_with_different_arguments(self, recorder):
        """Tests that a loaded quantum circuit can be called multiple times with
        different arguments."""

        theta = Parameter("θ")
        angle1 = 0.5
        angle2 = -0.5
        angle3 = 0

        qc = QuantumCircuit(3, 1)
        qc.rz(theta, [0])

        quantum_circuit = load(qc)

        with recorder:
            quantum_circuit(params={theta: angle1})
            quantum_circuit(params={theta: angle2})
            quantum_circuit(params={theta: angle3})

        assert len(recorder.queue) == 3
        assert recorder.queue[0].name == "RZ"
        assert recorder.queue[0].parameters == [angle1]
        assert recorder.queue[0].wires == Wires([0])
        assert recorder.queue[1].name == "RZ"
        assert recorder.queue[1].parameters == [angle2]
        assert recorder.queue[1].wires == Wires([0])
        assert recorder.queue[2].name == "RZ"
        assert recorder.queue[2].parameters == [angle3]
        assert recorder.queue[2].wires == Wires([0])

    def test_quantum_circuit_with_bound_parameters(self, recorder):
        """Tests loading a quantum circuit that already had bound parameters."""

        theta = Parameter("θ")

        qc = QuantumCircuit(3, 1)
        qc.rz(theta, [0])
        qc_1 = qc.assign_parameters({theta: 0.5})

        quantum_circuit = load(qc_1)

        with recorder:
            quantum_circuit()

        assert len(recorder.queue) == 1
        assert recorder.queue[0].name == "RZ"
        assert recorder.queue[0].parameters == [0.5]
        assert recorder.queue[0].wires == Wires([0])

    def test_pass_parameters_to_bind(self, recorder):
        """Tests parameter binding by passing parameters when loading a quantum circuit."""

        theta = Parameter("θ")

        qc = QuantumCircuit(3, 1)
        qc.rz(theta, [0])

        quantum_circuit = load(qc)

        with recorder:
            quantum_circuit(params={theta: 0.5})

        assert len(recorder.queue) == 1
        assert recorder.queue[0].name == "RZ"
        assert recorder.queue[0].parameters == [0.5]
        assert recorder.queue[0].wires == Wires([0])

    def test_parameter_was_not_bound(self, recorder):
        """Tests that an error is raised when parameters were not bound."""

        theta = Parameter("θ")
        unbound_params = {}

        with pytest.raises(
            ValueError, match="The parameter {} was not bound correctly.".format(theta)
        ):
            _check_parameter_bound(theta, unbound_params)

    def test_extra_parameters_were_passed(self, recorder):
        """Tests that loading raises an error when extra parameters were
        passed."""

        theta = Parameter("θ")
        phi = Parameter("φ")
        x = np.tensor(0.5, requires_grad=False)
        y = np.tensor(0.3, requires_grad=False)

        qc = QuantumCircuit(3, 1)

        quantum_circuit = load(qc)

        with pytest.raises(QiskitError):
            with recorder:
                quantum_circuit(params={theta: x, phi: y})

    def test_quantum_circuit_error_passing_parameters_not_required(self, recorder):
        """Tests the load method raises a QiskitError if arguments
        that are not required were passed."""

        theta = Parameter("θ")
        angle = np.tensor(0.5, requires_grad=False)

        qc = QuantumCircuit(3, 1)
        qc.z([0])

        quantum_circuit = load(qc)

        with pytest.raises(QiskitError):
            with recorder:
                quantum_circuit(params={theta: angle})

    def test_quantum_circuit_error_not_qiskit_circuit_passed(self, recorder):
        """Tests the load method raises a ValueError, if something
        that is not a QuanctumCircuit was passed."""

        qc = qml.PauliZ(0)

        quantum_circuit = load(qc)

        with pytest.raises(ValueError):
            with recorder:
                quantum_circuit()

    def test_wires_error_too_few_wires_specified(self, recorder):
        """Tests that an error is raised when too few wires were specified."""

        only_two_wires = [0, 1]
        three_wires_for_the_operation = [0, 1, 2]

        qr1 = QuantumRegister(2)
        qr2 = QuantumRegister(1)

        qc = QuantumCircuit(qr1, qr2)

        qc.cswap(*three_wires_for_the_operation)

        quantum_circuit = load(qc)

        with pytest.raises(
            qml.QuantumFunctionError,
            match="The specified number of wires - {} - does not match the"
            " number of wires the loaded quantum circuit acts on.".format(len(only_two_wires)),
        ):
            with recorder:
                quantum_circuit(wires=only_two_wires)

    def test_wires_error_too_many_wires_specified(self, recorder):
        """Tests that an error is raised when too many wires were specified."""

        more_than_three_wires = [4, 13, 123, 321]
        three_wires_for_the_operation = [0, 1, 2]

        qr1 = QuantumRegister(2)
        qr2 = QuantumRegister(1)

        qc = QuantumCircuit(qr1, qr2)

        qc.cswap(*three_wires_for_the_operation)

        quantum_circuit = load(qc)

        with pytest.raises(
            qml.QuantumFunctionError,
            match="The specified number of wires - {} - does not match the"
            " number of wires the loaded quantum circuit acts on.".format(
                len(more_than_three_wires)
            ),
        ):
            with recorder:
                quantum_circuit(wires=more_than_three_wires)

    def test_wires_two_different_quantum_registers(self, recorder):
        """Tests loading a circuit with the three-qubit operations supported by PennyLane."""

        three_wires = [0, 1, 2]

        qr1 = QuantumRegister(2)
        qr2 = QuantumRegister(1)

        qc = QuantumCircuit(qr1, qr2)

        qc.cswap(*three_wires)

        quantum_circuit = load(qc)
        with recorder:
            quantum_circuit()

        assert recorder.queue[0].name == "CSWAP"
        assert recorder.queue[0].parameters == []
        assert recorder.queue[0].wires == Wires(three_wires)

    def test_wires_quantum_circuit_init_with_two_different_quantum_registers(self, recorder):
        """Tests that the wires is correct even if the quantum circuit was initiliazed with two
        separate quantum registers."""

        three_wires = [0, 1, 2]

        qr1 = QuantumRegister(2)
        qr2 = QuantumRegister(1)

        qc = QuantumCircuit(qr1, qr2)

        qc.cswap(*three_wires)

        quantum_circuit = load(qc)
        with recorder:
            quantum_circuit(wires=three_wires)

        assert recorder.queue[0].name == "CSWAP"
        assert recorder.queue[0].parameters == []
        assert recorder.queue[0].wires == Wires(three_wires)

    def test_wires_pass_different_wires_than_for_circuit(self, recorder):
        """Tests that custom wires can be passed to the loaded template."""

        three_wires = [4, 7, 1]

        qr1 = QuantumRegister(2)
        qr2 = QuantumRegister(1)

        qc = QuantumCircuit(qr1, qr2)

        qc.cswap(*[0, 1, 2])

        quantum_circuit = load(qc)
        with recorder:
            quantum_circuit(wires=three_wires)

        assert recorder.queue[0].name == "CSWAP"
        assert recorder.queue[0].parameters == []
        assert recorder.queue[0].wires == Wires(three_wires)


class TestConverterGates:
    """Tests over specific gate related tests"""

    @pytest.mark.parametrize(
        "qiskit_operation, pennylane_name",
        [(QuantumCircuit.crx, "CRX"), (QuantumCircuit.crz, "CRZ"), (QuantumCircuit.cry, "CRY")],
    )
    def test_controlled_rotations(self, qiskit_operation, pennylane_name, recorder):
        """Tests loading a circuit with two qubit controlled rotations (except
        for CRY)."""

        q2 = QuantumRegister(2)
        qc = QuantumCircuit(q2)

        qiskit_operation(qc, 0.5, q2[0], q2[1])

        quantum_circuit = load(qc)

        with recorder:
            quantum_circuit()

        assert len(recorder.queue) == 1
        assert recorder.queue[0].name == pennylane_name
        assert recorder.queue[0].parameters == [0.5]
        assert recorder.queue[0].wires == Wires([0, 1])

    @pytest.mark.parametrize(
        "qiskit_operation, pennylane_name",
        [
            (QuantumCircuit.rxx, "IsingXX"),
            (QuantumCircuit.ryy, "IsingYY"),
            (QuantumCircuit.rzz, "IsingZZ"),
        ],
    )
    def test_controlled_rotations(self, qiskit_operation, pennylane_name, recorder):
        """Tests loading a circuit with two qubit Ising operations."""

        q2 = QuantumRegister(2)
        qc = QuantumCircuit(q2)

        qiskit_operation(qc, 0.5, q2[0], q2[1])

        quantum_circuit = load(qc)

        with recorder:
            quantum_circuit()

        assert len(recorder.queue) == 1
        assert recorder.queue[0].name == pennylane_name
        assert recorder.queue[0].parameters == [0.5]
        assert recorder.queue[0].wires == Wires([0, 1])

    def test_one_qubit_operations_supported_by_pennylane(self, recorder):
        """Tests loading a circuit with the one-qubit operations supported by PennyLane."""

        single_wire = [0]

        qc = QuantumCircuit(1, 1)
        qc.x(single_wire)
        qc.y(single_wire)
        qc.z(single_wire)
        qc.h(single_wire)
        qc.s(single_wire)
        qc.t(single_wire)
        qc.sx(single_wire)
        qc.id(single_wire)

        quantum_circuit = load(qc)
        with recorder:
            quantum_circuit()

        assert len(recorder.queue) == 8

        assert recorder.queue[0].name == "PauliX"
        assert recorder.queue[0].parameters == []
        assert recorder.queue[0].wires == Wires(single_wire)

        assert recorder.queue[1].name == "PauliY"
        assert recorder.queue[1].parameters == []
        assert recorder.queue[1].wires == Wires(single_wire)

        assert recorder.queue[2].name == "PauliZ"
        assert recorder.queue[2].parameters == []
        assert recorder.queue[2].wires == Wires(single_wire)

        assert recorder.queue[3].name == "Hadamard"
        assert recorder.queue[3].parameters == []
        assert recorder.queue[3].wires == Wires(single_wire)

        assert recorder.queue[4].name == "S"
        assert recorder.queue[4].parameters == []
        assert recorder.queue[4].wires == Wires(single_wire)

        assert recorder.queue[5].name == "T"
        assert recorder.queue[5].parameters == []
        assert recorder.queue[5].wires == Wires(single_wire)

        assert recorder.queue[6].name == "SX"
        assert recorder.queue[6].parameters == []
        assert recorder.queue[6].wires == Wires(single_wire)

        assert recorder.queue[7].name == "Identity"
        assert recorder.queue[7].parameters == []
        assert recorder.queue[7].wires == Wires(single_wire)

    def test_one_qubit_parametrized_operations_supported_by_pennylane(self, recorder):
        """Tests loading a circuit with the one-qubit parametrized operations supported by PennyLane."""

        single_wire = [0]
        angle = 0.3333

        phi = 0.3
        lam = 0.4
        theta = 0.2

        q_reg = QuantumRegister(1)
        qc = QuantumCircuit(q_reg)

        qc.p(angle, single_wire)
        qc.rx(angle, single_wire)
        qc.ry(angle, single_wire)
        qc.rz(angle, single_wire)
        qc.u(phi, lam, theta, [0])

        quantum_circuit = load(qc)
        with recorder:
            quantum_circuit()

        assert recorder.queue[0].name == "PhaseShift"
        assert recorder.queue[0].parameters == [angle]
        assert recorder.queue[0].wires == Wires(single_wire)

        assert recorder.queue[1].name == "RX"
        assert recorder.queue[1].parameters == [angle]
        assert recorder.queue[1].wires == Wires(single_wire)

        assert recorder.queue[2].name == "RY"
        assert recorder.queue[2].parameters == [angle]
        assert recorder.queue[2].wires == Wires(single_wire)

        assert recorder.queue[3].name == "RZ"
        assert recorder.queue[3].parameters == [angle]
        assert recorder.queue[3].wires == Wires(single_wire)

        assert recorder.queue[4].name == "U3"
        assert len(recorder.queue[4].parameters) == 3
        assert recorder.queue[4].parameters == [0.3, 0.4, 0.2]
        assert recorder.queue[4].wires == Wires([0])

    def test_two_qubit_operations_supported_by_pennylane(self, recorder):
        """Tests loading a circuit with the two-qubit operations supported by PennyLane."""

        two_wires = [0, 1]

        qc = QuantumCircuit(2, 1)

        qc.cx(*two_wires)
        qc.cz(*two_wires)
        qc.swap(*two_wires)
        qc.iswap(*two_wires)

        quantum_circuit = load(qc)
        with recorder:
            quantum_circuit()

        assert len(recorder.queue) == 4

        assert recorder.queue[0].name == "CNOT"
        assert recorder.queue[0].parameters == []
        assert recorder.queue[0].wires == Wires(two_wires)

        assert recorder.queue[1].name == "CZ"
        assert recorder.queue[1].parameters == []
        assert recorder.queue[1].wires == Wires(two_wires)

        assert recorder.queue[2].name == "SWAP"
        assert recorder.queue[2].parameters == []
        assert recorder.queue[2].wires == Wires(two_wires)

        assert recorder.queue[3].name == "ISWAP"
        assert recorder.queue[3].parameters == []
        assert recorder.queue[3].wires == Wires(two_wires)

    def test_two_qubit_parametrized_operations_supported_by_pennylane(self, recorder):
        """Tests loading a circuit with the two-qubit parametrized operations supported by PennyLane."""

        two_wires = [0, 1]
        angle = 0.3333

        qc = QuantumCircuit(2, 1)

        qc.crz(angle, *two_wires)
        qc.rzz(angle, *two_wires)
        qc.ryy(angle, *two_wires)
        qc.rxx(angle, *two_wires)

        quantum_circuit = load(qc)
        with recorder:
            quantum_circuit()

        assert len(recorder.queue) == 4

        assert recorder.queue[0].name == "CRZ"
        assert recorder.queue[0].parameters == [angle]
        assert recorder.queue[0].wires == Wires(two_wires)

        assert recorder.queue[1].name == "IsingZZ"
        assert recorder.queue[1].parameters == [angle]
        assert recorder.queue[1].wires == Wires(two_wires)

        assert recorder.queue[2].name == "IsingYY"
        assert recorder.queue[2].parameters == [angle]
        assert recorder.queue[2].wires == Wires(two_wires)

        assert recorder.queue[3].name == "IsingXX"
        assert recorder.queue[3].parameters == [angle]
        assert recorder.queue[3].wires == Wires(two_wires)

    def test_three_qubit_operations_supported_by_pennylane(self, recorder):
        """Tests loading a circuit with the three-qubit operations supported by PennyLane."""

        three_wires = [0, 1, 2]

        qc = QuantumCircuit(3, 1)
        qc.cswap(*three_wires)
        qc.ccx(*three_wires)
        quantum_circuit = load(qc)

        with recorder:
            quantum_circuit()

        assert recorder.queue[0].name == "CSWAP"
        assert recorder.queue[0].parameters == []
        assert recorder.queue[0].wires == Wires(three_wires)

        assert recorder.queue[1].name == "Toffoli"
        assert len(recorder.queue[1].parameters) == 0
        assert recorder.queue[1].wires == Wires(three_wires)

    def test_operations_adjoint_ops(self, recorder):
        """Tests loading a circuit with the operations Sdg, Tdg, and SXdg gates."""

        qc = QuantumCircuit(3, 1)

        qc.sdg([0])
        qc.tdg([0])
        qc.sxdg([0])

        quantum_circuit = load(qc)
        with recorder:
            quantum_circuit()

        assert recorder.queue[0].name == "Adjoint(S)"
        assert len(recorder.queue[0].parameters) == 0
        assert recorder.queue[0].wires == Wires([0])

        assert recorder.queue[1].name == "Adjoint(T)"
        assert len(recorder.queue[1].parameters) == 0
        assert recorder.queue[1].wires == Wires([0])

        assert recorder.queue[2].name == "Adjoint(SX)"
        assert len(recorder.queue[2].parameters) == 0
        assert recorder.queue[2].wires == Wires([0])

    def test_operation_transformed_into_qubit_unitary(self, recorder):
        """Tests loading a circuit with operations that can be converted,
        but not natively supported by PennyLane."""

        qc = QuantumCircuit(3, 1)

        qc.ch([0], [1])

        quantum_circuit = load(qc)
        with recorder:
            quantum_circuit()

        assert recorder.queue[0].name == "QubitUnitary"
        assert len(recorder.queue[0].parameters) == 1
        assert np.array_equal(recorder.queue[0].parameters[0], lib.CHGate().to_matrix())
        assert recorder.queue[0].wires == Wires([0, 1])


class TestConverterUtils:
    """Tests the utility functions used by the converter function."""

    def test_map_wires(self, recorder):
        """Tests the map_wires function for wires of a quantum circuit."""

        wires = [0]
        qc = QuantumCircuit(1)
        qc_wires = [hash(q) for q in qc.qubits]

        assert map_wires(wires, qc_wires) == {0: hash(qc.qubits[0])}

    def test_map_wires_instantiate_quantum_circuit_with_registers(self, recorder):
        """Tests the map_wires function for wires of a quantum circuit instantiated
        using quantum registers."""

        wires = [0, 1, 2]
        qr1 = QuantumRegister(1)
        qr2 = QuantumRegister(1)
        qr3 = QuantumRegister(1)
        qc = QuantumCircuit(qr1, qr2, qr3)
        qc_wires = [hash(q) for q in qc.qubits]

        mapped_wires = map_wires(wires, qc_wires)

        assert len(mapped_wires) == len(wires)
        assert list(mapped_wires.keys()) == wires
        for q in qc.qubits:
            assert hash(q) in mapped_wires.values()

    def test_map_wires_provided_non_standard_order(self, recorder):
        """Tests the map_wires function for wires of non-standard order."""

        wires = [1, 2, 0]
        qc = QuantumCircuit(3)
        qc_wires = [hash(q) for q in qc.qubits]

        mapped_wires = map_wires(wires, qc_wires)

        for q in qc.qubits:
            assert hash(q) in mapped_wires.values()

        assert len(mapped_wires) == len(wires)
        assert set(mapped_wires.keys()) == set(wires)
        assert mapped_wires[0] == qc_wires[2]
        assert mapped_wires[1] == qc_wires[0]
        assert mapped_wires[2] == qc_wires[1]

    def test_map_wires_exception_mismatch_in_number_of_wires(self, recorder):
        """Tests that the map_wires function raises an exception if there is a mismatch between
        wires."""

        wires = [0, 1, 2]
        qc = QuantumCircuit(1)
        qc_wires = [hash(q) for q in qc.qubits]

        with pytest.raises(
            qml.QuantumFunctionError,
            match="The specified number of wires - {} - does not match "
            "the number of wires the loaded quantum circuit acts on.".format(len(wires)),
        ):
            map_wires(qc_wires, wires)

    def test_format_params_dict_old_interface(self):
        """Test the old interface for setting the value of Qiskit Parameters -
        passing a dictionary of the form ``{Parameter("name"): value, ...}`` as
        either an arg or with the params kwarg"""

        theta = Parameter("θ")
        phi = Parameter("φ")
        rotation_angle1 = 0.5
        rotation_angle2 = 0.3

        qc = QuantumCircuit(2)
        qc.rz(theta, [0])
        qc.rx(phi, [0])

        # works if params was passed as a kwarg, args is ()
        params = {theta: rotation_angle1, phi: rotation_angle2}
        output_params = _format_params_dict(qc, params)
        assert output_params == params

        # works if params was passed as an arg and params=None
        output_params2 = _format_params_dict(qc, None, params)
        assert output_params2 == params

    @pytest.mark.parametrize(
        "args, kwargs",
        [
            ((0.5, 0.3, 0.4), {}),
            ((), {"a": 0.5, "b": 0.3, "c": 0.4}),
            ((0.5, 0.3), {"c": 0.4}),
            ((0.5, 0.4), {"b": 0.3}),
            ((0.3,), {"a": 0.5, "c": 0.4}),
        ],
    )
    def test_format_params_dict_new_interface(self, args, kwargs):
        """Test the new interface for setting the value of Qiskit Parameters -
        passing either ordered args, or keyword arguments where the argument
        matches the Parameter name, or some combination of the two.

        The kwargs are passed as a dictionary to this function, and the args
        as a tuple. This tests the new case where `params=None`"""

        a = Parameter("a")
        b = Parameter("b")
        c = Parameter("c")

        qc = QuantumCircuit(2)
        qc.rz(a, [0])
        qc.rx(b, [0])
        qc.ry(c, [0])

        params = _format_params_dict(qc, None, *args, **kwargs)
        assert params == {a: 0.5, b: 0.3, c: 0.4}



class TestConverterWarningsAndErrors:
    """Tests that the converter.load function emits warnings and errors."""

    def test_template_not_supported(self, recorder):
        """Tests that a warning is raised if an unsupported instruction was reached."""
        qc = EfficientSU2(3, reps=1)

        quantum_circuit = load(qc)
        params = np.arange(12)
        with pytest.warns(UserWarning) as record:
            with recorder:
                quantum_circuit(params)

        # check that the message matches
        assert (
            record[-1].message.args[0]
            == "pennylane_qiskit.converter: The Gate instruction is not supported by"
            " PennyLane, and has not been added to the template."
        )

    @pytest.mark.parametrize("invalid_param", ["wires", "params"])
    def test_params_and_wires_not_valid_param_names(self, invalid_param):
        """Test that ambiguous parameter names 'wires' and 'params' in the Qiskit
        QuantumCircuit raise an error"""

        parameter = Parameter(invalid_param)

        qc = QuantumCircuit(2, 2)
        qc.rx(parameter, 0)
        qc.rx(0.3, 1)
        qc.measure_all()

        with pytest.raises(RuntimeError, match="this argument is reserved"):
            load(qc)(0.3)

    def test_kwarg_does_not_match_params(self):
        """Test that if a parameter kwarg doesn't match any of the Parameter
        names in a QuantumCircuit, an error is raised"""

        parameter = Parameter("name1")
        parameter2 = Parameter("a")

        qc = QuantumCircuit(2, 2)
        qc.rx(parameter, 0)
        qc.rx(parameter2, 1)
        qc.measure_all()

        # works with correct name
        load(qc)(0.2, name1=0.3)

        # raises error with incorrect name
        with pytest.raises(
            TypeError,
            match="Got unexpected parameter keyword argument 'name2'. Circuit contains parameters: a, name1",
        ):
            load(qc)(0.2, name2=0.3)

    def test_kwarg_does_not_match_params_parametervector(self):
        """Test that if a parameter kwarg when the Parameter is a kwarg compares to the ParameterVector
        name, and raises an error if it does not match"""

        parameter = ParameterVector("vectorname", 2)

        qc = QuantumCircuit(2, 2)
        qc.rx(parameter[0], 0)
        qc.rx(parameter[1], 1)
        qc.measure_all()

        # works with correct name
        load(qc)(vectorname=[0.3, 0.4])

        # raises error with incorrect name
        with pytest.raises(
            TypeError,
            match="Got unexpected parameter keyword argument 'wrong_vectorname'. Circuit contains parameters: vectorname",
        ):
            load(qc)(wrong_vectorname=[0.3, 0.4])

    def test_too_many_args(self):
        """Test that if too many positional arguments are passed to define ``Parameter`` values,
        a clear error is raised"""

        a = Parameter("a")
        b = Parameter("b")
        c = ParameterVector("c", 2)

        qc = QuantumCircuit(2, 2)
        qc.rx(a * c[0], 0)
        qc.rx(b * c[1], 1)
        qc.measure_all()

        with pytest.raises(TypeError, match="Expected 3 positional arguments but 4 were given"):
            load(qc)(0.2, 0.4, [0.1, 0.3], 0.5)

        with pytest.raises(TypeError, match="Expected 1 positional argument but 2 were given"):
            load(qc)(0.4, 0.5, a=0.2, c=[0.1, 0.3])

        with pytest.raises(TypeError, match="Expected 1 positional argument but 2 were given"):
            load(qc)([0.1, 0.3], 0.5, a=0.2, b=0.4)


    def test_missing_argument(self):
        """Test that if calling with missing arguments, a clear error is raised"""

        a = Parameter("a")
        b = Parameter("b")
        c = Parameter("c")

        qc = QuantumCircuit(2, 2)
        qc.rx(a, 0)
        qc.rx(b * c, 1)
        qc.measure_all()

        with pytest.raises(
            TypeError, match="Missing 1 required argument to define Parameter value for: c"
        ):
            load(qc)(0.2, 0.3)

        with pytest.raises(
            TypeError, match="Missing 1 required argument to define Parameter value for: b"
        ):
            load(qc)(0.2, c=0.4)

        with pytest.raises(
            TypeError, match="Missing 2 required arguments to define Parameter values for: a, c"
        ):
            load(qc)(b=0.3)

        with pytest.raises(
            TypeError, match="Missing 1 required argument to define Parameter value for: c"
        ):
            load(qc)({a: 0.2, b: 0.3})

    def test_missing_argument_with_parametervector(self):
        """Test that if calling with missing arguments, a clear error is raised correctly
        when ParameterVectors are included in the circuit"""

        a = Parameter("a")
        b = ParameterVector("v", 2)
        c = Parameter("c")

        qc = QuantumCircuit(2, 2)
        qc.rx(a, 0)
        qc.rx(b[0] * b[1], 1)
        qc.ry(c, 0)
        qc.measure_all()

        # loads with correct arguments
        load(qc)(0.2, 0.4, [0.1, 0.3])

        with pytest.raises(
            TypeError, match="Missing 1 required argument to define Parameter value for: v"
        ):
            load(qc)(0.2, c=0.4)

        with pytest.raises(
            TypeError, match="Missing 2 required arguments to define Parameter values for: c, v"
        ):
            load(qc)(a=0.2)

        with pytest.raises(
            TypeError, match="Missing 2 required arguments to define Parameter values for: a, v"
        ):
            load(qc)({c: 0.3})

    def test_no_parameters_raises_error(self, recorder):
        """Tests the load method for a QuantumCircuit raises a TypeError if no
        parameters are passed to a loaded function that requires parameters"""

        theta = Parameter("θ")

        qc = QuantumCircuit(3, 1)
        qc.rz(theta, [0])

        quantum_circuit = load(qc)

        with pytest.raises(TypeError, match="Missing required argument to define Parameter value"):
            quantum_circuit()


class TestConverterQasm:
    """Tests that the converter.load function allows conversion from qasm."""

    qft_qasm = (
        "OPENQASM 2.0;"
        'include "qelib1.inc";'
        "qreg q[4];"
        "creg c[4];"
        "x q[0]; "
        "x q[2];"
        "barrier q;"
        "h q[0];"
        "h q[1];"
        "h q[2];"
        "h q[3];"
        "measure q -> c;"
    )

    @pytest.mark.skipif(sys.version_info < (3, 6), reason="tmpdir fixture requires Python >=3.6")
    def test_qasm_from_file(self, tmpdir, recorder):
        """Tests that a QuantumCircuit object is deserialized from a qasm file."""
        qft_qasm = tmpdir.join("qft.qasm")

        with open(qft_qasm, "w") as f:
            f.write(TestConverterQasm.qft_qasm)

        quantum_circuit = load_qasm_from_file(qft_qasm)

        with recorder:
            quantum_circuit()

        assert len(recorder.queue) == 10

        assert recorder.queue[0].name == "PauliX"
        assert recorder.queue[0].parameters == []
        assert recorder.queue[0].wires == Wires([0])

        assert recorder.queue[1].name == "PauliX"
        assert recorder.queue[1].parameters == []
        assert recorder.queue[1].wires == Wires([2])

        assert recorder.queue[2].name == "Hadamard"
        assert recorder.queue[2].parameters == []
        assert recorder.queue[2].wires == Wires([0])

        assert recorder.queue[3].name == "Hadamard"
        assert recorder.queue[3].parameters == []
        assert recorder.queue[3].wires == Wires([1])

        assert recorder.queue[4].name == "Hadamard"
        assert recorder.queue[4].parameters == []
        assert recorder.queue[4].wires == Wires([2])

        assert recorder.queue[5].name == "Hadamard"
        assert recorder.queue[5].parameters == []
        assert recorder.queue[5].wires == Wires([3])

    def test_qasm_file_not_found_error(self):
        """Tests that an error is propagated, when a non-existing file is specified for parsing."""
        qft_qasm = "some_qasm_file.qasm"

        with pytest.raises(FileNotFoundError):
            load_qasm_from_file(qft_qasm)

    def test_qasm_(self, recorder):
        """Tests that a QuantumCircuit object is deserialized from a qasm string."""
        qasm_string = (
            'include "qelib1.inc";'
            "qreg q[4];"
            "creg c[4];"
            "x q[0];"
            "cx q[2],q[0];"
            "measure q -> c;"
        )

        quantum_circuit = load_qasm(qasm_string)

        with recorder:
            quantum_circuit(params={})

        assert len(recorder.queue) == 6

        assert recorder.queue[0].name == "PauliX"
        assert recorder.queue[0].parameters == []
        assert recorder.queue[0].wires == Wires([0])

        assert recorder.queue[1].name == "CNOT"
        assert recorder.queue[1].parameters == []
        assert recorder.queue[1].wires == Wires([2, 0])


class TestConverterIntegration:

    def test_use_loaded_circuit_in_qnode(self, qubit_device_2_wires):
        """Tests loading a converted template in a QNode."""

        angle = 0.5

        qc = QuantumCircuit(2)
        qc.rz(angle, [0])

        quantum_circuit = load(qc)

        @qml.qnode(qubit_device_2_wires)
        def circuit_loaded_qiskit_circuit():
            quantum_circuit()
            return qml.expval(qml.PauliZ(0))

        @qml.qnode(qubit_device_2_wires)
        def circuit_native_pennylane():
            qml.RZ(angle, wires=0)
            return qml.expval(qml.PauliZ(0))

        assert circuit_loaded_qiskit_circuit() == circuit_native_pennylane()

    def test_load_circuit_inside_of_qnode(self, qubit_device_2_wires):
        """Tests loading a QuantumCircuit inside of the QNode circuit
        definition."""

        theta = Parameter("θ")
        angle = 0.5

        qc = QuantumCircuit(2)
        qc.rz(theta, [0])

        @qml.qnode(qubit_device_2_wires)
        def circuit_loaded_qiskit_circuit():
            load(qc)({theta: angle})
            return qml.expval(qml.PauliZ(0))

        @qml.qnode(qubit_device_2_wires)
        def circuit_native_pennylane():
            qml.RZ(angle, wires=0)
            return qml.expval(qml.PauliZ(0))

        assert circuit_loaded_qiskit_circuit() == circuit_native_pennylane()

    def test_passing_parameter_into_qnode_old_interface(self, qubit_device_2_wires):
        """Tests passing a circuit parameter into the QNode."""

        theta = Parameter("θ")
        rotation_angle = 0.5

        qc = QuantumCircuit(2)
        qc.rz(theta, [0])

        # with params dict as arg
        @qml.qnode(qubit_device_2_wires)
        def circuit_loaded_qiskit_circuit(angle):
            load(qc)({theta: angle})
            return qml.expval(qml.PauliZ(0))

        # with params dict as kwarg
        @qml.qnode(qubit_device_2_wires)
        def circuit_loaded_qiskit_circuit2(angle):
            load(qc)(params={theta: angle})
            return qml.expval(qml.PauliZ(0))

        @qml.qnode(qubit_device_2_wires)
        def circuit_native_pennylane(angle):
            qml.RZ(angle, wires=0)
            return qml.expval(qml.PauliZ(0))

        assert circuit_loaded_qiskit_circuit(rotation_angle) == circuit_native_pennylane(
            rotation_angle
        )
        assert circuit_loaded_qiskit_circuit2(rotation_angle) == circuit_native_pennylane(
            rotation_angle
        )

    def test_one_parameter_in_qc_one_passed_into_qnode(self, qubit_device_2_wires):
        """Tests passing a parameter by pre-defining it and then
        passing another to the QNode."""

        theta = Parameter("theta")
        phi = Parameter("phi")
        rotation_angle1 = 0.5
        rotation_angle2 = 0.3

        qc = QuantumCircuit(2)
        qc.rz(theta, [0])
        qc.rx(phi, [0])

        # as args
        @qml.qnode(qubit_device_2_wires)
        def circuit_loaded_qiskit_circuit(angle):
            load(qc)(rotation_angle2, angle)  # order is phi, theta (alphabetical)
            return qml.expval(qml.PauliZ(0))

        # as kwargs
        @qml.qnode(qubit_device_2_wires)
        def circuit_loaded_qiskit_circuit2(angle):
            load(qc)(theta=angle, phi=rotation_angle2)
            return qml.expval(qml.PauliZ(0))

        @qml.qnode(qubit_device_2_wires)
        def circuit_native_pennylane(angle):
            qml.RZ(angle, wires=0)
            qml.RX(rotation_angle2, wires=0)
            return qml.expval(qml.PauliZ(0))

        assert circuit_loaded_qiskit_circuit(rotation_angle1) == circuit_native_pennylane(
            rotation_angle1
        )
        assert circuit_loaded_qiskit_circuit2(rotation_angle1) == circuit_native_pennylane(
            rotation_angle1
        )

    def test_initialize_with_qubit_state_vector(self, qubit_device_single_wire):
        """Tests the QuantumCircuit.initialize method in a QNode."""

        prob_amplitudes = [1 / np.sqrt(2), 1 / np.sqrt(2)]

        qreg = QuantumRegister(2)
        qc = QuantumCircuit(qreg)
        qc.initialize(prob_amplitudes, [qreg[0]])

        @qml.qnode(qubit_device_single_wire)
        def circuit_loaded_qiskit_circuit():
            load(qc)()
            return qml.expval(qml.PauliZ(0))

        @qml.qnode(qubit_device_single_wire)
        def circuit_native_pennylane():
            qml.StatePrep(np.array(prob_amplitudes), wires=[0])
            return qml.expval(qml.PauliZ(0))

        assert circuit_loaded_qiskit_circuit() == circuit_native_pennylane()

    @pytest.mark.parametrize("shots", [None])
    @pytest.mark.parametrize("theta,phi,varphi", list(zip(THETA, PHI, VARPHI)))
    def test_gradient(self, theta, phi, varphi, shots, tol):
        """Test that the gradient works correctly"""
        qc = QuantumCircuit(3)
        qiskit_params = [Parameter("param_{}".format(i)) for i in range(3)]

        qc.rx(qiskit_params[0], 0)
        qc.rx(qiskit_params[1], 1)
        qc.rx(qiskit_params[2], 2)
        qc.cx(0, 1)
        qc.cx(1, 2)

        # convert to a PennyLane circuit
        qc_pl = qml.from_qiskit(qc)

        dev = qml.device("default.qubit", wires=3, shots=shots)

        @qml.qnode(dev)
        def circuit(params):
            qiskit_param_mapping = dict(map(list, zip(qiskit_params, params)))
            qc_pl(qiskit_param_mapping)
            return qml.expval(qml.PauliX(0) @ qml.PauliY(2))

        dcircuit = qml.grad(circuit, 0)
        res = dcircuit([theta, phi, varphi])
        expected = [
            np.cos(theta) * np.sin(phi) * np.sin(varphi),
            np.sin(theta) * np.cos(phi) * np.sin(varphi),
            np.sin(theta) * np.sin(phi) * np.cos(varphi),
        ]

        assert np.allclose(res, expected, **tol)

    @pytest.mark.parametrize("shots", [None])
    def test_differentiable_param_is_array(self, shots, tol):
        """Test that extracting the differentiable parameters works correctly
        for arrays"""
        qc = QuantumCircuit(3)
        qiskit_params = [Parameter("param_{}".format(i)) for i in range(3)]

        theta = 0.53
        phi = -1.23
        varphi = 0.8654
        params = [qml.numpy.tensor(theta), qml.numpy.tensor(phi), qml.numpy.tensor(varphi)]

        qc.rx(qiskit_params[0], 0)
        qc.rx(qiskit_params[1], 1)
        qc.rx(qiskit_params[2], 2)
        qc.cx(0, 1)
        qc.cx(1, 2)

        # convert to a PennyLane circuit
        qc_pl = qml.from_qiskit(qc)

        dev = qml.device("default.qubit", wires=3, shots=shots)

        @qml.qnode(dev)
        def circuit(params):
            qiskit_param_mapping = dict(map(list, zip(qiskit_params, params)))
            qc_pl(qiskit_param_mapping)
            return qml.expval(qml.PauliX(0) @ qml.PauliY(2))

        dcircuit = qml.grad(circuit, 0)
        res = dcircuit(params)
        expected = [
            np.cos(theta) * np.sin(phi) * np.sin(varphi),
            np.sin(theta) * np.cos(phi) * np.sin(varphi),
            np.sin(theta) * np.sin(phi) * np.cos(varphi),
        ]

        assert np.allclose(res, expected, **tol)

    def test_parameter_expression(self):
        """Tests the output and the gradient of a QNode that contains loaded Qiskit gates taking functions of parameters as argument"""

        a = Parameter("a")
        b = Parameter("b")

        qc = QuantumCircuit(2)
        qc.rx(a + np.cos(b), 0)
        qc.ry(a * b, 1)
        qc.cx(0, 1)

        dev = qml.device("default.qubit", wires=2)

        @qml.qnode(dev)
        def circuit(a_val, b_val):
            load(qc)({a: a_val, b: b_val}, wires=(0, 1))
            return qml.expval(qml.PauliZ(0)), qml.expval(qml.PauliX(1))

        x = np.array(0.1, requires_grad=True)
        y = np.array(0.2, requires_grad=True)

        res = circuit(x, y)
        res_expected = [np.cos(x + np.cos(y)), np.sin(x * y)]

        assert np.allclose(res, res_expected)

        def cost(x, y):
            return qml.math.stack(circuit(x, y))

        jac = qml.jacobian(cost)(x, y)

        jac_expected = [
            [-np.sin(x + np.cos(y)), np.cos(x * y) * y],
            [np.sin(x + np.cos(y)) * np.sin(y), np.cos(x * y) * x],
        ]

        assert np.allclose(jac, jac_expected)

    def test_meas_circuit_in_qnode(self, qubit_device_2_wires):
        """Tests loading a converted template in a QNode with measurements."""

        angle = 0.543

        qc = QuantumCircuit(2, 2)
        qc.h(0)
        qc.measure(0, 0)
        qc.rz(angle, [0])
        qc.cx(0, 1)
        qc.measure_all()

        measurements = [qml.expval(qml.PauliZ(0)), qml.vn_entropy([1])]
        quantum_circuit = load(qc, measurements=measurements)

        @qml.qnode(qubit_device_2_wires)
        def circuit_loaded_qiskit_circuit():
            return quantum_circuit()

        @qml.qnode(qubit_device_2_wires)
        def circuit_native_pennylane():
            qml.Hadamard(0)
            qml.measure(0)
            qml.RZ(angle, wires=0)
            qml.CNOT([0, 1])
            return [qml.expval(qml.PauliZ(0)), qml.vn_entropy([1])]

        assert circuit_loaded_qiskit_circuit() == circuit_native_pennylane()

        quantum_circuit = load(qc, measurements=None)

        @qml.qnode(qubit_device_2_wires)
        def circuit_loaded_qiskit_circuit2():
            meas = quantum_circuit()
            return [qml.expval(m) for m in meas]

        @qml.qnode(qubit_device_2_wires)
        def circuit_native_pennylane2():
            qml.Hadamard(0)
            m0 = qml.measure(0)
            qml.RZ(angle, wires=0)
            qml.CNOT([0, 1])
            return [qml.expval(m) for m in [m0, qml.measure(0), qml.measure(1)]]

        assert circuit_loaded_qiskit_circuit2() == circuit_native_pennylane2()

    def test_diff_meas_circuit(self):
        """Tests mid-measurements are recognized and returned correctly."""

        angle = 0.543

        qc = QuantumCircuit(3, 3)
        qc.h(0)
        qc.measure(0, 0)
        qc.rx(angle, [0])
        qc.cx(0, 1)
        qc.measure(1, 1)

        qc1 = QuantumCircuit(3, 3)
        qc1.h(0)
        qc1.measure(2, 2)
        qc1.rx(angle, [0])
        qc1.cx(0, 1)
        qc1.measure(1, 1)

        qtemp, qtemp1 = load(qc), load(qc1)
        assert qtemp()[0] == qml.measure(0) and qtemp1()[0] == qml.measure(2)

        qtemp2 = load(qc, measurements=[qml.expval(qml.PauliZ(0))])
        assert qtemp()[0] != qtemp2()[0] and qtemp2()[0] == qml.expval(qml.PauliZ(0))


class TestPassingParameters:

    def _get_parameter_vector_test_circuit(self, qubit_device_2_wires):
        """A test circuit for testing"""
        theta = ParameterVector("v", 3)

        qc = QuantumCircuit(2)
        qc.rx(theta[0], [0])
        qc.ry(theta[1], [0])
        qc.rz(theta[2], [0])

        @qml.qnode(qubit_device_2_wires)
        def circuit_native_pennylane():
            qml.RX(0.4, wires=0)
            qml.RY(0.5, wires=0)
            qml.RZ(0.3, wires=0)
            return qml.expval(qml.PauliZ(0))

        return theta, qc, circuit_native_pennylane

    def _get_parameter_test_circuit(self, qubit_device_2_wires):

        a = Parameter("a")
        b = Parameter("b")
        c = Parameter("c")

        qc = QuantumCircuit(2)
        qc.rx(c, [0])
        qc.ry(a, [0])
        qc.rz(b, [0])

        @qml.qnode(qubit_device_2_wires)
        def circuit_native_pennylane():
            qml.RX(0.4, wires=0)
            qml.RY(0.5, wires=0)
            qml.RZ(0.3, wires=0)
            return qml.expval(qml.PauliZ(0))

        return qc, circuit_native_pennylane

    def test_passing_parameters_new_interface_args(self, qubit_device_2_wires):
        """Test calling the qfunc with the new interface for setting the value
        of Qiskit Parameters by passing args in order."""

        qc, circuit_native_pennylane = self._get_parameter_test_circuit(qubit_device_2_wires)

        @qml.qnode(qubit_device_2_wires)
        def circuit_loaded_qiskit_circuit():
            load(qc)(0.5, 0.3, 0.4)  # a, b, c (alphabetical) rather than order used in qc
            return qml.expval(qml.PauliZ(0))

        assert circuit_loaded_qiskit_circuit() == circuit_native_pennylane()

    def test_passing_parameters_new_interface_kwargs(self, qubit_device_2_wires):
        """Test calling the qfunc with the new interface for setting the value
        of Qiskit Parameters by passing kwargs matching the parameter names"""

        qc, circuit_native_pennylane = self._get_parameter_test_circuit(qubit_device_2_wires)

        @qml.qnode(qubit_device_2_wires)
        def circuit_loaded_qiskit_circuit():
            load(qc)(a=0.5, b=0.3, c=0.4)
            return qml.expval(qml.PauliZ(0))

        assert circuit_loaded_qiskit_circuit() == circuit_native_pennylane()

    def test_passing_parameters_new_interface_mixed(self, qubit_device_2_wires):
        """Test calling the qfunc with the new interface for setting the value
        of Qiskit Parameters - by passing a combination of kwargs and args"""

        qc, circuit_native_pennylane = self._get_parameter_test_circuit(qubit_device_2_wires)

        @qml.qnode(qubit_device_2_wires)
        def circuit_loaded_qiskit_circuit():
            load(qc)(0.3, a=0.5, c=0.4)
            return qml.expval(qml.PauliZ(0))

        assert circuit_loaded_qiskit_circuit() == circuit_native_pennylane()

    def test_using_parameter_vector_params_dict(self, qubit_device_2_wires):
        """Test that a parameterized QuanutmCircuit based on a ParameterVector can also be
        converted to a PennyLane template with the expected arguments passed as a params dict"""

        theta, qiskit_circuit, circuit_native_pennylane = self._get_parameter_vector_test_circuit(
            qubit_device_2_wires
        )

        @qml.qnode(qubit_device_2_wires)
        def circuit_loaded_qiskit_circuit():
            load(qiskit_circuit)({theta: [0.4, 0.5, 0.3]})
            return qml.expval(qml.PauliZ(0))

        assert circuit_loaded_qiskit_circuit() == circuit_native_pennylane()

    def test_using_parameter_vector_with_positional_argument(self, qubit_device_2_wires):
        """Test that a parameterized QuanutmCircuit based on a ParameterVector can also be
        converted to a PennyLane template with the expected arguments passed as a params dict"""

        _, qiskit_circuit, circuit_native_pennylane = self._get_parameter_vector_test_circuit(
            qubit_device_2_wires
        )

        @qml.qnode(qubit_device_2_wires)
        def circuit_loaded_qiskit_circuit():
            load(qiskit_circuit)([0.4, 0.5, 0.3])
            return qml.expval(qml.PauliZ(0))

        assert circuit_loaded_qiskit_circuit() == circuit_native_pennylane()

    def test_using_parameter_vector_with_keyword_argument(self, qubit_device_2_wires):
        """Test that a parameterized QuanutmCircuit based on a ParameterVector can also be
        converted to a PennyLane template with the expected arguments passed as a keyword arguement
        """

        _, qiskit_circuit, circuit_native_pennylane = self._get_parameter_vector_test_circuit(
            qubit_device_2_wires
        )

        @qml.qnode(qubit_device_2_wires)
        def circuit_loaded_qiskit_circuit():
            load(qiskit_circuit)(v=[0.4, 0.5, 0.3])
            return qml.expval(qml.PauliZ(0))

        assert circuit_loaded_qiskit_circuit() == circuit_native_pennylane()<|MERGE_RESOLUTION|>--- conflicted
+++ resolved
@@ -3,13 +3,8 @@
 
 import pytest
 from qiskit import ClassicalRegister, QuantumCircuit, QuantumRegister
-<<<<<<< HEAD
 from qiskit.circuit import library as lib
-from qiskit.circuit import Parameter
-=======
-from qiskit import extensions as ex
 from qiskit.circuit import Parameter, ParameterVector
->>>>>>> bd84430a
 from qiskit.circuit.library import EfficientSU2
 from qiskit.exceptions import QiskitError
 from qiskit.quantum_info.operators import Operator
