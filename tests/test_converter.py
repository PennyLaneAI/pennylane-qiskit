--- conflicted
+++ resolved
@@ -1399,7 +1399,6 @@
         qtemp2 = load(qc, measurements=[qml.expval(qml.PauliZ(0))])
         assert qtemp()[0] != qtemp2()[0] and qtemp2()[0] == qml.expval(qml.PauliZ(0))
 
-<<<<<<< HEAD
     def test_control_flow_ops_circuit_ifelse(self):
         """Tests mid-measurements are recognized and returned correctly."""
 
@@ -1497,7 +1496,7 @@
             return [qml.expval(m) for m in [qml.measure(0), qml.measure(1), qml.measure(2)]]
 
         assert loaded_qiskit_circuit() == built_pl_circuit()
-=======
+
     def test_direct_qnode_ui(self):
         """Test the UI where the loaded function is passed directly to qml.QNode
         along with a device"""
@@ -1524,7 +1523,6 @@
         qnode = qml.QNode(load(qc, measurements), dev)
 
         assert np.allclose(qnode(0.543), circuit_native_pennylane(0.543))
->>>>>>> d74d6691
 
 
 class TestPassingParameters:
