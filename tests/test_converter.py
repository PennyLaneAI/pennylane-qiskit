--- conflicted
+++ resolved
@@ -1116,11 +1116,7 @@
 
         jac_expected = [
             [-np.sin(x + np.cos(y)), np.cos(x * y) * y],
-<<<<<<< HEAD
-            [ np.sin(x + np.cos(y)) * np.sin(y), np.cos(x * y) * x],
-=======
             [np.sin(x + np.cos(y)) * np.sin(y), np.cos(x * y) * x],
->>>>>>> 30be0086
         ]
 
         assert np.allclose(jac, jac_expected)