# Copyright 2019-2024 Xanadu Quantum Technologies Inc.

# Licensed under the Apache License, Version 2.0 (the "License");
# you may not use this file except in compliance with the License.
# You may obtain a copy of the License at

#     http://www.apache.org/licenses/LICENSE-2.0

# Unless required by applicable law or agreed to in writing, software
# distributed under the License is distributed on an "AS IS" BASIS,
# WITHOUT WARRANTIES OR CONDITIONS OF ANY KIND, either express or implied.
# See the License for the specific language governing permissions and
# limitations under the License.
r"""
This module contains a prototype base class for constructing Qiskit devices
for PennyLane with the new device API.
"""
# pylint: disable=too-many-instance-attributes,attribute-defined-outside-init, missing-function-docstring


import warnings
import inspect
from typing import Union, Callable, Tuple, Sequence
from contextlib import contextmanager

import numpy as np
import pennylane as qml
from qiskit.compiler import transpile
from qiskit.providers import BackendV2

from qiskit_ibm_runtime import Session, SamplerV2 as Sampler, EstimatorV2 as Estimator

from pennylane import transform
from pennylane.transforms.core import TransformProgram
from pennylane.transforms import broadcast_expand
from pennylane.tape import QuantumTape, QuantumScript
from pennylane.typing import Result, ResultBatch
from pennylane.devices import Device
from pennylane.devices.execution_config import ExecutionConfig, DefaultExecutionConfig
from pennylane.devices.preprocess import (
    decompose,
    validate_observables,
    validate_measurements,
    validate_device_wires,
)

from pennylane.measurements import ExpectationMP, VarianceMP
from pennylane.devices.modifiers import single_tape_support, simulator_tracking
from ._version import __version__
from .converter import QISKIT_OPERATION_MAP, circuit_to_qiskit, mp_to_pauli

QuantumTapeBatch = Sequence[QuantumTape]
QuantumTape_or_Batch = Union[QuantumTape, QuantumTapeBatch]
Result_or_ResultBatch = Union[Result, ResultBatch]


# pylint: disable=protected-access
@contextmanager
def qiskit_session(device):
    """A context manager that creates a Qiskit Session and sets it as a session
    on the device while the context manager is active. Using the context manager
    will ensure the Session closes properly and is removed from the device after
    completing the tasks.

    Args:
        device (QiskitDevice2): the device that will create remote tasks using the session

    **Example:**

    .. code-block:: python

        import pennylane as qml
        from pennylane_qiskit import qiskit_session
        from qiskit_ibm_runtime import QiskitRuntimeService

        # get backend
        service = QiskitRuntimeService(channel="ibm_quantum")
        backend = service.least_busy(simulator=False, operational=True)

        # initialize device
        dev = qml.device('qiskit.remote', wires=2, backend=backend)

        @qml.qnode(dev)
        def circuit(x):
            qml.RX(x, 0)
            qml.CNOT([0, 1])
            return qml.expval(qml.PauliZ(1))

        angle = 0.1

        with qiskit_session(dev) as session:

            res = circuit(angle)[0] # you queue for the first execution

            # then this loop executes immediately after without queueing again
            while res > 0:
                angle += 0.3
                res = circuit(angle)[0]
    """
    # Code to acquire session:
    existing_session = device._session
    session = Session(backend=device.backend)
    device._session = session
    try:
        yield session
    finally:
        # Code to release session:
        session.close()
        device._session = existing_session


def accepted_sample_measurement(m: qml.measurements.MeasurementProcess) -> bool:
    """Specifies whether or not a measurement is accepted when sampling."""

    return isinstance(
        m,
        (
            qml.measurements.SampleMeasurement,
            qml.measurements.ClassicalShadowMP,
            qml.measurements.ShadowExpvalMP,
        ),
    )


@transform
def split_execution_types(
    tape: qml.tape.QuantumTape,
) -> (Sequence[qml.tape.QuantumTape], Callable):
    """Split into separate tapes based on measurement type. Counts and sample-based measurements
    will use the Qiskit Sampler. ExpectationValue and Variance will use the Estimator, except
    when the measured observable does not have a `pauli_rep`. In that case, the Sampler will be
    used, and the raw samples will be processed to give an expectation value."""

    estimator = []
    sampler = []

    for i, mp in enumerate(tape.measurements):
        if isinstance(mp, (ExpectationMP, VarianceMP)):
            if mp.obs.pauli_rep:
                estimator.append((mp, i))
            else:
                warnings.warn(
                    f"The observable measured {mp.obs} does not have a `pauli_rep` "
                    "and will be run without using the Estimator primitive. Instead, "
                    "raw samples from the Sampler will be used."
                )
                sampler.append((mp, i))
        else:
            sampler.append((mp, i))

    order_indices = [[i for mp, i in group] for group in [estimator, sampler]]

    tapes = []
    if estimator:
        tapes.extend(
            [
                qml.tape.QuantumScript(
                    tape.operations,
                    measurements=[mp for mp, i in estimator],
                    shots=tape.shots,
                )
            ]
        )
    if sampler:
        tapes.extend(
            [
                qml.tape.QuantumScript(
                    tape.operations,
                    measurements=[mp for mp, i in sampler],
                    shots=tape.shots,
                )
            ]
        )

    def reorder_fn(res):
        """re-order the output to the original shape and order"""

        flattened_indices = [i for group in order_indices for i in group]
        flattened_results = [r for group in res for r in group]

        result = dict(zip(flattened_indices, flattened_results))

        result = tuple(result[i] for i in sorted(result.keys()))

        return result[0] if len(result) == 1 else result

    return tapes, reorder_fn


@simulator_tracking
@single_tape_support
class QiskitDevice2(Device):
    r"""Hardware/simulator Qiskit device for PennyLane.

    Args:
        wires (int or Iterable[Number, str]]): Number of subsystems represented by the device,
            or iterable that contains unique labels for the subsystems as numbers (i.e., ``[-1, 0, 2]``)
            or strings (``['aux_wire', 'q1', 'q2']``).
        backend (Backend): the initialized Qiskit backend

    Keyword Args:
        shots (int or None): number of circuit evaluations/random samples used
            to estimate expectation values and variances of observables.
        session (Session): a Qiskit Session to use for device execution. If none is provided, a session will
            be created at each device execution.
        compile_backend (Union[Backend, None]): the backend to be used for compiling the circuit that will be
            sent to the backend device, to be set if the backend desired for compliation differs from the
            backend used for execution. Defaults to ``None``, which means the primary backend will be used.
<<<<<<< HEAD
        **kwargs: transpilation and runtime kwargs to be used for measurements without Qiskit Primitives.
            If any values are defined both in ``options`` and in the remaining ``kwargs``, the value
            provided in ``options`` will take precedence. These kwargs will be ignored for all Primitive-based
            measurements on the device.

    .. details::
        :title: Tracking

        ``QiskitDevice2`` tracks:

        * ``executions``: the number of unique circuits that would be required on quantum hardware
        * ``shots``: the number of shots
        * ``resources``: the :class:`~.resource.Resources` for the executed circuit.
        * ``simulations``: the number of simulations performed. One simulation can cover multiple QPU executions, such as for non-commuting measurements and batched parameters.
        * ``batches``: The number of times :meth:`~.execute` is called.
        * ``results``: The results of each call of :meth:`~.execute`
        * ``derivative_batches``: How many times :meth:`~.compute_derivatives` is called.
        * ``execute_and_derivative_batches``: How many times :meth:`~.execute_and_compute_derivatives` is called
        * ``vjp_batches``: How many times :meth:`~.compute_vjp` is called
        * ``execute_and_vjp_batches``: How many times :meth:`~.execute_and_compute_vjp` is called
        * ``jvp_batches``: How many times :meth:`~.compute_jvp` is called
        * ``execute_and_jvp_batches``: How many times :meth:`~.execute_and_compute_jvp` is called
        * ``derivatives``: How many circuits are submitted to :meth:`~.compute_derivatives` or :meth:`~.execute_and_compute_derivatives`.
        * ``vjps``: How many circuits are submitted to :meth:`~.compute_vjp` or :meth:`~.execute_and_compute_vjp`
        * ``jvps``: How many circuits are submitted to :meth:`~.compute_jvp` or :meth:`~.execute_and_compute_jvp`
=======
        **kwargs: transpilation and runtime kwargs to be used for measurements with Primitives. If `options` is
            defined amongst the kwargs, and there are settings that overlap with those in kwargs, the settings
            in `options` will take precedence over kwargs. Kwargs accepted by both the transpiler
            and at runtime (e.g. optimization_level) will be passed to the transpiler rather than to the Primitive.
>>>>>>> 43fb89ee
    """

    operations = set(QISKIT_OPERATION_MAP.keys())
    observables = {
        "PauliX",
        "PauliY",
        "PauliZ",
        "Identity",
        "Hadamard",
        "Hermitian",
        "Projector",
    }

    # pylint:disable = too-many-arguments
    def __init__(
        self,
        wires,
        backend,
        shots=1024,
        session=None,
        compile_backend=None,
        **kwargs,
    ):

        if shots is None:
            warnings.warn(
                "Expected an integer number of shots, but received shots=None. Defaulting "
                "to 1024 shots. The analytic calculation of results is not supported on "
                "this device. All statistics obtained from this device are estimates based "
                "on samples.",
                UserWarning,
            )

            shots = 1024

        super().__init__(wires=wires, shots=shots)

        self._backend = backend
        self._compile_backend = compile_backend if compile_backend else backend

        self._service = getattr(backend, "_service", None)
        self._session = session

        self._kwargs = kwargs
        self._kwargs["shots"] = shots

        # Perform validation against backend
        available_qubits = (
            backend.num_qubits
            if isinstance(backend, BackendV2)
            else backend.configuration().n_qubits
        )
        if len(self.wires) > int(available_qubits):
            raise ValueError(f"Backend '{backend}' supports maximum {available_qubits} wires")

        self.reset()
        self._process_kwargs()

    @property
    def backend(self):
        """The Qiskit backend object.

        Returns:
            qiskit.providers.Backend: Qiskit backend object.
        """
        return self._backend

    @property
    def compile_backend(self):
        """The ``compile_backend`` is a Qiskit backend object to be used for transpilation.
        Returns:
            qiskit.providers.backend: Qiskit backend object.
        """
        return self._compile_backend

    @property
    def service(self):
        """The QiskitRuntimeService service.

        Returns:
            qiskit.qiskit_ibm_runtime.QiskitRuntimeService
        """
        return self._service

    @property
    def session(self):
        """The QiskitRuntimeService session.

        Returns:
            qiskit.qiskit_ibm_runtime.Session
        """
        return self._session

    @property
    def num_wires(self):
        return len(self.wires)

    def update_session(self, session):
        self._session = session

    def reset(self):
        self._current_job = None

    def stopping_condition(self, op: qml.operation.Operator) -> bool:
        """Specifies whether or not an Operator is accepted by QiskitDevice2."""
        return op.name in self.operations

    def observable_stopping_condition(self, obs: qml.operation.Operator) -> bool:
        """Specifies whether or not an observable is accepted by QiskitDevice2."""
        return obs.name in self.observables

    def preprocess(
        self,
        execution_config: ExecutionConfig = DefaultExecutionConfig,
    ) -> Tuple[TransformProgram, ExecutionConfig]:
        """This function defines the device transform program to be applied and an updated device configuration.

        Args:
            execution_config (Union[ExecutionConfig, Sequence[ExecutionConfig]]): A data structure describing the
                parameters needed to fully describe the execution.

        Returns:
            TransformProgram, ExecutionConfig: A transform program that when called returns QuantumTapes that the device
            can natively execute as well as a postprocessing function to be called after execution, and a configuration with
            unset specifications filled in.

        This device:

        * Supports any operations with explicit PennyLane to Qiskit gate conversions defined in the plugin
        * Does not intrinsically support parameter broadcasting

        """
        config = execution_config
        config.use_device_gradient = False

        transform_program = TransformProgram()

        transform_program.add_transform(validate_device_wires, self.wires, name=self.name)
        transform_program.add_transform(
            decompose,
            stopping_condition=self.stopping_condition,
            name=self.name,
            skip_initial_state_prep=False,
        )
        transform_program.add_transform(
            validate_measurements,
            sample_measurements=accepted_sample_measurement,
            name=self.name,
        )
        transform_program.add_transform(
            validate_observables,
            stopping_condition=self.observable_stopping_condition,
            name=self.name,
        )

        transform_program.add_transform(broadcast_expand)
        # missing: split non-commuting, sum_expand, etc. [SC-62047]

        transform_program.add_transform(split_execution_types)

        return transform_program, config

    def _process_kwargs(self):
        """Combine the settings defined in options and the settings passed as kwargs, with
        the definition in options taking precedence if there is conflicting information"""

        if "noise_model" in self._kwargs:
            noise_model = self._kwargs.pop("noise_model")
            self.backend.set_options(noise_model=noise_model)

        if "options" in self._kwargs:
            for key, val in self._kwargs.pop("options").items():
                if key in self._kwargs:
                    warnings.warn(
                        "An overlap between what was passed in via options and what was passed in via kwargs was found."
                        f"The value set in options {key}={val} will be used."
                    )
                self._kwargs[key] = val

        shots = self._kwargs.pop("shots")

        if "default_shots" in self._kwargs:
            warnings.warn(
                f"default_shots was found in the keyword arguments, but it is not supported by {self.name}"
                "Please use the `shots` keyword argument instead. The number of shots "
                f"{shots} will be used instead."
            )
        self._kwargs["default_shots"] = shots

    def get_transpile_args(self):
        """The transpile argument setter.

        Keyword Args:
            kwargs (dict): keyword arguments to be set for the Qiskit transpiler. For more details, see the
                `Qiskit transpiler documentation <https://qiskit.org/documentation/stubs/qiskit.compiler.transpile.html>`_
        """

        transpile_sig = inspect.signature(transpile).parameters

        transpile_args = {
            arg: self._kwargs.pop(arg) for arg in transpile_sig if arg in self._kwargs
        }
        transpile_args.pop("circuits", None)
        transpile_args.pop("backend", None)

        return transpile_args

    def compile_circuits(self, circuits):
        r"""Compiles multiple circuits one after the other.

        Args:
            circuits (list[QuantumCircuit]): the circuits to be compiled

        Returns:
             list[QuantumCircuit]: the list of compiled circuits
        """
        # Compile each circuit object
        compiled_circuits = []
        transpile_args = self.get_transpile_args()

        for i, circuit in enumerate(circuits):
            compiled_circ = transpile(circuit, backend=self.compile_backend, **transpile_args)
            compiled_circ.name = f"circ{i}"
            compiled_circuits.append(compiled_circ)

        return compiled_circuits

    # pylint: disable=unused-argument, no-member
    def execute(
        self,
        circuits: QuantumTape_or_Batch,
        execution_config: ExecutionConfig = DefaultExecutionConfig,
    ) -> Result_or_ResultBatch:
        session = self._session or Session(backend=self.backend)

        results = []

        if isinstance(circuits, QuantumScript):
            circuits = [circuits]

        @contextmanager
        def execute_circuits(session):
            try:
                for circ in circuits:
                    if circ.shots and len(circ.shots.shot_vector) > 1:
                        raise ValueError(
                            f"Setting shot vector {circ.shots.shot_vector} is not supported for {self.name}."
                            "Please use a single integer instead when specifying the number of shots."
                        )
                    if isinstance(circ.measurements[0], (ExpectationMP, VarianceMP)) and getattr(
                        circ.measurements[0].obs, "pauli_rep", None
                    ):
                        execute_fn = self._execute_estimator
                    else:
                        execute_fn = self._execute_sampler
                    results.append(execute_fn(circ, session))
                yield results
            finally:
                session.close()

        with execute_circuits(session) as results:
            return results

    def _execute_sampler(self, circuit, session):
        """Execution for the Sampler primitive"""
        qcirc = [circuit_to_qiskit(circuit, self.num_wires, diagonalize=True, measure=True)]
        sampler = Sampler(session=session)
        compiled_circuits = self.compile_circuits(qcirc)
        sampler.options.update(**self._kwargs)

        result = sampler.run(
            compiled_circuits,
            shots=circuit.shots.total_shots if circuit.shots.total_shots else None,
        ).result()[0]
        classical_register_name = compiled_circuits[0].cregs[0].name
        self._current_job = getattr(result.data, classical_register_name)

        results = []

        # needs processing function to convert to the correct format for states, and
        # also handle instances where wires were specified in probs, and for multiple probs measurements
        # single_measurement = len(circuit.measurements) == 1
        # res = (res[0], ) if single_measurement else tuple(res)

        for index, circ in enumerate([circuit]):
            self._samples = self.generate_samples(index)
            res = [
                mp.process_samples(self._samples, wire_order=self.wires) for mp in circ.measurements
            ]
            single_measurement = len(circ.measurements) == 1
            res = res[0] if single_measurement else tuple(res)
            results.append(res)

        return tuple(results)

    def _execute_estimator(self, circuit, session):
        # the Estimator primitive takes care of diagonalization and measurements itself,
        # so diagonalizing gates and measurements are not included in the circuit
        qcirc = [circuit_to_qiskit(circuit, self.num_wires, diagonalize=False, measure=False)]
        estimator = Estimator(session=session)

        pauli_observables = [mp_to_pauli(mp, self.num_wires) for mp in circuit.measurements]
        compiled_circuits = self.compile_circuits(qcirc) * len(pauli_observables)
        estimator.options.update(**self._kwargs)
        # split into one call per measurement
        # could technically be more efficient if there are some observables where we ask
        # for expectation value and variance on the same observable, but spending time on
        # that right now feels excessive
        circ_and_obs = [
            (compiled_circuits[i], pauli_observables[i]) for i in range(len(pauli_observables))
        ]
        result = estimator.run(
            circ_and_obs,
            precision=np.sqrt(1 / circuit.shots.total_shots) if circuit.shots else None,
        ).result()

        self._current_job = result
        result = self._process_estimator_job(circuit.measurements, result)

        return result

    @staticmethod
    def _process_estimator_job(measurements, job_result):
        """Estimator returns both expectation value and variance for each observable measured,
        along with some metadata. Extract the relevant number for each measurement process and
        return the requested results from the Estimator executions."""

        expvals = [res.data.evs.item() for res in job_result]
        variances = [
            (res.data.stds.item() / res.metadata["target_precision"]) ** 2 for res in job_result
        ]

        result = []
        for i, mp in enumerate(measurements):
            if isinstance(mp, ExpectationMP):
                result.append(expvals[i])
            elif isinstance(mp, VarianceMP):
                result.append(variances[i])

        single_measurement = len(measurements) == 1
        result = (result[0],) if single_measurement else tuple(result)

        return result

    def generate_samples(self, circuit=None):
        r"""Returns the computational basis samples generated for all wires.

        Note that PennyLane uses the convention :math:`|q_0,q_1,\dots,q_{N-1}\rangle` where
        :math:`q_0` is the most significant bit.

        Args:
            circuit (int): position of the circuit in the batch.

        Returns:
             array[complex]: array of samples in the shape ``(dev.shots, dev.num_wires)``
        """
        counts = self._current_job.get_counts()
        # Batch of circuits
        if not isinstance(counts, dict):
            counts = self._current_job.get_counts()[circuit]

        samples = []
        for key, value in counts.items():
            samples.extend([key] * value)
        return np.vstack([np.array([int(i) for i in s[::-1]]) for s in samples])<|MERGE_RESOLUTION|>--- conflicted
+++ resolved
@@ -206,11 +206,10 @@
         compile_backend (Union[Backend, None]): the backend to be used for compiling the circuit that will be
             sent to the backend device, to be set if the backend desired for compliation differs from the
             backend used for execution. Defaults to ``None``, which means the primary backend will be used.
-<<<<<<< HEAD
-        **kwargs: transpilation and runtime kwargs to be used for measurements without Qiskit Primitives.
-            If any values are defined both in ``options`` and in the remaining ``kwargs``, the value
-            provided in ``options`` will take precedence. These kwargs will be ignored for all Primitive-based
-            measurements on the device.
+        **kwargs: transpilation and runtime kwargs to be used for measurements with Primitives. If `options` is
+            defined amongst the kwargs, and there are settings that overlap with those in kwargs, the settings
+            in `options` will take precedence over kwargs. Kwargs accepted by both the transpiler
+            and at runtime (e.g. optimization_level) will be passed to the transpiler rather than to the Primitive.
 
     .. details::
         :title: Tracking
@@ -232,12 +231,6 @@
         * ``derivatives``: How many circuits are submitted to :meth:`~.compute_derivatives` or :meth:`~.execute_and_compute_derivatives`.
         * ``vjps``: How many circuits are submitted to :meth:`~.compute_vjp` or :meth:`~.execute_and_compute_vjp`
         * ``jvps``: How many circuits are submitted to :meth:`~.compute_jvp` or :meth:`~.execute_and_compute_jvp`
-=======
-        **kwargs: transpilation and runtime kwargs to be used for measurements with Primitives. If `options` is
-            defined amongst the kwargs, and there are settings that overlap with those in kwargs, the settings
-            in `options` will take precedence over kwargs. Kwargs accepted by both the transpiler
-            and at runtime (e.g. optimization_level) will be passed to the transpiler rather than to the Primitive.
->>>>>>> 43fb89ee
     """
 
     operations = set(QISKIT_OPERATION_MAP.keys())
