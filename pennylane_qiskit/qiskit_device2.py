--- conflicted
+++ resolved
@@ -189,67 +189,67 @@
 class QiskitDevice2(Device):
     r"""Hardware/simulator Qiskit device for PennyLane.
 
-    Args:
-        wires (int or Iterable[Number, str]]): Number of subsystems represented by the device,
-            or iterable that contains unique labels for the subsystems as numbers (i.e., ``[-1, 0, 2]``)
-            or strings (``['aux_wire', 'q1', 'q2']``).
-        backend (Backend): the initialized Qiskit backend
-
-    Keyword Args:
-        shots (int or None): number of circuit evaluations/random samples used
-            to estimate expectation values and variances of observables.
-        session (Session): a Qiskit Session to use for device execution. If none is provided, a session will
-            be created at each device execution.
-        compile_backend (Union[Backend, None]): the backend to be used for compiling the circuit that will be
-            sent to the backend device, to be set if the backend desired for compliation differs from the
-            backend used for execution. Defaults to ``None``, which means the primary backend will be used.
-        **kwargs: transpilation and runtime keyword arguments to be used for measurements with Primitives.
-            If an `options` dictionary is defined amongst the kwargs, and there are settings that overlap
-            with those in kwargs, the settings in `options` will take precedence over kwargs. Keyword
-            arguments accepted by both the transpiler and at runtime (e.g. ``optimization_level``)
-            will be passed to the transpiler rather than to the Primitive.
-<<<<<<< HEAD
-
-    **Example:**
-
-    .. code-block:: python
-
-        import pennylane as qml
-        from qiskit_ibm_runtime import QiskitRuntimeService
-
-        service = QiskitRuntimeService(channel="ibm_quantum")
-        backend = service.least_busy(n_qubits=127, simulator=False, operational=True)
-        dev = qml.device("qiskit.remote", wires=127, backend=backend)
-
-        @qml.qnode(dev)
-        def circuit(x):
-            qml.RX(x, wires=[0])
-            qml.CNOT(wires=[0, 1])
-            return qml.expval(qml.PauliZ(1))
-
-    >>> circuit(np.pi/3, shots=1024)
-    0.529296875
-
-    This device also supports the use of local simulators such as FakeManila or AerSimulator
-
-    .. code-block:: python
-
-        import pennylane as qml
-        from qiskit_ibm_runtime.fake_provider import FakeManilaV2
-
-        backend = FakeManilaV2()
-        dev = qml.device("qiskit.remote", wires=5, backend=backend)
-
-        @qml.qnode(dev)
-        def circuit(x):
-            qml.RX(x, wires=[0])
-            qml.CNOT(wires=[0, 1])
-            return qml.expval(qml.PauliZ(1))
-
-    >>> circuit(np.pi/3, shots=1024)
-    0.49755859375
-=======
->>>>>>> f734b933
+        Args:
+            wires (int or Iterable[Number, str]]): Number of subsystems represented by the device,
+                or iterable that contains unique labels for the subsystems as numbers (i.e., ``[-1, 0, 2]``)
+                or strings (``['aux_wire', 'q1', 'q2']``).
+            backend (Backend): the initialized Qiskit backend
+
+        Keyword Args:
+            shots (int or None): number of circuit evaluations/random samples used
+                to estimate expectation values and variances of observables.
+            session (Session): a Qiskit Session to use for device execution. If none is provided, a session will
+                be created at each device execution.
+            compile_backend (Union[Backend, None]): the backend to be used for compiling the circuit that will be
+                sent to the backend device, to be set if the backend desired for compliation differs from the
+                backend used for execution. Defaults to ``None``, which means the primary backend will be used.
+            **kwargs: transpilation and runtime keyword arguments to be used for measurements with Primitives.
+                If an `options` dictionary is defined amongst the kwargs, and there are settings that overlap
+                with those in kwargs, the settings in `options` will take precedence over kwargs. Keyword
+                arguments accepted by both the transpiler and at runtime (e.g. ``optimization_level``)
+                will be passed to the transpiler rather than to the Primitive.
+    <<<<<<< HEAD
+
+        **Example:**
+
+        .. code-block:: python
+
+            import pennylane as qml
+            from qiskit_ibm_runtime import QiskitRuntimeService
+
+            service = QiskitRuntimeService(channel="ibm_quantum")
+            backend = service.least_busy(n_qubits=127, simulator=False, operational=True)
+            dev = qml.device("qiskit.remote", wires=127, backend=backend)
+
+            @qml.qnode(dev)
+            def circuit(x):
+                qml.RX(x, wires=[0])
+                qml.CNOT(wires=[0, 1])
+                return qml.expval(qml.PauliZ(1))
+
+        >>> circuit(np.pi/3, shots=1024)
+        0.529296875
+
+        This device also supports the use of local simulators such as FakeManila or AerSimulator
+
+        .. code-block:: python
+
+            import pennylane as qml
+            from qiskit_ibm_runtime.fake_provider import FakeManilaV2
+
+            backend = FakeManilaV2()
+            dev = qml.device("qiskit.remote", wires=5, backend=backend)
+
+            @qml.qnode(dev)
+            def circuit(x):
+                qml.RX(x, wires=[0])
+                qml.CNOT(wires=[0, 1])
+                return qml.expval(qml.PauliZ(1))
+
+        >>> circuit(np.pi/3, shots=1024)
+        0.49755859375
+    =======
+    >>>>>>> new_device_feature_branch
     """
 
     operations = set(QISKIT_OPERATION_MAP.keys())
@@ -414,11 +414,7 @@
         return transform_program, config
 
     def _process_kwargs(self, kwargs):
-<<<<<<< HEAD
-        """Process kwargs given and separates them into kwargs and transpile_args. If given
-=======
         """Processes kwargs given and separates them into kwargs and transpile_args. If given
->>>>>>> f734b933
         a keyword argument 'options' that is a dictionary, a common practice in
         Qiskit, the options in said dictionary take precedence over any overlapping keyword
         arguments defined in the kwargs.
@@ -430,10 +426,6 @@
         Returns:
             kwargs, transpile_args: keyword arguments for the runtime options and keyword
             arguments for the transpiler
-<<<<<<< HEAD
-
-=======
->>>>>>> f734b933
         """
 
         if "noise_model" in kwargs:
@@ -543,29 +535,26 @@
 
     def _execute_sampler(self, circuit, session):
         """Returns the result of the execution of the circuit using the SamplerV2 Primitive.
-<<<<<<< HEAD
-
-        Note that this result has been processed respective to the MeasurementProcess given.
-        E.g. `qml.expval` returns an expectation value whereas `qml.sample()` will return the raw samples.
-
-        Args:
-            circuits (list[QuantumCircuit]): the circuits to be executed via SamplerV2
-            session (Session): the session that the execution will be performed with
-
-        Returns:
-            result (tuple): the processed result from SamplerV2
-
-=======
-        Note that this result has been processed respective to the MeasurementProcess given.
-        E.g. `qml.expval` returns an expectation value whereas `qml.sample()` will return the raw samples.
-
-        Args:
-            circuits (list[QuantumCircuit]): the circuits to be executed via SamplerV2
-            session (Session): the session that the execution will be performed with
-
-        Returns:
-            result (tuple): the processed result from SamplerV2
->>>>>>> f734b933
+        <<<<<<< HEAD
+
+                Note that this result has been processed respective to the MeasurementProcess given.
+                E.g. `qml.expval` returns an expectation value whereas `qml.sample()` will return the raw samples.
+
+        =======
+                Note that this result has been processed respective to the MeasurementProcess given.
+                E.g. `qml.expval` returns an expectation value whereas `qml.sample()` will return the raw samples.
+
+        >>>>>>> new_device_feature_branch
+                Args:
+                    circuits (list[QuantumCircuit]): the circuits to be executed via SamplerV2
+                    session (Session): the session that the execution will be performed with
+
+                Returns:
+                    result (tuple): the processed result from SamplerV2
+        <<<<<<< HEAD
+
+        =======
+        >>>>>>> new_device_feature_branch
         """
         qcirc = [circuit_to_qiskit(circuit, self.num_wires, diagonalize=True, measure=True)]
         sampler = Sampler(session=session)
@@ -589,21 +578,13 @@
         ]
 
         single_measurement = len(circuit.measurements) == 1
-<<<<<<< HEAD
-        res = res[0] if single_measurement else res
-        results.append(res)
-=======
         res = (res[0],) if single_measurement else tuple(res)
->>>>>>> f734b933
 
         return res
 
     def _execute_estimator(self, circuit, session):
         """Returns the result of the execution of the circuit using the EstimatorV2 Primitive.
-<<<<<<< HEAD
-
-=======
->>>>>>> f734b933
+
         Note that this result has been processed respective to the MeasurementProcess given.
         E.g. `qml.expval` returns an expectation value whereas `qml.var` will return the variance.
 
@@ -613,10 +594,7 @@
 
         Returns:
             result (tuple): the processed result from EstimatorV2
-<<<<<<< HEAD
-
-=======
->>>>>>> f734b933
+
         """
         # the Estimator primitive takes care of diagonalization and measurements itself,
         # so diagonalizing gates and measurements are not included in the circuit
@@ -643,21 +621,21 @@
     @staticmethod
     def _process_estimator_job(measurements, job_result):
         """Estimator returns the expectation value and standard error for each observable measured,
-        along with some metadata that contains the precision. Extracts the relevant number for each
-        measurement process and return the requested results from the Estimator executions.
-<<<<<<< HEAD
-
-=======
->>>>>>> f734b933
-        Note that for variance, we calculate the variance by using the standard error and the
-        precision value.
-
-        Args:
-            measurements (list[MeasurementProcess]): the measurements in the circuit
-            job_result (Any): the result from EstimatorV2
-
-        Returns:
-            result (tuple): the processed result from EstimatorV2
+                along with some metadata that contains the precision. Extracts the relevant number for each
+                measurement process and return the requested results from the Estimator executions.
+        <<<<<<< HEAD
+
+        =======
+        >>>>>>> new_device_feature_branch
+                Note that for variance, we calculate the variance by using the standard error and the
+                precision value.
+
+                Args:
+                    measurements (list[MeasurementProcess]): the measurements in the circuit
+                    job_result (Any): the result from EstimatorV2
+
+                Returns:
+                    result (tuple): the processed result from EstimatorV2
         """
 
         expvals = job_result[0].data.evs
