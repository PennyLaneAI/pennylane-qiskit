--- conflicted
+++ resolved
@@ -369,7 +369,6 @@
 
         return transform_program, config
 
-<<<<<<< HEAD
     def _process_kwargs(self):
         """Combine the settings defined in options and the settings passed as kwargs, with
         the definition in options taking precedence if there is conflicting information"""
@@ -385,8 +384,6 @@
 
         return
 
-=======
->>>>>>> 8d581480
     @staticmethod
     def get_transpile_args(kwargs):
         """The transpile argument setter.
@@ -467,20 +464,9 @@
         sampler.options.update(**self._kwargs)
         compiled_circuits = self.compile_circuits(qcirc)
 
-<<<<<<< HEAD
-        result = (
-            sampler.run(compiled_circuits, shots=circuit.shots.total_shots).result()[0]
-            if circuit.shots
-            else sampler.run(compiled_circuits).result()[0]
-        )
-
-        attr = dir(result.data)[-1]
-        self._current_job = getattr(result.data, attr)
-=======
         result = sampler.run(compiled_circuits).result()[0]
         classical_register_name = compiled_circuits[0].cregs[0].name
         self._current_job = getattr(result.data, classical_register_name)
->>>>>>> 8d581480
 
         results = []
 
