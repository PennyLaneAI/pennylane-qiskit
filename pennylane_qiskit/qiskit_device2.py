# Copyright 2019-2024 Xanadu Quantum Technologies Inc.

# Licensed under the Apache License, Version 2.0 (the "License");
# you may not use this file except in compliance with the License.
# You may obtain a copy of the License at

#     http://www.apache.org/licenses/LICENSE-2.0

# Unless required by applicable law or agreed to in writing, software
# distributed under the License is distributed on an "AS IS" BASIS,
# WITHOUT WARRANTIES OR CONDITIONS OF ANY KIND, either express or implied.
# See the License for the specific language governing permissions and
# limitations under the License.
r"""
This module contains a prototype base class for constructing Qiskit devices
for PennyLane with the new device API.
"""
# pylint: disable=too-many-instance-attributes,attribute-defined-outside-init, missing-function-docstring


import warnings
import inspect
from typing import Union, Callable, Tuple, Sequence
from contextlib import contextmanager

import numpy as np
import pennylane as qml
from qiskit.compiler import transpile
from qiskit.providers import BackendV2

from qiskit_ibm_runtime import Session, SamplerV2 as Sampler, EstimatorV2 as Estimator

from pennylane import transform
from pennylane.transforms.core import TransformProgram
from pennylane.transforms import broadcast_expand
from pennylane.tape import QuantumTape, QuantumScript
from pennylane.typing import Result, ResultBatch
from pennylane.devices import Device
from pennylane.devices.execution_config import ExecutionConfig, DefaultExecutionConfig
from pennylane.devices.preprocess import (
    decompose,
    validate_observables,
    validate_measurements,
    validate_device_wires,
)
from pennylane.measurements import ExpectationMP, VarianceMP

from ._version import __version__
from .converter import QISKIT_OPERATION_MAP, circuit_to_qiskit, mp_to_pauli

QuantumTapeBatch = Sequence[QuantumTape]
QuantumTape_or_Batch = Union[QuantumTape, QuantumTapeBatch]
Result_or_ResultBatch = Union[Result, ResultBatch]


# pylint: disable=protected-access
@contextmanager
def qiskit_session(device):
    """A context manager that creates a Qiskit Session and sets it as a session
    on the device while the context manager is active. Using the context manager
    will ensure the Session closes properly and is removed from the device after
    completing the tasks.

    Args:
        device (QiskitDevice2): the device that will create remote tasks using the session

    **Example:**

    .. code-block:: python

        import pennylane as qml
        from pennylane_qiskit import qiskit_session
        from qiskit_ibm_runtime import QiskitRuntimeService

        # get backend
        service = QiskitRuntimeService(channel="ibm_quantum")
        backend = service.least_busy(simulator=False, operational=True)

        # initialize device
        dev = qml.device('qiskit.remote', wires=2, backend=backend)

        @qml.qnode(dev)
        def circuit(x):
            qml.RX(x, 0)
            qml.CNOT([0, 1])
            return qml.expval(qml.PauliZ(1))

        angle = 0.1

        with qiskit_session(dev) as session:

            res = circuit(angle)[0] # you queue for the first execution

            # then this loop executes immediately after without queueing again
            while res > 0:
                angle += 0.3
                res = circuit(angle)[0]
    """
    # Code to acquire session:
    existing_session = device._session
    session = Session(backend=device.backend)
    device._session = session
    try:
        yield session
    finally:
        # Code to release session:
        session.close()
        device._session = existing_session


def accepted_sample_measurement(m: qml.measurements.MeasurementProcess) -> bool:
    """Specifies whether or not a measurement is accepted when sampling."""

    return isinstance(
        m,
        (
            qml.measurements.SampleMeasurement,
            qml.measurements.ClassicalShadowMP,
            qml.measurements.ShadowExpvalMP,
        ),
    )


@transform
def split_execution_types(
    tape: qml.tape.QuantumTape,
) -> (Sequence[qml.tape.QuantumTape], Callable):
    """Split into separate tapes based on measurement type. Counts and sample-based measurements
    will use the Qiskit Sampler. ExpectationValue and Variance will use the Estimator, except
    when the measured observable does not have a `pauli_rep`. In that case, the Sampler will be
    used, and the raw samples will be processed to give an expectation value."""

    estimator = []
    sampler = []

    for i, mp in enumerate(tape.measurements):
        if isinstance(mp, (ExpectationMP, VarianceMP)):
            if mp.obs.pauli_rep:
                estimator.append((mp, i))
            else:
                warnings.warn(
                    f"The observable measured {mp.obs} does not have a `pauli_rep` "
                    "and will be run without using the Estimator primitive. Instead, "
                    "raw samples from the Sampler will be used."
                )
                sampler.append((mp, i))
        else:
            sampler.append((mp, i))

    order_indices = [[i for mp, i in group] for group in [estimator, sampler]]

    tapes = []
    if estimator:
        tapes.extend(
            [
                qml.tape.QuantumScript(
                    tape.operations,
                    measurements=[mp for mp, i in estimator],
                    shots=tape.shots,
                )
            ]
        )
    if sampler:
        tapes.extend(
            [
                qml.tape.QuantumScript(
                    tape.operations,
                    measurements=[mp for mp, i in sampler],
                    shots=tape.shots,
                )
            ]
        )

    def reorder_fn(res):
        """re-order the output to the original shape and order"""

        flattened_indices = [i for group in order_indices for i in group]
        flattened_results = [r for group in res for r in group]

        result = dict(zip(flattened_indices, flattened_results))

        result = tuple(result[i] for i in sorted(result.keys()))

        return result[0] if len(result) == 1 else result

    return tapes, reorder_fn


class QiskitDevice2(Device):
    r"""Hardware/simulator Qiskit device for PennyLane.

    Args:
        wires (int or Iterable[Number, str]]): Number of subsystems represented by the device,
            or iterable that contains unique labels for the subsystems as numbers (i.e., ``[-1, 0, 2]``)
            or strings (``['aux_wire', 'q1', 'q2']``).
        backend (Backend): the initialized Qiskit backend

    Keyword Args:
        shots (int or None): number of circuit evaluations/random samples used
            to estimate expectation values and variances of observables.
        session (Session): a Qiskit Session to use for device execution. If none is provided, a session will
            be created at each device execution.
        compile_backend (Union[Backend, None]): the backend to be used for compiling the circuit that will be
            sent to the backend device, to be set if the backend desired for compliation differs from the
            backend used for execution. Defaults to ``None``, which means the primary backend will be used.
<<<<<<< HEAD
        **kwargs: transpilation and runtime kwargs to be used for measurements with Primitives. If `options` is
            defined amongst the kwargs, and there are settings that overlap with those in kwargs, the settings
            in `options` will take precedence over kwargs. Kwargs accepted by both the transpiler
            and at runtime (e.g. optimization_level) will be passed to the transpiler rather than to the Primitive.

    **Example:**

    .. code-block:: python

        import pennylane as qml
        from qiskit_ibm_runtime import QiskitRuntimeService

        service = QiskitRuntimeService(channel="ibm_quantum")
        backend = service.least_busy(n_qubits=127, simulator=False, operational=True)
        dev = qml.device("qiskit.remote", wires=127, backend=backend)

        @qml.qnode(dev)
        def circuit(x):
            qml.RX(x, wires=[0])
            qml.CNOT(wires=[0, 1])
            return qml.expval(qml.PauliZ(1))

    >>> circuit(np.pi/3, shots=1024)
    0.529296875

    This device also supports the use of local simulators such as FakeManila or AerSimulator

    .. code-block:: python

        import pennylane as qml
        from qiskit_ibm_runtime.fake_provider import FakeManilaV2

        backend = FakeManilaV2()
        dev = qml.device("qiskit.remote", wires=5, backend=backend)

        @qml.qnode(dev)
        def circuit(x):
            qml.RX(x, wires=[0])
            qml.CNOT(wires=[0, 1])
            return qml.expval(qml.PauliZ(1))

    >>> circuit(np.pi/3, shots=1024)
    0.49755859375
=======
        **kwargs: transpilation and runtime keyword arguments to be used for measurements with Primitives.
            If an `options` dictionary is defined amongst the kwargs, and there are settings that overlap
            with those in kwargs, the settings in `options` will take precedence over kwargs. Keyword
            arguments accepted by both the transpiler and at runtime (e.g. ``optimization_level``)
            will be passed to the transpiler rather than to the Primitive.
>>>>>>> 81d9d8f4
    """

    operations = set(QISKIT_OPERATION_MAP.keys())
    observables = {
        "PauliX",
        "PauliY",
        "PauliZ",
        "Identity",
        "Hadamard",
        "Hermitian",
        "Projector",
    }

    # pylint:disable = too-many-arguments
    def __init__(
        self,
        wires,
        backend,
        shots=1024,
        session=None,
        compile_backend=None,
        **kwargs,
    ):

        if shots is None:
            warnings.warn(
                "Expected an integer number of shots, but received shots=None. Defaulting "
                "to 1024 shots. The analytic calculation of results is not supported on "
                "this device. All statistics obtained from this device are estimates based "
                "on samples.",
                UserWarning,
            )

            shots = 1024

        super().__init__(wires=wires, shots=shots)

        self._backend = backend
        self._compile_backend = compile_backend if compile_backend else backend

        self._service = getattr(backend, "_service", None)
        self._session = session

        kwargs["shots"] = shots

        # Perform validation against backend
        available_qubits = (
            backend.num_qubits
            if isinstance(backend, BackendV2)
            else backend.configuration().n_qubits
        )
        if len(self.wires) > int(available_qubits):
            raise ValueError(f"Backend '{backend}' supports maximum {available_qubits} wires")

        self.reset()
        self._kwargs, self._transpile_args = self._process_kwargs(
            kwargs
        )  # processes kwargs and separates transpilation arguments to dev._transpile_args

    @property
    def backend(self):
        """The Qiskit backend object.

        Returns:
            qiskit.providers.Backend: Qiskit backend object.
        """
        return self._backend

    @property
    def compile_backend(self):
        """The ``compile_backend`` is a Qiskit backend object to be used for transpilation.
        Returns:
            qiskit.providers.backend: Qiskit backend object.
        """
        return self._compile_backend

    @property
    def service(self):
        """The QiskitRuntimeService service.

        Returns:
            qiskit.qiskit_ibm_runtime.QiskitRuntimeService
        """
        return self._service

    @property
    def session(self):
        """The QiskitRuntimeService session.

        Returns:
            qiskit.qiskit_ibm_runtime.Session
        """
        return self._session

    @property
    def num_wires(self):
        return len(self.wires)

    def update_session(self, session):
        self._session = session

    def reset(self):
        self._current_job = None

    def stopping_condition(self, op: qml.operation.Operator) -> bool:
        """Specifies whether or not an Operator is accepted by QiskitDevice2."""
        return op.name in self.operations

    def observable_stopping_condition(self, obs: qml.operation.Operator) -> bool:
        """Specifies whether or not an observable is accepted by QiskitDevice2."""
        return obs.name in self.observables

    def preprocess(
        self,
        execution_config: ExecutionConfig = DefaultExecutionConfig,
    ) -> Tuple[TransformProgram, ExecutionConfig]:
        """This function defines the device transform program to be applied and an updated device configuration.

        Args:
            execution_config (Union[ExecutionConfig, Sequence[ExecutionConfig]]): A data structure describing the
                parameters needed to fully describe the execution.

        Returns:
            TransformProgram, ExecutionConfig: A transform program that when called returns QuantumTapes that the device
            can natively execute as well as a postprocessing function to be called after execution, and a configuration with
            unset specifications filled in.

        This device:

        * Supports any operations with explicit PennyLane to Qiskit gate conversions defined in the plugin
        * Does not intrinsically support parameter broadcasting

        """
        config = execution_config
        config.use_device_gradient = False

        transform_program = TransformProgram()

        transform_program.add_transform(validate_device_wires, self.wires, name=self.name)
        transform_program.add_transform(
            decompose,
            stopping_condition=self.stopping_condition,
            name=self.name,
            skip_initial_state_prep=False,
        )
        transform_program.add_transform(
            validate_measurements,
            sample_measurements=accepted_sample_measurement,
            name=self.name,
        )
        transform_program.add_transform(
            validate_observables,
            stopping_condition=self.observable_stopping_condition,
            name=self.name,
        )

        transform_program.add_transform(broadcast_expand)
        # missing: split non-commuting, sum_expand, etc. [SC-62047]

        transform_program.add_transform(split_execution_types)

        return transform_program, config

    def _process_kwargs(self, kwargs):
        """Combine the settings defined in options and the settings passed as kwargs, with
        the definition in options taking precedence if there is conflicting information.
        Arguments related to transpilation are separated and saved in `dev._transpile_args`."""

        if "noise_model" in kwargs:
            noise_model = kwargs.pop("noise_model")
            self.backend.set_options(noise_model=noise_model)

        if "options" in kwargs:
            for key, val in kwargs.pop("options").items():
                if key in kwargs:
                    warnings.warn(
                        "An overlap between what was passed in via options and what was passed in via kwargs was found."
                        f"The value set in options {key}={val} will be used."
                    )
                kwargs[key] = val

        shots = kwargs.pop("shots")

        if "default_shots" in kwargs:
            warnings.warn(
                f"default_shots was found in the keyword arguments, but it is not supported by {self.name}"
                "Please use the `shots` keyword argument instead. The number of shots "
                f"{shots} will be used instead."
            )
        kwargs["default_shots"] = shots

        kwargs, transpile_args = self.get_transpile_args(kwargs)

<<<<<<< HEAD
    def get_transpile_args(self):
        """The transpile argument setter. For more details, see the `Qiskit transpiler documentation
        <https://qiskit.org/documentation/stubs/qiskit.compiler.transpile.html>`_
=======
        return kwargs, transpile_args

    @staticmethod
    def get_transpile_args(kwargs):
        """The transpile argument setter.

        Keyword Args:
            kwargs (dict): keyword arguments to be set for the Qiskit transpiler. For more details, see the
                `Qiskit transpiler documentation <https://qiskit.org/documentation/stubs/qiskit.compiler.transpile.html>`_
>>>>>>> 81d9d8f4
        """

        transpile_sig = inspect.signature(transpile).parameters

        transpile_args = {arg: kwargs.pop(arg) for arg in transpile_sig if arg in kwargs}
        transpile_args.pop("circuits", None)
        transpile_args.pop("backend", None)

        return kwargs, transpile_args

    def compile_circuits(self, circuits):
        """Compiles multiple circuits one after the other.

        Args:
            circuits (list[QuantumCircuit]): the circuits to be compiled

        Returns:
             list[QuantumCircuit]: the list of compiled circuits
        """
        # Compile each circuit object
        compiled_circuits = []
        transpile_args = self._transpile_args

        for i, circuit in enumerate(circuits):
            compiled_circ = transpile(circuit, backend=self.compile_backend, **transpile_args)
            compiled_circ.name = f"circ{i}"
            compiled_circuits.append(compiled_circ)

        return compiled_circuits

    # pylint: disable=unused-argument, no-member
    def execute(
        self,
        circuits: QuantumTape_or_Batch,
        execution_config: ExecutionConfig = DefaultExecutionConfig,
    ) -> Result_or_ResultBatch:
        session = self._session or Session(backend=self.backend)

        results = []

        if isinstance(circuits, QuantumScript):
            circuits = [circuits]

        @contextmanager
        def execute_circuits(session):
            try:
                for circ in circuits:
                    if circ.shots and len(circ.shots.shot_vector) > 1:
                        raise ValueError(
                            f"Setting shot vector {circ.shots.shot_vector} is not supported for {self.name}."
                            "Please use a single integer instead when specifying the number of shots."
                        )
                    if isinstance(circ.measurements[0], (ExpectationMP, VarianceMP)) and getattr(
                        circ.measurements[0].obs, "pauli_rep", None
                    ):
                        execute_fn = self._execute_estimator
                    else:
                        execute_fn = self._execute_sampler
                    results.append(execute_fn(circ, session))
                yield results
            finally:
                session.close()

        with execute_circuits(session) as results:
            return results

    def _execute_sampler(self, circuit, session):
        """Returns the result of the execution of the circuit using the SamplerV2 Primitive.

        Note that this result has been processed respective to the MeasurementProcess given.
        E.g. `qml.expval` returns an expectation value whereas `qml.sample()` will return the raw samples.

        Args:
            circuits (list[QuantumCircuit]): the circuits to be executed via SamplerV2
            session (Session): the session that the execution will be performed with

        Returns:
            result (tuple): the processed result from SamplerV2

        """
        qcirc = [circuit_to_qiskit(circuit, self.num_wires, diagonalize=True, measure=True)]
        sampler = Sampler(session=session)
        compiled_circuits = self.compile_circuits(qcirc)
        sampler.options.update(**self._kwargs)

        # len(compiled_circuits) is always 1 so the indexing does not matter.
        result = sampler.run(
            compiled_circuits,
            shots=circuit.shots.total_shots if circuit.shots.total_shots else None,
        ).result()[0]
        classical_register_name = compiled_circuits[0].cregs[0].name
        self._current_job = getattr(result.data, classical_register_name)

        results = []

        # needs processing function to convert to the correct format for states, and
        # also handle instances where wires were specified in probs, and for multiple probs measurements

        self._samples = self.generate_samples(0)
        res = [
            mp.process_samples(self._samples, wire_order=self.wires) for mp in circuit.measurements
        ]
        single_measurement = len(circuit.measurements) == 1
        res = res[0] if single_measurement else res
        results.append(res)

        return tuple(results)

    def _execute_estimator(self, circuit, session):
        """Returns the result of the execution of the circuit using the EstimatorV2 Primitive.

        Note that this result has been processed respective to the MeasurementProcess given.
        E.g. `qml.expval` returns an expectation value whereas `qml.var` will return the variance.

        Args:
            circuits (list[QuantumCircuit]): the circuits to be executed via EstimatorV2
            session (Session): the session that the execution will be performed with

        Returns:
            result (tuple): the processed result from EstimatorV2

        """
        # the Estimator primitive takes care of diagonalization and measurements itself,
        # so diagonalizing gates and measurements are not included in the circuit
        qcirc = [circuit_to_qiskit(circuit, self.num_wires, diagonalize=False, measure=False)]
        estimator = Estimator(session=session)

        pauli_observables = [mp_to_pauli(mp, self.num_wires) for mp in circuit.measurements]
        compiled_circuits = self.compile_circuits(qcirc)
        estimator.options.update(**self._kwargs)
        # split into one call per measurement
        # could technically be more efficient if there are some observables where we ask
        # for expectation value and variance on the same observable, but spending time on
        # that right now feels excessive
        circ_and_obs = [(compiled_circuits[0], pauli_observables)]
        result = estimator.run(
            circ_and_obs,
            precision=np.sqrt(1 / circuit.shots.total_shots) if circuit.shots else None,
        ).result()
        self._current_job = result
        result = self._process_estimator_job(circuit.measurements, result)

        return result

    @staticmethod
    def _process_estimator_job(measurements, job_result):
        """Estimator returns the expectation value and standard error for each observable measured,
        along with some metadata that contains the precision. Extracts the relevant number for each
        measurement process and return the requested results from the Estimator executions.

        Note that for variance, we calculate the variance by using the standard error and the
        precision value.

        Args:
            measurements (list[MeasurementProcess]): the measurements in the circuit
            job_result (Any): the result from EstimatorV2

        Returns:
            result (tuple): the processed result from EstimatorV2
        """

        expvals = job_result[0].data.evs
        variances = (job_result[0].data.stds / job_result[0].metadata["target_precision"]) ** 2

        result = []
        for i, mp in enumerate(measurements):
            if isinstance(mp, ExpectationMP):
                result.append(expvals[i])
            elif isinstance(mp, VarianceMP):
                result.append(variances[i])

        single_measurement = len(measurements) == 1
        result = (result[0],) if single_measurement else tuple(result)

        return result

    def generate_samples(self, circuit=None):
        r"""Returns the computational basis samples generated for all wires.

        Note that PennyLane uses the convention :math:`|q_0,q_1,\dots,q_{N-1}\rangle` where
        :math:`q_0` is the most significant bit.

        Args:
            circuit (int): position of the circuit in the batch.

        Returns:
             array[complex]: array of samples in the shape ``(dev.shots, dev.num_wires)``
        """
        counts = self._current_job.get_counts()
        # Batch of circuits
        if not isinstance(counts, dict):
            counts = self._current_job.get_counts()[circuit]

        samples = []
        for key, value in counts.items():
            samples.extend([key] * value)
        return np.vstack([np.array([int(i) for i in s[::-1]]) for s in samples])<|MERGE_RESOLUTION|>--- conflicted
+++ resolved
@@ -203,11 +203,11 @@
         compile_backend (Union[Backend, None]): the backend to be used for compiling the circuit that will be
             sent to the backend device, to be set if the backend desired for compliation differs from the
             backend used for execution. Defaults to ``None``, which means the primary backend will be used.
-<<<<<<< HEAD
-        **kwargs: transpilation and runtime kwargs to be used for measurements with Primitives. If `options` is
-            defined amongst the kwargs, and there are settings that overlap with those in kwargs, the settings
-            in `options` will take precedence over kwargs. Kwargs accepted by both the transpiler
-            and at runtime (e.g. optimization_level) will be passed to the transpiler rather than to the Primitive.
+        **kwargs: transpilation and runtime keyword arguments to be used for measurements with Primitives.
+            If an `options` dictionary is defined amongst the kwargs, and there are settings that overlap
+            with those in kwargs, the settings in `options` will take precedence over kwargs. Keyword
+            arguments accepted by both the transpiler and at runtime (e.g. ``optimization_level``)
+            will be passed to the transpiler rather than to the Primitive.
 
     **Example:**
 
@@ -247,13 +247,6 @@
 
     >>> circuit(np.pi/3, shots=1024)
     0.49755859375
-=======
-        **kwargs: transpilation and runtime keyword arguments to be used for measurements with Primitives.
-            If an `options` dictionary is defined amongst the kwargs, and there are settings that overlap
-            with those in kwargs, the settings in `options` will take precedence over kwargs. Keyword
-            arguments accepted by both the transpiler and at runtime (e.g. ``optimization_level``)
-            will be passed to the transpiler rather than to the Primitive.
->>>>>>> 81d9d8f4
     """
 
     operations = set(QISKIT_OPERATION_MAP.keys())
@@ -447,12 +440,6 @@
 
         kwargs, transpile_args = self.get_transpile_args(kwargs)
 
-<<<<<<< HEAD
-    def get_transpile_args(self):
-        """The transpile argument setter. For more details, see the `Qiskit transpiler documentation
-        <https://qiskit.org/documentation/stubs/qiskit.compiler.transpile.html>`_
-=======
-        return kwargs, transpile_args
 
     @staticmethod
     def get_transpile_args(kwargs):
@@ -461,7 +448,6 @@
         Keyword Args:
             kwargs (dict): keyword arguments to be set for the Qiskit transpiler. For more details, see the
                 `Qiskit transpiler documentation <https://qiskit.org/documentation/stubs/qiskit.compiler.transpile.html>`_
->>>>>>> 81d9d8f4
         """
 
         transpile_sig = inspect.signature(transpile).parameters
