--- conflicted
+++ resolved
@@ -28,13 +28,7 @@
 from qiskit.compiler import transpile
 from qiskit.providers import BackendV2
 
-<<<<<<< HEAD
 from qiskit_ibm_runtime import Session, SamplerV2 as Sampler, EstimatorV2 as Estimator
-from qiskit_ibm_runtime.constants import RunnerResult
-=======
-from qiskit_ibm_runtime import Session, Sampler, Estimator
-from qiskit_ibm_runtime.options import Options
->>>>>>> e41cd3d8
 
 from pennylane import transform
 from pennylane.transforms.core import TransformProgram
