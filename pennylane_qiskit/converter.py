# Copyright 2019 Xanadu Quantum Technologies Inc.

# Licensed under the Apache License, Version 2.0 (the "License");
# you may not use this file except in compliance with the License.
# You may obtain a copy of the License at

#     http://www.apache.org/licenses/LICENSE-2.0

# Unless required by applicable law or agreed to in writing, software
# distributed under the License is distributed on an "AS IS" BASIS,
# WITHOUT WARRANTIES OR CONDITIONS OF ANY KIND, either express or implied.
# See the License for the specific language governing permissions and
# limitations under the License.
r"""
This module contains functions for converting Qiskit QuantumCircuit objects
into PennyLane circuit templates.
"""
from typing import Dict, Any
import warnings
from functools import partial, reduce

import numpy as np
from qiskit import QuantumCircuit
from qiskit.circuit import Parameter, ParameterExpression, ParameterVector
<<<<<<< HEAD
from qiskit.circuit import Measure, Barrier, ControlFlowOp, Clbit
=======
from qiskit.circuit import Measure, Barrier, ControlFlowOp
>>>>>>> dc8ec856
from qiskit.circuit.controlflow.switch_case import _DefaultCaseType
from qiskit.circuit.library import GlobalPhaseGate
from qiskit.circuit.classical import expr
from qiskit.exceptions import QiskitError
from sympy import lambdify

import pennylane as qml
import pennylane.ops as pennylane_ops
from pennylane_qiskit.qiskit_device import QISKIT_OPERATION_MAP

# pylint: disable=too-many-instance-attributes

inv_map = {v.__name__: k for k, v in QISKIT_OPERATION_MAP.items()}

dagger_map = {"SdgGate": qml.S, "TdgGate": qml.T, "SXdgGate": qml.SX}

referral_to_forum = (
    "\n \nIf you are experiencing any difficulties with converting circuits from Qiskit, you can reach out "
    "\non the PennyLane forum at https://discuss.pennylane.ai/c/pennylane-plugins/pennylane-qiskit/"
)


def _check_parameter_bound(param: Parameter, unbound_params: Dict[Parameter, Any]):
    """Utility function determining if a certain parameter in a QuantumCircuit has
    been bound.

    Args:
        param (qiskit.circuit.Parameter): the parameter to be checked
        unbound_params (dict[qiskit.circuit.Parameter, Any]):
            a dictionary mapping qiskit parameters to trainable parameter values
    """
    if isinstance(param, Parameter) and param not in unbound_params:
        raise ValueError(f"The parameter {param} was not bound correctly.".format(param))


def _process_basic_param_args(params, *args, **kwargs):
    """Process the basic conditions for parameter dictionary computation.

    Returns:
        params (dict): A dictionary mapping ``quantum_circuit.parameters`` to values
        flag (bool): Indicating whether the returned ``params`` can be used.
    """

    # if no kwargs are passed, and a dictionary has been passed as a single argument, then assume it is params
    if params is None and not kwargs and (len(args) == 1 and isinstance(args[0], dict)):
        return (args[0], True)

    if not args and not kwargs:
        return (params, True)

    # make params dict if using args and/or kwargs
    if params is not None:
        raise RuntimeError(
            "Cannot define parameters via the params kwarg when passing Parameter values "
            "as individual args or kwargs."
        )

    return ({}, False)


def _expected_parameters(quantum_circuit):
    """Gets the expected parameters and a string of their names from the QuantumCircuit.
    Primarily serves to change a list of Parameters and ParameterVectorElements into a list
    of Parameters and ParameterVectors. I.e.:

    [Parameter('a'), ParameterVectorElement('v[0]'), ParameterVectorElement('v[1]'), ParameterVectorElement('v[2]')]

    becomes [Parameter('a'), ParameterVector(name='v', length=3)].

    Returns:
        expected_params: The reorganized list of Parameters, containing Parameter and ParameterVector
        param_name_string: a string listing the parameter names, i.e. in the example above, 'a, v'

    """

    expected_params = {}
    for p in quantum_circuit.parameters:
        # we want the p.vector if p is a ParameterVectorElement, otherwise p
        param = getattr(p, "vector", p)
        expected_params.update({param.name: param})

    param_name_string = ", ".join(expected_params.keys())

    return expected_params, param_name_string


def _format_params_dict(quantum_circuit, params, *args, **kwargs):
    """Processes the inputs for calling the quantum function and returns
    a dictionary of the format ``{Parameter("name"): value}`` for all the parameters.

    For a ``quantum_circuit`` with parameters ``[Parameter("phi"), Parameter("psi"), Parameter("theta")]``,
    inputs can be one of the following:
        1. the kwargs passed to when calling the qfunc, other than ``params`` and ``wires``.
            The keys in kwargs are expected to correspond to the names of the Parameters on
            the QuantumCircuit, i.e. ``(qc, None, phi=0.35, theta=0.2, psi=1.7)``
        2. the args passed when calling the qfunc, i.e. ``(qc, None, 0.35, 1.7, 0.2)``. These
           are assigned to the Parameters as the are ordered on the Qiskit QuantumCircuit:
           alphabetized by Parameter name
        3. Some combination of args and kwargs, i.e. ``(qc, None, 0.35, 0.2, psi=1.7)``
        4. (legacy) ``params`` from the kwarg ``params`` of the qfunc call, which is expected
            to already be a dictionary of the format ``{Parameter("name"): value}``, i.e.
            ``(qc, {Parameter("phi"): 0.35, Parameter("psi"): 1.7, Parameter("theta"): 0.2})``
        5. (legacy) ``params`` passed as a single arg, which is expected
            to already be a dictionary of the format ``{Parameter("name"): value}``, i.e.
            ``(qc, None, {Parameter("phi"): 0.35, Parameter("psi"): 1.7, Parameter("theta"): 0.2})``

    Returns:
        params (dict): A dictionary mapping ``quantum_circuit.parameters`` to values
    """

    params, flag = _process_basic_param_args(params, *args, **kwargs)

    if flag:
        return params

    expected_params, param_name_string = _expected_parameters(quantum_circuit)

    # populate it with any parameters defined as kwargs
    for k, v in kwargs.items():
        # the key needs to be the actual Parameter, whereas kwargs keys are parameter names
        if not k in expected_params:
            raise TypeError(
                f"Got unexpected parameter keyword argument '{k}'. Circuit contains parameters: {param_name_string} {referral_to_forum}"
            )
        params[expected_params[k]] = v

    # get any parameters not defined in kwargs (may be all of them) and match to args in order
    expected_arg_params = [param for name, param in expected_params.items() if name not in kwargs]
    has_param_vectors = np.any([isinstance(p, ParameterVector) for p in expected_arg_params])

    # if too many args were passed to the function call, raise an error
    # all other checks regarding correct arguments will be processed in _check_circuit_and_assign_parameters
    # (based on the full params dict generated by this function), but this information can only be captured here
    if len(args) > len(expected_arg_params):
        param_vector_info = (
            "Note that PennyLane expects to recieve a ParameterVector as a single argument "
            "containing all ParameterVectorElements."
            if has_param_vectors
            else ""
        )
        raise TypeError(
            f"Expected {len(expected_arg_params)} positional argument{'s' if len(expected_arg_params) > 1 else ''} but {len(args)} were given. {param_vector_info} {referral_to_forum}"
        )
    params.update(dict(zip(expected_arg_params, args)))

    return params


def _extract_variable_refs(params: Dict[Parameter, Any]) -> Dict[Parameter, Any]:
    """Iterate through the parameter mapping to be bound to the circuit,
    and return a dictionary containing the trainable parameters.

    Args:
        params (dict): dictionary of the parameters in the circuit to their corresponding values

    Returns:
        dict[qiskit.circuit.Parameter, Any]: a dictionary mapping
            qiskit parameters to trainable parameter values
    """
    variable_refs = {}
    # map qiskit parameters to PennyLane trainable parameter values
    if params is not None:
        for k, v in params.items():
            if qml.math.requires_grad(v):
                # Values can be arrays of size 1, need to extract the Python scalar
                # (this can happen e.g. when indexing into a PennyLane numpy array)
                if isinstance(v, np.ndarray) and v.size == 1:
                    v = v.item()
                variable_refs[k] = v

    return variable_refs  # map qiskit parameters to trainable parameter values


def _check_circuit_and_assign_parameters(
    quantum_circuit: QuantumCircuit, params: dict, diff_params: dict
) -> QuantumCircuit:
    """Utility function for checking for a valid quantum circuit and then assigning the parameters.

    Args:
        quantum_circuit (QuantumCircuit): the quantum circuit to check and bind the parameters for
        params (dict): dictionary of the parameters in the circuit to their corresponding values
        diff_params (dict): dictionary mapping the differentiable parameters to trainable parameter
            values
    Returns:
        QuantumCircuit: quantum circuit with bound parameters
    """
    if not isinstance(quantum_circuit, QuantumCircuit):
        raise ValueError(f"The circuit {quantum_circuit} is not a valid Qiskit QuantumCircuit.")

    # confirm parameter names are valid for conversion to PennyLane
    for name in ["wires", "params"]:
        if name in [p.name for p in quantum_circuit.parameters]:
            raise RuntimeError(
                f"Cannot interpret QuantumCircuit with parameter '{name}' as a PennyLane "
                f"quantum function, as this argument is reserved. {referral_to_forum}"
            )

    expected_params, param_name_string = _expected_parameters(quantum_circuit)

    if params is None:
        if quantum_circuit.parameters:
            s = "s" if len(quantum_circuit.parameters) > 1 else ""
            raise TypeError(
                f"Missing required argument{s} to define Parameter value{s} for: {param_name_string} {referral_to_forum}"
            )
        return quantum_circuit

    # if any parameters are missing a value, raise an error
    undefined_params = [name for name, param in expected_params.items() if param not in params]
    if undefined_params:
        s = "s" if len(undefined_params) > 1 else ""
        param_names = ", ".join(undefined_params)
        raise TypeError(
            f"Missing {len(undefined_params)} required argument{s} to define Parameter value{s} for: {param_names}. {referral_to_forum}"
        )

    for k in diff_params:
        # Since we don't bind trainable values to Qiskit circuits,
        # we must remove them from the binding dictionary before binding.
        del params[k]

    return quantum_circuit.assign_parameters(params)


def _get_operation_params(instruction, unbound_params) -> list:
    """Extract the bound parameters from the operation.

    If the bound parameters are a Qiskit ParameterExpression, then replace it with
    the corresponding PennyLane variable from the unbound_params dictionary.

    Args:
        instruction (qiskit.circuit.Instruction): a qiskit's quantum circuit instruction
        unbound_params dict[qiskit.circuit.Parameter, Any]: a dictionary mapping
            qiskit parameters to trainable parameter values

    Returns:
        list: bound parameters of the given instruction
    """
    operation_params = []
    for p in instruction.params:
        _check_parameter_bound(p, unbound_params)

        if isinstance(p, ParameterExpression):
            if p.parameters:  # non-empty set = has unbound parameters
                ordered_params = tuple(p.parameters)
                f = lambdify(ordered_params, getattr(p, "_symbol_expr"), modules=qml.numpy)
                f_args = []
                for i_ordered_params in ordered_params:
                    f_args.append(unbound_params.get(i_ordered_params))
                operation_params.append(f(*f_args))
            else:  # needed for qiskit<0.43.1
                operation_params.append(float(p))  # pragma: no cover
        else:
            operation_params.append(p)

    return operation_params


def map_wires(qc_wires: list, wires: list) -> dict:
    """Utility function mapping the wires specified in a quantum circuit with the wires
    specified by the user for the template.

    Args:
        qc_wires (list): wires from the converted quantum circuit
        wires (list): wires specified for the template

    Returns:
        dict[int, int]: map from quantum circuit wires to the user defined wires
    """
    if wires is None:
        return dict(zip(qc_wires, range(len(qc_wires))))

    if len(qc_wires) == len(wires):
        return dict(zip(qc_wires, wires))

    raise qml.QuantumFunctionError(
        f"The specified number of wires - {len(wires)} - does not match "
        "the number of wires the loaded quantum circuit acts on."
    )


# pylint:disable=too-many-statements, too-many-branches
def load(quantum_circuit: QuantumCircuit, measurements=None):
    """Loads a PennyLane template from a Qiskit QuantumCircuit.
    Warnings are created for each of the QuantumCircuit instructions that were
    not incorporated in the PennyLane template.

    Args:
        quantum_circuit (qiskit.QuantumCircuit): the QuantumCircuit to be converted
        measurements (list[pennylane.measurements.MeasurementProcess]): the list of PennyLane
            `measurements <https://docs.pennylane.ai/en/stable/introduction/measurements.html>`_
            that overrides the terminal measurements that may be present in the input circuit.

    Returns:
        function: the resulting PennyLane template
    """

    # pylint:disable=too-many-branches, fixme, protected-access
    def _function(*args, params: dict = None, wires: list = None, **kwargs):
        """Returns a PennyLane quantum function created based on the input QuantumCircuit.
        Warnings are created for each of the QuantumCircuit instructions that were
        not incorporated in the PennyLane template.

        If the QuantumCircuit contains unbound parameters, this function must be passed
        parameter values. These can be passed as positional arguments (provided in the same
        order that they are stored on the QuantumCircuit used to generate this function),
        keyword arguments with keywords matching the parameter names, or as a single dictionary
        with the parameters (not parameter names) as keys.

        Args:
            *args: positional arguments defining the value of the parameters that need to be assigned
            in the QuantumCircuit

        Kwargs:
            **kwargs: keyword arguments matching the names of the parameters beind defined
            params (dict): a dictionary with Parameter keys, specifying the parameters that need
                to be bound in the QuantumCircuit
            wires (Sequence[int] or int): The wires the converted template acts on.
                Note that if the original QuantumCircuit acted on :math:`N` qubits,
                then this must be a list of length :math:`N`.

        Returns:
            function: the new PennyLane template

        .. warning::

            Because this function takes ``params`` and ``wires`` as arguments in addition to taking
            any args and kwargs to set parameter values, the ``params`` and ``wires`` arguments are
            reserved, and cannot be parameter names in the QuantumCircuit.

        **Example**

        This function was created by doing something like:

        .. code-block:: python

            from qiskit.circuit import Parameter, QuantumCircuit
            import pennylane as qml

            a = Parameter("alpha")
            b = Parameter("beta")
            c = Parameter("gamma")

            qc = QuantumCircuit(2, 2)
            qc.rx(a, 0)
            qc.rx(b * c, 1)

            this_function = qml.from_qiskit(qc, measurements=[qml.PauliZ(0), qml.PauliZ(1)])

        For the circuit above, based on ``Parameters`` with names 'alpha', 'beta' and 'gamma', all of the following are
        valid inputs to set the Parameter values for this template:

        .. code-block:: python

            # positional arguments passed in alphabetical order (alpha, beta, gamma)
            circuit = this_function(np.pi, 0.5, np.pi)

            # kwargs are parameter names
            circuit = this_function(alpha=np.pi, beta=0.5, gamma=np.pi)

            # kwargs and args can be combined
            circuit = this_function(np.pi, np.pi, beta=0.5)

            # a dictionary - note that keys are not the names, but the Parameters themselves
            circuit = this_function(params={a: np.pi, b: 0.5, c: np.pi})

        """

        # organize parameters, format trainable parameter values correctly,
        # and then bind the parameters to the circuit
        params = _format_params_dict(quantum_circuit, params, *args, **kwargs)
        unbound_params = _extract_variable_refs(params)
        qc = _check_circuit_and_assign_parameters(quantum_circuit, params, unbound_params)

        # Wires from a qiskit circuit have unique IDs, so their hashes are unique too
        qc_wires = [hash(q) for q in qc.qubits]

        wire_map = map_wires(qc_wires, wires)

        # Stores the measurements encountered in the circuit
        # terminal_meas / mid_circ_meas -> terminal / mid-circuit measurements
        # mid_circ_regs -> maps the classical registers to the measurements done
        terminal_meas, mid_circ_meas = [], []
        mid_circ_regs = {}

        # Processing the dictionary of parameters passed
        for idx, circuit_instruction in enumerate(qc.data):
            (instruction, qargs, cargs) = circuit_instruction
            # the new Singleton classes have different names than the objects they represent,
            # but base_class.__name__ still matches
            instruction_name = getattr(instruction, "base_class", instruction.__class__).__name__
            # New Qiskit gates that are not natively supported by PL (identical
            # gates exist with a different name)
            # TODO: remove the following when gates have been renamed in PennyLane
            instruction_name = "U3Gate" if instruction_name == "UGate" else instruction_name

            # Define operator builders and helpers
<<<<<<< HEAD
            # _class -> PennyLane operation class object mapped from the Qiskit operation
            # _args and _kwargs -> Parameters required for instantiation of `_class`
=======
            # operation_class -> PennyLane operation class object mapped from the Qiskit operation
            # operation_args and operation_kwargs -> Parameters required for the
            # instantiation of `operation_class`
>>>>>>> dc8ec856
            operation_class = None
            operation_wires = [wire_map[hash(qubit)] for qubit in qargs]
            operation_kwargs = {"wires": operation_wires}
            operation_args = []

            # Extract the bound parameters from the operation. If the bound parameters are a
            # Qiskit ParameterExpression, then replace it with the corresponding PennyLane
            # variable from the unbound_params dictionary.
            operation_params = _get_operation_params(instruction, unbound_params)

            if instruction_name in dagger_map:
                operation_class = qml.adjoint(dagger_map[instruction_name])

            elif instruction_name in inv_map:
                operation_class = getattr(pennylane_ops, inv_map[instruction_name])
                operation_args.extend(operation_params)
                if operation_class in (qml.QubitStateVector, qml.StatePrep):
                    operation_args = [np.array(operation_params)]

            elif isinstance(instruction, Measure):
                # Store the current operation wires
                op_wires = set(operation_wires)
                # Look-ahead for more gate(s) on its wire(s)
                meas_terminal = True
                for next_op, next_qargs, __ in qc.data[idx + 1 :]:
                    # Check if the subsequent whether next_op is measurement interfering
                    if not isinstance(next_op, (Barrier, GlobalPhaseGate)):
                        next_op_wires = set(wire_map[hash(qubit)] for qubit in next_qargs)
                        # Check if there's any overlapping wires
                        if next_op_wires.intersection(op_wires):
                            meas_terminal = False
                            break

                # Allows for adding terminal measurements
                if meas_terminal:
                    terminal_meas.extend(operation_wires)

                # Allows for queing the mid-circuit measurements
                else:
                    operation_class = qml.measure
                    mid_circ_meas.append(qml.measure(wires=operation_wires))

                    # Allows for tracking conditional operations
                    for carg in cargs:
                        mid_circ_regs[carg] = mid_circ_meas[-1]

            else:

                try:
                    if not isinstance(instruction, (ControlFlowOp,)):
                        operation_args = [instruction.to_matrix()]
                        operation_class = qml.QubitUnitary

                except (AttributeError, QiskitError):
                    warnings.warn(
                        f"{__name__}: The {instruction_name} instruction is not supported by PennyLane,"
                        " and has not been added to the template.",
                        UserWarning,
                    )

            # Check if it is a conditional operation or conditional instruction
<<<<<<< HEAD
            if instruction.condition or isinstance(instruction, ControlFlowOp):
                # Iteratively recurse over to build different branches for the condition
=======
            instruction_cond = instruction.condition and instruction.condition[0] in mid_circ_regs
            if instruction_cond or isinstance(instruction, ControlFlowOp):
                # Iteratively recurse over to build different branches
>>>>>>> dc8ec856
                with qml.QueuingManager.stop_recording():
                    branch_funcs = [
                        partial(load(branch_inst, measurements=None), params=params, wires=wires)
                        for branch_inst in operation_params
                        if isinstance(branch_inst, QuantumCircuit)
                    ]

                # Get the functions for handling condition
<<<<<<< HEAD
                # true fns | false fns -> true | false branches
                # inst_cond -> qiskit's conditional expression
                true_fns, false_fns, inst_cond = _conditional_funcs(
                    instruction, operation_class, branch_funcs, instruction_name
                )

                # Process qiskit condition to PL mid-circ meas conditions
                # pl_meas_conds -> PL's conditional expression with mid-circuit meas.
                # length(pl_meas_conds) == len(true_fns) ==> True
                pl_meas_conds = _process_condition(inst_cond, mid_circ_regs, instruction_name)

                # Iterate over each of the conditional triplet and apply the condition via qml.cond
                for pl_meas_cond, true_fn, false_fn in zip(pl_meas_conds, true_fns, false_fns):
                    qml.cond(pl_meas_cond, true_fn, false_fn)(*operation_args, **operation_kwargs)
=======
                true_fn, false_fn, elif_fns, cond_op = _conditional_funcs(
                    instruction, cargs, operation_class, branch_funcs, instruction_name
                )
                res_reg, res_bit = cond_op

                # Check for elif branches (doesn't require qjit)
                if elif_fns:
                    m_val = sum(2**idx * mid_circ_regs[clbit] for idx, clbit in enumerate(res_reg))
                    for elif_bit, elif_branch in elif_fns:
                        qml.cond(m_val == elif_bit, elif_branch)(
                            *operation_args, **operation_kwargs
                        )

                # Check if just conditional requires some extra work
                if isinstance(res_bit, str):
                    # Handles the default case in the SwitchCaseOp
                    if res_bit == "SwitchDefault":
                        elif_bits = [elif_bit for (elif_bit, _) in elif_fns]
                        qml.cond(
                            reduce(
                                lambda m0, m1: m0 & m1,
                                [(m_val != elif_bit) for elif_bit in elif_bits],
                            ),
                            true_fn,
                        )(*operation_args, **operation_kwargs)
                # Just do the routine conditional
                else:
                    qml.cond(
                        mid_circ_regs[res_reg] == res_bit,
                        true_fn,
                        false_fn,
                    )(*operation_args, **operation_kwargs)
>>>>>>> dc8ec856

            # Check if it is not a mid-circuit measurement
            elif operation_class and not isinstance(instruction, Measure):
                operation_class(*operation_args, **operation_kwargs)

        # Use the user-provided measurements
        if measurements:
            if qml.queuing.QueuingManager.active_context():
                return [qml.apply(meas) for meas in measurements]
            return measurements

        return tuple(mid_circ_meas + list(map(qml.measure, terminal_meas))) or None

    return _function


def load_qasm(qasm_string: str):
    """Loads a PennyLane template from a QASM string.
    Args:
        qasm_string (str): the name of the QASM string
    Returns:
        function: the new PennyLane template
    """
    return load(QuantumCircuit.from_qasm_str(qasm_string))


def load_qasm_from_file(file: str):
    """Loads a PennyLane template from a QASM file.
    Args:
        file (str): the name of the QASM file
    Returns:
        function: the new PennyLane template
    """
    return load(QuantumCircuit.from_qasm_file(file))


<<<<<<< HEAD
# pylint:disable=protected-access
def _conditional_funcs(inst, operation_class, branch_funcs, ctrl_flow_type):
    """Builds the conditional functions for Controlled flows.

    This method returns the arguments to be used by the `qml.cond`
    for creating the classically controlled flow. These are the
    branches - `true_fns` and `false_fns`, that contains the quantum
    functions to be applied based on the results of the condition.

    Additionally, we also return the qiskit's classical condition,
    which we convert to the corresponding PennyLane mid-circuit
    measurement in the `_process_condition` method. These conditions
    are stored in the `condition` attribute for all the controlled ops,
    except for `SwitchCaseOp` for which it is stored in the `target`
    attribute. For the latter operation, we set the `condition` ourselves
    with information from `target` and the information required
    by us for the processing of the condition.
    """
    true_fns, false_fns = [operation_class], [None]

    # Logic for using legacy c_if
    if not isinstance(inst, ControlFlowOp):
        return true_fns, false_fns, inst.condition

    # Logic for handling IfElseOp
    if ctrl_flow_type == "IfElseOp":
        true_fns[0] = branch_funcs[0]
        if len(branch_funcs) == 2:
            false_fns[0] = branch_funcs[1]

    # Logic for handling SwitchCaseOp
    elif ctrl_flow_type == "SwitchCaseOp":
        true_fns, res_bits = [], []
        for case, res_bit in inst._case_map.items():
            if not isinstance(case, _DefaultCaseType):
                true_fns.append(branch_funcs[res_bit])
                res_bits.append(case)

        # Switch ops condition is None by default
        # So we make up a custom one for it ourselves
        inst.condition = [inst.target, res_bits, "SwitchCase"]
        if any((isinstance(case, _DefaultCaseType) for case in inst._case_map)):
            true_fns.append(branch_funcs[-1])
            # Marker for we have a default case scenario
            inst.condition[-1] = "SwitchDefault"
        false_fns = [None] * len(true_fns)

    return true_fns, false_fns, inst.condition


def _process_condition(cond_op, mid_circ_regs, instruction_name):
    """Process the condition to corresponding measurement value

    In Qiskit, the generic form of condition is of two types:
    1. tuple[ClassicalRegister, int] or tuple[Clbit, int]
    2. expr.Expr
    In addition for this, we have another custom type:
    3. List(Target: Condition, Vals: List[Int], Type: str)
    """
    # container for PL measurements operators
    pl_meas = []
    condition = cond_op

    # Check if the condition is as a tuple -> (Clbit/Clreg, Val)
    if isinstance(condition, tuple):
        clbits = [condition[0]] if isinstance(condition[0], Clbit) else list(condition[0])

        # Proceed only if we have access to all conditioned classical bits
        if all(clbit in mid_circ_regs for clbit in clbits):
            pl_meas.append(
                sum(2**idx * mid_circ_regs[clbit] for idx, clbit in enumerate(clbits))
                == condition[1]
            )

    # Check if the condition is coming form a SwitchCase -> (Target, Vals, Type)
    if isinstance(condition, list):
        meas_pl_ops = _process_switch_condition(condition, mid_circ_regs)
        pl_meas.extend(meas_pl_ops)

    # Check if the condition is an Expr
    if isinstance(condition, expr.Expr):
        meas_pl_op = _expr_evaluation(condition, mid_circ_regs)
        if meas_pl_op is not None:
            pl_meas.append(meas_pl_op)

    # Check if were able to add the meas values
    # Else raise a warning before returning
    if pl_meas:
        return pl_meas

    warnings.warn(
        f"The provided {condition} for {instruction_name} uses additional classical information that cannot not be returned or processed.",
        UserWarning,
    )
    return pl_meas


def _process_switch_condition(condition, mid_circ_regs):
    """Helper method for processesing condition for SwtichCaseOp"""
    # if the target is not an Expr
    if not isinstance(condition[0], expr.Expr):
        # Prepare the classical bits used for the condition
        clbits = [condition[0]] if isinstance(condition[0], Clbit) else list(condition[0])

        # Proceed only if we have access to all conditioned classical bits
        meas_pl_op = None
        if all(clbit in mid_circ_regs for clbit in clbits):
            # Build an integer representation for each switch case
            meas_pl_op = sum(2**idx * mid_circ_regs[clbit] for idx, clbit in enumerate(clbits))

    # if the target is an Expr
    else:
        meas_pl_op = _expr_evaluation(condition[0], mid_circ_regs)

    meas_pl_ops = []
    if meas_pl_op is not None:
        # Add a measurement for each of the switch cases
        meas_pl_ops.extend([meas_pl_op == clval for clval in condition[1]])
        # If we have default case, add an additional measurement for it
        if condition[2] == "SwitchDefault":
            meas_pl_ops.append(
                reduce(
                    lambda m0, m1: m0 & m1,
                    [(meas_pl_op != clval) for clval in condition[1]],
                )
            )
    return meas_pl_ops


# pylint:disable = unbalanced-tuple-unpacking
def _expr_evaluation(condition, mid_circ_regs):
    """Evaluates the expr condition"""

    # Maps qiskit `expr` names to their mathematical logic
    _expr_mapping = {
        "BIT_AND": lambda meas1, meas2: meas1 & meas2,
        "BIT_OR": lambda meas1, meas2: meas1 | meas2,
        "BIT_XOR": lambda meas1, meas2: meas1 ^ meas2,
        "LOGIC_AND": lambda meas1, meas2: meas1 and meas2,
        "LOGIC_OR": lambda meas1, meas2: meas1 or meas2,
        "EQUAL": lambda meas1, meas2: meas1 == meas2,
        "NOT_EQUAL": lambda meas1, meas2: meas1 != meas2,
        "LESS": lambda meas1, meas2: meas1 < meas2,
        "LESS_EQUAL": lambda meas1, meas2: meas1 <= meas2,
        "GREATER": lambda meas1, meas2: meas1 > meas2,
        "GREATER_EQUAL": lambda meas1, meas2: meas1 >= meas2,
    }

    # Get the left and right classical controls
    cond1, cond2 = condition.left, condition.right

    # Iterate over each and extract classical bits
    clbits, clvals = [], []
    for _, carg in enumerate([cond1, cond2]):
        # We don't need to work with Qiskit's Cast expr op,
        # as we'll be casting stuff manually by ourselves.
        if isinstance(carg, expr.Cast):
            carg = carg.operand

        if isinstance(carg, expr.Value):
            clvals.append([carg.value])
        elif isinstance(carg, expr.Var):
            clbits.append([carg.var] if isinstance(carg.var, Clbit) else list(carg.var))

    # Proceed only if we have access to all conditioned classical bits
    for idx, clreg in enumerate(clbits):
        if not all(clbit in mid_circ_regs for clbit in clreg):
            return None
        clbits[idx] = [mid_circ_regs[clbit] for clbit in clreg]

    # Flag for tracking if it is a bitwise operation.
    # bitwise = true -> apply on each bit of the  binary forms
    # bitwise = false -> apply on the integer forms as whole
    bitwise_flag = False
    condition_name = condition.op.name
    if condition_name[:3] == "BIT":
        bitwise_flag = True

    # divide the bits among left and right cbit registers
    if len(clbits) == 2:
        condition_res = _expr_eval_clregs(clbits, _expr_mapping[condition_name], bitwise_flag)

    # divide the bits into a cbit register and integer
    else:
        condition_res = _expr_eval_clvals(
            clbits, clvals, _expr_mapping[condition_name], bitwise_flag
        )

    return condition_res


def _expr_eval_clregs(clbits, expr_func, bitwise=False):
    """Helper method for Expr evaluation when two registers are present"""
    clreg1, clreg2 = clbits
    # Make both the bits of the same width with padding
    # We swap the registers so that we only have to pad right one.
    if len(clreg1) < len(clreg2):
        clreg1, clreg2 = clreg2, clreg1
    clreg2 = [0] * (len(clreg2) - len(clreg1)) + clreg2

    # For bitwise operations we need to work with individual bits
    # So we build an integer form 'after' performing the operation.
    if bitwise:
        condition_res = sum(
            2**idx * expr_func(meas1, meas2)
            for idx, (meas1, meas2) in enumerate(zip(clreg1, clreg2))
        )

    # For other operations we need to work with all bits at once,
    # So we build an integer form 'before' performing the operation.
    else:
        meas1, meas2 = [
            sum(2**idx * meas for idx, meas in enumerate(clreg)) for clreg in [clreg1, clreg2]
        ]
        condition_res = expr_func(meas1, meas2)

    return condition_res


def _expr_eval_clvals(clbits, clvals, expr_func, bitwise=False):
    """Helper method for Expr evaluation when one register and one integer value is present."""
    [clreg1], [[clreg2]] = clbits, clvals
    # For bitwise operations, we first need a binary form for clreg2
    if bitwise:
        # Number of bits should be max of the binary-rep of the clvals or clreg.
        num_bits = max(len(clreg1), int(np.ceil(np.log2(clreg2))))
        clreg2 = map(int, np.binary_repr(clreg2).zfill(num_bits))
        clreg1 = [0] * (num_bits - len(clreg1)) + clreg1
        condition_res = sum(
            2**idx * expr_func(meas1, meas2)
            for idx, (meas1, meas2) in enumerate(zip(clreg1, clreg2))
        )

    # For other operations, we just need the integer form of clreg1
    else:
        meas1 = sum(2**idx * meas for idx, meas in enumerate(clreg1))
        condition_res = expr_func(meas1, clreg2)

    return condition_res
=======
# pylint:disable=fixme, protected-access
def _conditional_funcs(ops, cargs, operation_class, branch_funcs, ctrl_flow_type):
    """Builds the conditional functions for Controlled flows

    This method returns the arguments to be used by the `qml.cond`
    for creating a classically controlled flow.
    These are the branches (`true_fn`, `false_fn`, `elif_fns`) and
    the qiskit's classical condition, which has to be converted to
    the corresponding PennyLane mid-circuit measurement.
    """
    true_fn, false_fn, elif_fns = operation_class, None, ()
    # Logic for using legacy c_if
    if not isinstance(ops, ControlFlowOp):
        return true_fn, false_fn, elif_fns, ops.condition

    # Logic for handling IfElseOp
    if ctrl_flow_type == "IfElseOp":
        true_fn = branch_funcs[0]
        if len(branch_funcs) == 2:
            false_fn = branch_funcs[1]

    # Logic for handling SwitchCaseOp
    elif ctrl_flow_type == "SwitchCaseOp":
        elif_fns = []
        for case, res_bit in ops._case_map.items():
            if not isinstance(case, _DefaultCaseType):
                elif_fns.append((case, branch_funcs[res_bit]))
        ops.condition = [tuple(cargs), "SwitchCase"]
        if any((isinstance(case, _DefaultCaseType) for case in ops._case_map)):
            true_fn = branch_funcs[-1]
            ops.condition = [tuple(cargs), "SwitchDefault"]

    return true_fn, false_fn, elif_fns, ops.condition
>>>>>>> dc8ec856
<|MERGE_RESOLUTION|>--- conflicted
+++ resolved
@@ -22,11 +22,7 @@
 import numpy as np
 from qiskit import QuantumCircuit
 from qiskit.circuit import Parameter, ParameterExpression, ParameterVector
-<<<<<<< HEAD
 from qiskit.circuit import Measure, Barrier, ControlFlowOp, Clbit
-=======
-from qiskit.circuit import Measure, Barrier, ControlFlowOp
->>>>>>> dc8ec856
 from qiskit.circuit.controlflow.switch_case import _DefaultCaseType
 from qiskit.circuit.library import GlobalPhaseGate
 from qiskit.circuit.classical import expr
@@ -424,14 +420,9 @@
             instruction_name = "U3Gate" if instruction_name == "UGate" else instruction_name
 
             # Define operator builders and helpers
-<<<<<<< HEAD
-            # _class -> PennyLane operation class object mapped from the Qiskit operation
-            # _args and _kwargs -> Parameters required for instantiation of `_class`
-=======
             # operation_class -> PennyLane operation class object mapped from the Qiskit operation
             # operation_args and operation_kwargs -> Parameters required for the
             # instantiation of `operation_class`
->>>>>>> dc8ec856
             operation_class = None
             operation_wires = [wire_map[hash(qubit)] for qubit in qargs]
             operation_kwargs = {"wires": operation_wires}
@@ -493,14 +484,8 @@
                     )
 
             # Check if it is a conditional operation or conditional instruction
-<<<<<<< HEAD
             if instruction.condition or isinstance(instruction, ControlFlowOp):
                 # Iteratively recurse over to build different branches for the condition
-=======
-            instruction_cond = instruction.condition and instruction.condition[0] in mid_circ_regs
-            if instruction_cond or isinstance(instruction, ControlFlowOp):
-                # Iteratively recurse over to build different branches
->>>>>>> dc8ec856
                 with qml.QueuingManager.stop_recording():
                     branch_funcs = [
                         partial(load(branch_inst, measurements=None), params=params, wires=wires)
@@ -509,7 +494,6 @@
                     ]
 
                 # Get the functions for handling condition
-<<<<<<< HEAD
                 # true fns | false fns -> true | false branches
                 # inst_cond -> qiskit's conditional expression
                 true_fns, false_fns, inst_cond = _conditional_funcs(
@@ -524,40 +508,6 @@
                 # Iterate over each of the conditional triplet and apply the condition via qml.cond
                 for pl_meas_cond, true_fn, false_fn in zip(pl_meas_conds, true_fns, false_fns):
                     qml.cond(pl_meas_cond, true_fn, false_fn)(*operation_args, **operation_kwargs)
-=======
-                true_fn, false_fn, elif_fns, cond_op = _conditional_funcs(
-                    instruction, cargs, operation_class, branch_funcs, instruction_name
-                )
-                res_reg, res_bit = cond_op
-
-                # Check for elif branches (doesn't require qjit)
-                if elif_fns:
-                    m_val = sum(2**idx * mid_circ_regs[clbit] for idx, clbit in enumerate(res_reg))
-                    for elif_bit, elif_branch in elif_fns:
-                        qml.cond(m_val == elif_bit, elif_branch)(
-                            *operation_args, **operation_kwargs
-                        )
-
-                # Check if just conditional requires some extra work
-                if isinstance(res_bit, str):
-                    # Handles the default case in the SwitchCaseOp
-                    if res_bit == "SwitchDefault":
-                        elif_bits = [elif_bit for (elif_bit, _) in elif_fns]
-                        qml.cond(
-                            reduce(
-                                lambda m0, m1: m0 & m1,
-                                [(m_val != elif_bit) for elif_bit in elif_bits],
-                            ),
-                            true_fn,
-                        )(*operation_args, **operation_kwargs)
-                # Just do the routine conditional
-                else:
-                    qml.cond(
-                        mid_circ_regs[res_reg] == res_bit,
-                        true_fn,
-                        false_fn,
-                    )(*operation_args, **operation_kwargs)
->>>>>>> dc8ec856
 
             # Check if it is not a mid-circuit measurement
             elif operation_class and not isinstance(instruction, Measure):
@@ -594,7 +544,6 @@
     return load(QuantumCircuit.from_qasm_file(file))
 
 
-<<<<<<< HEAD
 # pylint:disable=protected-access
 def _conditional_funcs(inst, operation_class, branch_funcs, ctrl_flow_type):
     """Builds the conditional functions for Controlled flows.
@@ -833,39 +782,4 @@
         meas1 = sum(2**idx * meas for idx, meas in enumerate(clreg1))
         condition_res = expr_func(meas1, clreg2)
 
-    return condition_res
-=======
-# pylint:disable=fixme, protected-access
-def _conditional_funcs(ops, cargs, operation_class, branch_funcs, ctrl_flow_type):
-    """Builds the conditional functions for Controlled flows
-
-    This method returns the arguments to be used by the `qml.cond`
-    for creating a classically controlled flow.
-    These are the branches (`true_fn`, `false_fn`, `elif_fns`) and
-    the qiskit's classical condition, which has to be converted to
-    the corresponding PennyLane mid-circuit measurement.
-    """
-    true_fn, false_fn, elif_fns = operation_class, None, ()
-    # Logic for using legacy c_if
-    if not isinstance(ops, ControlFlowOp):
-        return true_fn, false_fn, elif_fns, ops.condition
-
-    # Logic for handling IfElseOp
-    if ctrl_flow_type == "IfElseOp":
-        true_fn = branch_funcs[0]
-        if len(branch_funcs) == 2:
-            false_fn = branch_funcs[1]
-
-    # Logic for handling SwitchCaseOp
-    elif ctrl_flow_type == "SwitchCaseOp":
-        elif_fns = []
-        for case, res_bit in ops._case_map.items():
-            if not isinstance(case, _DefaultCaseType):
-                elif_fns.append((case, branch_funcs[res_bit]))
-        ops.condition = [tuple(cargs), "SwitchCase"]
-        if any((isinstance(case, _DefaultCaseType) for case in ops._case_map)):
-            true_fn = branch_funcs[-1]
-            ops.condition = [tuple(cargs), "SwitchDefault"]
-
-    return true_fn, false_fn, elif_fns, ops.condition
->>>>>>> dc8ec856
+    return condition_res