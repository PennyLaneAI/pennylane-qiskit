--- conflicted
+++ resolved
@@ -19,17 +19,12 @@
 import warnings
 
 import numpy as np
-<<<<<<< HEAD
 from qiskit import QuantumCircuit, ClassicalRegister, QuantumRegister
 from qiskit import extensions as ex
 from qiskit.converters import circuit_to_dag, dag_to_circuit
 from qiskit.quantum_info import SparsePauliOp
-from qiskit.circuit import Parameter, ParameterExpression
-=======
-from qiskit import QuantumCircuit
 from qiskit.circuit import Parameter, ParameterExpression, Measure, Barrier
 from qiskit.circuit.library import GlobalPhaseGate
->>>>>>> d2123e82
 from qiskit.exceptions import QiskitError
 from sympy import lambdify
 
