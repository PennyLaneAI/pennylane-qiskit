--- conflicted
+++ resolved
@@ -20,21 +20,15 @@
 from functools import partial, reduce
 
 import numpy as np
-<<<<<<< HEAD
 from qiskit import QuantumCircuit, ClassicalRegister, QuantumRegister
 from qiskit import extensions as ex
 from qiskit.converters import circuit_to_dag, dag_to_circuit
-from qiskit.quantum_info import SparsePauliOp
-from qiskit.circuit import Parameter, ParameterExpression
-=======
-from qiskit import QuantumCircuit
 from qiskit.circuit import Parameter, ParameterExpression, ParameterVector
 from qiskit.circuit import Measure, Barrier, ControlFlowOp, Clbit
 from qiskit.circuit.classical import expr
 from qiskit.circuit.controlflow.switch_case import _DefaultCaseType
 from qiskit.circuit.library import GlobalPhaseGate
 from qiskit.circuit.parametervector import ParameterVectorElement
->>>>>>> e3f9482f
 from qiskit.exceptions import QiskitError
 from qiskit.quantum_info import SparsePauliOp
 from sympy import lambdify
@@ -645,126 +639,7 @@
     Returns:
         function: the new PennyLane template
     """
-<<<<<<< HEAD
-    return load(QuantumCircuit.from_qasm_file(file))
-
-
-# diagonalize is currently only used if measuring
-# maybe always diagonalize when measuring, and never when not?
-# will this be used for a user-facing function to convert from PL to Qiskit as well?
-def circuit_to_qiskit(circuit, register_size, diagonalize=True, measure=True):
-    """Builds the circuit objects based on the operations and measurements
-    specified to apply.
-
-    Args:
-        circuit (Union[~.QuantumScript, ~.QuantumTape]): the circuit applied
-            to the device
-        register_size (int): the total number of qubits on the device the circuit is
-            executed on; this must include any qubits not used in the given
-            circuit to ensure correct indexing of the returned samples
-
-    Keyword args:
-        diagonalize (bool): whether or not to apply diagonalizing gates before the
-            measurements
-        measure (bool): whether or not to apply measurements at the end of the circuit;
-            a full circuit is represented either as a Qiskit circuit with operations
-            and measurements (measure=True), or a Qiskit circuit with only operations,
-            paired with a Qiskit Estimator defining the measurement process.
-    """
-
-    reg = QuantumRegister(register_size)
-
-    if not measure:
-        qc = QuantumCircuit(reg, name="temp")
-
-        for op in circuit.operations:
-            qc &= operation_to_qiskit(op, reg)
-
-        return qc
-
-    creg = ClassicalRegister(register_size)
-    qc = QuantumCircuit(reg, creg, name="temp")
-
-    for op in circuit.operations:
-        qc &= operation_to_qiskit(op, reg, creg)
-
-    # rotate the state for measurement in the computational basis
-    if diagonalize:
-        rotations = circuit.diagonalizing_gates
-        for rot in rotations:
-            qc &= operation_to_qiskit(rot, reg, creg)
-
-    # barrier ensures we first do all operations, then do all measurements
-    qc.barrier(reg)
-    # we always measure the full register
-    qc.measure(reg, creg)
-
-    return qc
-
-
-def operation_to_qiskit(operation, reg, creg=None):
-    """Take a Pennylane operator and convert to a Qiskit circuit
-
-    Args:
-        operation (List[pennylane.Operation]): operation to be converted
-        num_qubits (int): the total number of qubits on the device
-
-    Returns:
-        QuantumCircuit: a quantum circuit objects containing the translated operation
-    """
-    op_wires = operation.wires
-    par = operation.parameters
-
-    for idx, p in enumerate(par):
-        if isinstance(p, np.ndarray):
-            # Convert arrays so that Qiskit accepts the parameter
-            par[idx] = p.tolist()
-
-    operation = operation.name
-
-    mapped_operation = QISKIT_OPERATION_MAP[operation]
-
-    qregs = [reg[i] for i in op_wires.labels]
-
-    # Need to revert the order of the quantum registers used in
-    # Qiskit such that it matches the PennyLane ordering
-    if operation in ("QubitUnitary", "QubitStateVector", "StatePrep"):
-        qregs = list(reversed(qregs))
-
-    if creg:
-        dag = circuit_to_dag(QuantumCircuit(reg, creg, name=""))
-    else:
-        dag = circuit_to_dag(QuantumCircuit(reg, name=""))
-    gate = mapped_operation(*par)
-
-    dag.apply_operation_back(gate, qargs=qregs)
-    circuit = dag_to_circuit(dag)
-
-    return circuit
-
-
-def mp_to_pauli(mp, register_size):
-    """Convert a Pauli observable to a SparsePauliOp for measurement via Estimator
-
-    Args:
-        mp(Union[ExpectationMP, VarianceMP]): MeasurementProcess to be converted to a SparsePauliOp
-        register_size(int): total size of the qubit register being measured
-    """
-
-    # ToDo: I believe this could be extended to cover expectation values of Hamiltonians
-
-    observables = {"PauliX": "X", "PauliY": "Y", "PauliZ": "Z", "Identity": "I"}
-
-    pauli_string = ["I"] * register_size
-    pauli_string[mp.wires[0]] = observables[mp.obs.name]
-
-    # Qiskit orders wires in the opposite direction compared to PL
-    pauli_string.reverse()
-
-    pauli_string = ("").join(pauli_string)
-
-    return SparsePauliOp(pauli_string)
-=======
+
     return load(QuantumCircuit.from_qasm_file(file), measurements=[])
 
 
@@ -1193,4 +1068,119 @@
         condition_res = expr_func(meas1, clreg2)
 
     return condition_res
->>>>>>> e3f9482f
+
+# diagonalize is currently only used if measuring
+# maybe always diagonalize when measuring, and never when not?
+# will this be used for a user-facing function to convert from PL to Qiskit as well?
+def circuit_to_qiskit(circuit, register_size, diagonalize=True, measure=True):
+    """Builds the circuit objects based on the operations and measurements
+    specified to apply.
+
+    Args:
+        circuit (Union[~.QuantumScript, ~.QuantumTape]): the circuit applied
+            to the device
+        register_size (int): the total number of qubits on the device the circuit is
+            executed on; this must include any qubits not used in the given
+            circuit to ensure correct indexing of the returned samples
+
+    Keyword args:
+        diagonalize (bool): whether or not to apply diagonalizing gates before the
+            measurements
+        measure (bool): whether or not to apply measurements at the end of the circuit;
+            a full circuit is represented either as a Qiskit circuit with operations
+            and measurements (measure=True), or a Qiskit circuit with only operations,
+            paired with a Qiskit Estimator defining the measurement process.
+    """
+
+    reg = QuantumRegister(register_size)
+
+    if not measure:
+        qc = QuantumCircuit(reg, name="temp")
+
+        for op in circuit.operations:
+            qc &= operation_to_qiskit(op, reg)
+
+        return qc
+
+    creg = ClassicalRegister(register_size)
+    qc = QuantumCircuit(reg, creg, name="temp")
+
+    for op in circuit.operations:
+        qc &= operation_to_qiskit(op, reg, creg)
+
+    # rotate the state for measurement in the computational basis
+    if diagonalize:
+        rotations = circuit.diagonalizing_gates
+        for rot in rotations:
+            qc &= operation_to_qiskit(rot, reg, creg)
+
+    # barrier ensures we first do all operations, then do all measurements
+    qc.barrier(reg)
+    # we always measure the full register
+    qc.measure(reg, creg)
+
+    return qc
+
+
+def operation_to_qiskit(operation, reg, creg=None):
+    """Take a Pennylane operator and convert to a Qiskit circuit
+
+    Args:
+        operation (List[pennylane.Operation]): operation to be converted
+        num_qubits (int): the total number of qubits on the device
+
+    Returns:
+        QuantumCircuit: a quantum circuit objects containing the translated operation
+    """
+    op_wires = operation.wires
+    par = operation.parameters
+
+    for idx, p in enumerate(par):
+        if isinstance(p, np.ndarray):
+            # Convert arrays so that Qiskit accepts the parameter
+            par[idx] = p.tolist()
+
+    operation = operation.name
+
+    mapped_operation = QISKIT_OPERATION_MAP[operation]
+
+    qregs = [reg[i] for i in op_wires.labels]
+
+    # Need to revert the order of the quantum registers used in
+    # Qiskit such that it matches the PennyLane ordering
+    if operation in ("QubitUnitary", "QubitStateVector", "StatePrep"):
+        qregs = list(reversed(qregs))
+
+    if creg:
+        dag = circuit_to_dag(QuantumCircuit(reg, creg, name=""))
+    else:
+        dag = circuit_to_dag(QuantumCircuit(reg, name=""))
+    gate = mapped_operation(*par)
+
+    dag.apply_operation_back(gate, qargs=qregs)
+    circuit = dag_to_circuit(dag)
+
+    return circuit
+
+
+def mp_to_pauli(mp, register_size):
+    """Convert a Pauli observable to a SparsePauliOp for measurement via Estimator
+
+    Args:
+        mp(Union[ExpectationMP, VarianceMP]): MeasurementProcess to be converted to a SparsePauliOp
+        register_size(int): total size of the qubit register being measured
+    """
+
+    # ToDo: I believe this could be extended to cover expectation values of Hamiltonians
+
+    observables = {"PauliX": "X", "PauliY": "Y", "PauliZ": "Z", "Identity": "I"}
+
+    pauli_string = ["I"] * register_size
+    pauli_string[mp.wires[0]] = observables[mp.obs.name]
+
+    # Qiskit orders wires in the opposite direction compared to PL
+    pauli_string.reverse()
+
+    pauli_string = ("").join(pauli_string)
+
+    return SparsePauliOp(pauli_string)