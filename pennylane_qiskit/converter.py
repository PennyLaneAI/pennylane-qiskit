--- conflicted
+++ resolved
@@ -20,13 +20,9 @@
 from functools import partial, reduce
 
 import numpy as np
-<<<<<<< HEAD
 from qiskit import QuantumCircuit, ClassicalRegister, QuantumRegister
 from qiskit.converters import circuit_to_dag, dag_to_circuit
-=======
 import qiskit.qasm2
-from qiskit import QuantumCircuit
->>>>>>> a5415aee
 from qiskit.circuit import Parameter, ParameterExpression, ParameterVector
 from qiskit.circuit import Measure, Barrier, ControlFlowOp, Clbit
 from qiskit.circuit.classical import expr
