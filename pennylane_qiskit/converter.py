--- conflicted
+++ resolved
@@ -126,11 +126,8 @@
         # the key needs to be the actual Parameter, whereas kwargs keys are parameter names
         if not k in expected_params:
             raise TypeError(
-<<<<<<< HEAD
-                f"Got unexpected parameter keyword argument '{k}'. Circuit contains parameters: {param_names}. {referral_to_forum}"
-=======
-                f"Got unexpected parameter keyword argument '{k}'. Circuit contains parameters: {param_name_string}"
->>>>>>> bd84430a
+                f"Got unexpected parameter keyword argument '{k}'. Circuit contains parameters: {param_name_string} {referral_to_forum}"
+
             )
         params[expected_params[k]] = v
 
@@ -149,11 +146,7 @@
             else ""
         )
         raise TypeError(
-<<<<<<< HEAD
-            f"Expected {len(arg_parameters)} positional argument{'s' if len(arg_parameters) > 1 else ''} but {len(args)} were given. {referral_to_forum}"
-=======
-            f"Expected {len(expected_arg_params)} positional argument{'s' if len(expected_arg_params) > 1 else ''} but {len(args)} were given. {param_vector_info}"
->>>>>>> bd84430a
+            f"Expected {len(expected_arg_params)} positional argument{'s' if len(expected_arg_params) > 1 else ''} but {len(args)} were given. {param_vector_info} {referral_to_forum}"
         )
     params.update(dict(zip(expected_arg_params, args)))
 
@@ -215,11 +208,7 @@
         if quantum_circuit.parameters:
             s = "s" if len(quantum_circuit.parameters) > 1 else ""
             raise TypeError(
-<<<<<<< HEAD
-                f"Missing required argument{s} to define Parameter value{s} for: {param_names}. {referral_to_forum}"
-=======
-                f"Missing required argument{s} to define Parameter value{s} for: {param_name_string}"
->>>>>>> bd84430a
+                f"Missing required argument{s} to define Parameter value{s} for: {param_name_string} {referral_to_forum}"
             )
         return quantum_circuit
 
