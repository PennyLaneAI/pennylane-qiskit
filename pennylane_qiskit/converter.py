# Copyright 2019 Xanadu Quantum Technologies Inc.

# Licensed under the Apache License, Version 2.0 (the "License");
# you may not use this file except in compliance with the License.
# You may obtain a copy of the License at

#     http://www.apache.org/licenses/LICENSE-2.0

# Unless required by applicable law or agreed to in writing, software
# distributed under the License is distributed on an "AS IS" BASIS,
# WITHOUT WARRANTIES OR CONDITIONS OF ANY KIND, either express or implied.
# See the License for the specific language governing permissions and
# limitations under the License.
r"""
This module contains functions for converting between Qiskit QuantumCircuit objects
and PennyLane circuits.
"""
from typing import Dict, Any, Iterable, Sequence, Union
import warnings
from functools import partial, reduce

import numpy as np
from qiskit import QuantumCircuit, ClassicalRegister, QuantumRegister
from pennylane_qiskit.qiskit_device import QISKIT_OPERATION_MAP
from qiskit.converters import circuit_to_dag, dag_to_circuit
from qiskit.circuit import Parameter, ParameterExpression, ParameterVector
from qiskit.circuit import Measure, Barrier, ControlFlowOp, Clbit
from qiskit.circuit.classical import expr
from qiskit.circuit.controlflow.switch_case import _DefaultCaseType
from qiskit.circuit.library import GlobalPhaseGate
from qiskit.circuit.parametervector import ParameterVectorElement
from qiskit.exceptions import QiskitError
from qiskit.quantum_info import SparsePauliOp
from sympy import lambdify

import pennylane as qml
import pennylane.ops as pennylane_ops
<<<<<<< HEAD

from pennylane_qiskit.qiskit_device import QISKIT_OPERATION_MAP
=======
>>>>>>> f71c1d49

inv_map = {v.__name__: k for k, v in QISKIT_OPERATION_MAP.items()}

dagger_map = {
    "SdgGate": qml.S,
    "TdgGate": qml.T,
    "SXdgGate": qml.SX,
    "GlobalPhaseGate": qml.GlobalPhase,
}

referral_to_forum = (
    "\n \nIf you are experiencing any difficulties with converting circuits from Qiskit, you can reach out "
    "\non the PennyLane forum at https://discuss.pennylane.ai/c/pennylane-plugins/pennylane-qiskit/"
)


def _check_parameter_bound(
    param: Parameter,
    unbound_params: Dict[Union[Parameter, ParameterVector], Any],
):
    """Utility function determining if a certain parameter in a QuantumCircuit has
    been bound.

    Args:
        param (qiskit.circuit.Parameter): the parameter to be checked
        unbound_params (dict[qiskit.circuit.Parameter | qiskit.circuit.ParameterVector, Any]):
            a dictionary mapping qiskit parameters (or vectors) to trainable parameter values
    """
    if isinstance(param, ParameterVectorElement):
        if param.vector not in unbound_params:
            raise ValueError(
                f"The vector of parameter {param} was not bound correctly."
            )

    elif isinstance(param, Parameter):
        if param not in unbound_params:
            raise ValueError(f"The parameter {param} was not bound correctly.")


def _process_basic_param_args(params, *args, **kwargs):
    """Process the basic conditions for parameter dictionary computation.

    Returns:
        params (dict): A dictionary mapping ``quantum_circuit.parameters`` to values
        flag (bool): Indicating whether the returned ``params`` can be used.
    """

    # if no kwargs are passed, and a dictionary has been passed as a single argument, then assume it is params
    if params is None and not kwargs and (len(args) == 1 and isinstance(args[0], dict)):
        return (args[0], True)

    if not args and not kwargs:
        return (params, True)

    # make params dict if using args and/or kwargs
    if params is not None:
        raise RuntimeError(
            "Cannot define parameters via the params kwarg when passing Parameter values "
            "as individual args or kwargs."
        )

    return ({}, False)


def _expected_parameters(quantum_circuit):
    """Gets the expected parameters and a string of their names from the QuantumCircuit.
    Primarily serves to change a list of Parameters and ParameterVectorElements into a list
    of Parameters and ParameterVectors. I.e.:

    [Parameter('a'), ParameterVectorElement('v[0]'), ParameterVectorElement('v[1]'), ParameterVectorElement('v[2]')]

    becomes [Parameter('a'), ParameterVector(name='v', length=3)].

    Returns:
        expected_params: The reorganized list of Parameters, containing Parameter and ParameterVector
        param_name_string: a string listing the parameter names, i.e. in the example above, 'a, v'

    """

    expected_params = {}
    for p in quantum_circuit.parameters:
        # we want the p.vector if p is a ParameterVectorElement, otherwise p
        param = getattr(p, "vector", p)
        expected_params.update({param.name: param})

    param_name_string = ", ".join(expected_params.keys())

    return expected_params, param_name_string


def _format_params_dict(quantum_circuit, params, *args, **kwargs):
    """Processes the inputs for calling the quantum function and returns
    a dictionary of the format ``{Parameter("name"): value}`` for all the parameters.

    For a ``quantum_circuit`` with parameters ``[Parameter("phi"), Parameter("psi"), Parameter("theta")]``,
    inputs can be one of the following:
        1. the kwargs passed to when calling the qfunc, other than ``params`` and ``wires``.
            The keys in kwargs are expected to correspond to the names of the Parameters on
            the QuantumCircuit, i.e. ``(qc, None, phi=0.35, theta=0.2, psi=1.7)``
        2. the args passed when calling the qfunc, i.e. ``(qc, None, 0.35, 1.7, 0.2)``. These
           are assigned to the Parameters as the are ordered on the Qiskit QuantumCircuit:
           alphabetized by Parameter name
        3. Some combination of args and kwargs, i.e. ``(qc, None, 0.35, 0.2, psi=1.7)``
        4. (legacy) ``params`` from the kwarg ``params`` of the qfunc call, which is expected
            to already be a dictionary of the format ``{Parameter("name"): value}``, i.e.
            ``(qc, {Parameter("phi"): 0.35, Parameter("psi"): 1.7, Parameter("theta"): 0.2})``
        5. (legacy) ``params`` passed as a single arg, which is expected
            to already be a dictionary of the format ``{Parameter("name"): value}``, i.e.
            ``(qc, None, {Parameter("phi"): 0.35, Parameter("psi"): 1.7, Parameter("theta"): 0.2})``

    Returns:
        params (dict): A dictionary mapping ``quantum_circuit.parameters`` to values
    """

    params, flag = _process_basic_param_args(params, *args, **kwargs)

    if flag:
        return params

    expected_params, param_name_string = _expected_parameters(quantum_circuit)

    # populate it with any parameters defined as kwargs
    for k, v in kwargs.items():
        # the key needs to be the actual Parameter, whereas kwargs keys are parameter names
        if not k in expected_params:
            raise TypeError(
                f"Got unexpected parameter keyword argument '{k}'. Circuit contains parameters: {param_name_string} {referral_to_forum}"
            )
        params[expected_params[k]] = v

    # get any parameters not defined in kwargs (may be all of them) and match to args in order
    expected_arg_params = [
        param for name, param in expected_params.items() if name not in kwargs
    ]
    has_param_vectors = np.any(
        [isinstance(p, ParameterVector) for p in expected_arg_params]
    )

    # if too many args were passed to the function call, raise an error
    # all other checks regarding correct arguments will be processed in _check_circuit_and_assign_parameters
    # (based on the full params dict generated by this function), but this information can only be captured here
    if len(args) > len(expected_arg_params):
        param_vector_info = (
            "Note that PennyLane expects to recieve a ParameterVector as a single argument "
            "containing all ParameterVectorElements."
            if has_param_vectors
            else ""
        )
        raise TypeError(
            f"Expected {len(expected_arg_params)} positional argument{'s' if len(expected_arg_params) > 1 else ''} but {len(args)} were given. {param_vector_info} {referral_to_forum}"
        )
    params.update(dict(zip(expected_arg_params, args)))

    return params


def _extract_variable_refs(params: Dict[Parameter, Any]) -> Dict[Parameter, Any]:
    """Iterate through the parameter mapping to be bound to the circuit,
    and return a dictionary containing the trainable parameters.

    Args:
        params (dict): dictionary of the parameters in the circuit to their corresponding values

    Returns:
        dict[qiskit.circuit.Parameter, Any]: a dictionary mapping
            qiskit parameters to trainable parameter values
    """
    variable_refs = {}
    # map qiskit parameters to PennyLane trainable parameter values
    if params is not None:
        for k, v in params.items():
            if qml.math.requires_grad(v):
                # Values can be arrays of size 1, need to extract the Python scalar
                # (this can happen e.g. when indexing into a PennyLane numpy array)
                if isinstance(v, np.ndarray) and v.size == 1:
                    v = v.item()
                variable_refs[k] = v

    return variable_refs  # map qiskit parameters to trainable parameter values


def _check_circuit_and_assign_parameters(
    quantum_circuit: QuantumCircuit, params: dict, diff_params: dict
) -> QuantumCircuit:
    """Utility function for checking for a valid quantum circuit and then assigning the parameters.

    Args:
        quantum_circuit (QuantumCircuit): the quantum circuit to check and bind the parameters for
        params (dict): dictionary of the parameters in the circuit to their corresponding values
        diff_params (dict): dictionary mapping the differentiable parameters to trainable parameter
            values
    Returns:
        QuantumCircuit: quantum circuit with bound parameters
    """
    if not isinstance(quantum_circuit, QuantumCircuit):
        raise ValueError(
            f"The circuit {quantum_circuit} is not a valid Qiskit QuantumCircuit."
        )

    # confirm parameter names are valid for conversion to PennyLane
    for name in ["wires", "params"]:
        if name in [p.name for p in quantum_circuit.parameters]:
            raise RuntimeError(
                f"Cannot interpret QuantumCircuit with parameter '{name}' as a PennyLane "
                f"quantum function, as this argument is reserved. {referral_to_forum}"
            )

    expected_params, param_name_string = _expected_parameters(quantum_circuit)

    if params is None:
        if quantum_circuit.parameters:
            s = "s" if len(quantum_circuit.parameters) > 1 else ""
            raise TypeError(
                f"Missing required argument{s} to define Parameter value{s} for: {param_name_string} {referral_to_forum}"
            )
        return quantum_circuit

    # if any parameters are missing a value, raise an error
    undefined_params = [
        name for name, param in expected_params.items() if param not in params
    ]
    if undefined_params:
        s = "s" if len(undefined_params) > 1 else ""
        param_names = ", ".join(undefined_params)
        raise TypeError(
            f"Missing {len(undefined_params)} required argument{s} to define Parameter value{s} for: {param_names}. {referral_to_forum}"
        )

    for k in diff_params:
        # Since we don't bind trainable values to Qiskit circuits,
        # we must remove them from the binding dictionary before binding.
        del params[k]

    # Disabling "strict" assignment allows extra parameters to be ignored.
    return quantum_circuit.assign_parameters(params, strict=False)


def _get_operation_params(instruction, unbound_params) -> list:
    """Extract the bound parameters from the operation.

    If the bound parameters are a Qiskit ParameterExpression, then replace it with
    the corresponding PennyLane variable from the unbound_params dictionary.

    Args:
        instruction (qiskit.circuit.Instruction): a qiskit's quantum circuit instruction
        unbound_params dict[qiskit.circuit.Parameter, Any]: a dictionary mapping
            qiskit parameters to trainable parameter values

    Returns:
        list: bound parameters of the given instruction
    """
    operation_params = []
    for p in instruction.params:
        _check_parameter_bound(p, unbound_params)

        if isinstance(p, ParameterExpression):
            if p.parameters:  # non-empty set = has unbound parameters
                f_args = []
                f_params = []

                # Ensure duplicate subparameters are only appended once.
                f_param_names = set()

                for subparam in p.parameters:
                    if isinstance(subparam, ParameterVectorElement):
                        # Unfortunately, parameter vector elements are named using square brackets.
                        # As a result, element names are not a valid Python identifier which causes
                        # issues with SymPy. To get around this, we create a temporary parameter
                        # representing the entire vector and pass that into the SymPy function.
                        parameter = Parameter(subparam.vector.name)
                        argument = unbound_params.get(subparam.vector)
                    else:
                        parameter = subparam
                        argument = unbound_params.get(subparam)

                    if parameter.name not in f_param_names:
                        f_param_names.add(parameter.name)
                        f_params.append(parameter)
                        f_args.append(argument)

                f_expr = getattr(p, "_symbol_expr")
                f = lambdify(f_params, f_expr, modules=qml.numpy)

                operation_params.append(f(*f_args))
            else:  # needed for qiskit<0.43.1
                operation_params.append(float(p))  # pragma: no cover
        else:
            operation_params.append(p)

    return operation_params


def map_wires(qc_wires: list, wires: list) -> dict:
    """Utility function mapping the wires specified in a quantum circuit with the wires
    specified by the user for the template.

    Args:
        qc_wires (list): wires from the converted quantum circuit
        wires (list): wires specified for the template

    Returns:
        dict[int, int]: map from quantum circuit wires to the user defined wires
    """
    if wires is None:
        return dict(zip(qc_wires, range(len(qc_wires))))

    if len(qc_wires) == len(wires):
        return dict(zip(qc_wires, wires))

    raise qml.QuantumFunctionError(
        f"The specified number of wires - {len(wires)} - does not match "
        "the number of wires the loaded quantum circuit acts on."
    )


# pylint:disable=too-many-statements, too-many-branches
def load(quantum_circuit: QuantumCircuit, measurements=None):
    """Loads a PennyLane template from a Qiskit QuantumCircuit.
    Warnings are created for each of the QuantumCircuit instructions that were
    not incorporated in the PennyLane template.

    Args:
        quantum_circuit (qiskit.QuantumCircuit): the QuantumCircuit to be converted
        measurements (None | pennylane.measurements.MeasurementProcess | list[pennylane.measurements.MeasurementProcess]):
            the PennyLane `measurements <https://docs.pennylane.ai/en/stable/introduction/measurements.html>`_
            that override the terminal measurements that may be present in the input circuit

    Returns:
        function: The resulting PennyLane template.
    """

    # pylint:disable=too-many-branches, fixme, protected-access, too-many-nested-blocks
    def _function(*args, params: dict = None, wires: list = None, **kwargs):
        """Returns a PennyLane quantum function created based on the input QuantumCircuit.
        Warnings are created for each of the QuantumCircuit instructions that were
        not incorporated in the PennyLane template.

        If the QuantumCircuit contains unbound parameters, this function must be passed
        parameter values. These can be passed as positional arguments (provided in the same
        order that they are stored on the QuantumCircuit used to generate this function),
        keyword arguments with keywords matching the parameter names, or as a single dictionary
        with the parameters (not parameter names) as keys.

        Args:
            *args: positional arguments defining the value of the parameters that need to be assigned
            in the QuantumCircuit

        Kwargs:
            **kwargs: keyword arguments matching the names of the parameters beind defined
            params (dict): a dictionary with Parameter keys, specifying the parameters that need
                to be bound in the QuantumCircuit
            wires (Sequence[int] or int): The wires the converted template acts on.
                Note that if the original QuantumCircuit acted on :math:`N` qubits,
                then this must be a list of length :math:`N`.

        Returns:
            function: the new PennyLane template

        .. warning::

            Because this function takes ``params`` and ``wires`` as arguments in addition to taking
            any args and kwargs to set parameter values, the ``params`` and ``wires`` arguments are
            reserved, and cannot be parameter names in the QuantumCircuit.

        **Example**

        This function was created by doing something like:

        .. code-block:: python

            from qiskit.circuit import Parameter, QuantumCircuit
            import pennylane as qml

            a = Parameter("alpha")
            b = Parameter("beta")
            c = Parameter("gamma")

            qc = QuantumCircuit(2, 2)
            qc.rx(a, 0)
            qc.rx(b * c, 1)

            this_function = qml.from_qiskit(qc, measurements=[qml.PauliZ(0), qml.PauliZ(1)])

        For the circuit above, based on ``Parameters`` with names 'alpha', 'beta' and 'gamma', all of the following are
        valid inputs to set the Parameter values for this template:

        .. code-block:: python

            # positional arguments passed in alphabetical order (alpha, beta, gamma)
            circuit = this_function(np.pi, 0.5, np.pi)

            # kwargs are parameter names
            circuit = this_function(alpha=np.pi, beta=0.5, gamma=np.pi)

            # kwargs and args can be combined
            circuit = this_function(np.pi, np.pi, beta=0.5)

            # a dictionary - note that keys are not the names, but the Parameters themselves
            circuit = this_function(params={a: np.pi, b: 0.5, c: np.pi})

        """

        # organize parameters, format trainable parameter values correctly,
        # and then bind the parameters to the circuit
        params = _format_params_dict(quantum_circuit, params, *args, **kwargs)
        unbound_params = _extract_variable_refs(params)
        qc = _check_circuit_and_assign_parameters(
            quantum_circuit, params, unbound_params
        )

        # Wires from a qiskit circuit have unique IDs, so their hashes are unique too
        qc_wires = [hash(q) for q in qc.qubits]

        wire_map = map_wires(qc_wires, wires)

        # Stores the measurements encountered in the circuit
        # terminal_meas / mid_circ_meas -> terminal / mid-circuit measurements
        # mid_circ_regs -> maps the classical registers to the measurements done
        terminal_meas, mid_circ_meas = [], []
        mid_circ_regs = {}

        # Processing the dictionary of parameters passed
        for idx, circuit_instruction in enumerate(qc.data):
            (instruction, qargs, cargs) = circuit_instruction
            # the new Singleton classes have different names than the objects they represent,
            # but base_class.__name__ still matches
            instruction_name = getattr(
                instruction, "base_class", instruction.__class__
            ).__name__
            # New Qiskit gates that are not natively supported by PL (identical
            # gates exist with a different name)
            # TODO: remove the following when gates have been renamed in PennyLane
            instruction_name = (
                "U3Gate" if instruction_name == "UGate" else instruction_name
            )

            # Define operator builders and helpers
            # operation_class -> PennyLane operation class object mapped from the Qiskit operation
            # operation_args and operation_kwargs -> Parameters required for the
            # instantiation of `operation_class`
            operation_class = None
            operation_wires = [wire_map[hash(qubit)] for qubit in qargs]
            operation_kwargs = {"wires": operation_wires}
            operation_args = []

            # Extract the bound parameters from the operation. If the bound parameters are a
            # Qiskit ParameterExpression, then replace it with the corresponding PennyLane
            # variable from the unbound_params dictionary.
            operation_params = _get_operation_params(instruction, unbound_params)

            if instruction_name in dagger_map:
                operation_class = qml.adjoint(dagger_map[instruction_name])
                operation_args.extend(operation_params)

            elif instruction_name in inv_map:
                operation_class = getattr(pennylane_ops, inv_map[instruction_name])
                operation_args.extend(operation_params)
                if operation_class in (qml.QubitStateVector, qml.StatePrep):
                    operation_args = [np.array(operation_params)]

            elif isinstance(instruction, Measure):
                # Store the current operation wires and registers
                op_wires, op_cregs = set(operation_wires), set(cargs)
                # If final measurements are given then discriminate
                # between the types of measurement encountered.
                meas_terminal = False
                if measurements is not None:
                    # Look-ahead for more gate(s) on its wire(s)
                    meas_terminal = True
                    for next_op, next_qargs, next_cargs in qc.data[idx + 1 :]:
                        # Check if the subsequent conditional is measurement needing
                        if isinstance(next_op, ControlFlowOp):
                            if set(next_cargs) & op_cregs:
                                meas_terminal = False
                                break
                        elif next_op.condition:  # For legacy c_if
                            next_op_reg = next_op.condition[0]
                            if isinstance(next_op_reg, Clbit):
                                next_op_reg = [next_op_reg]
                            if set(next_op_reg) & op_cregs:
                                meas_terminal = False
                                break
                        # Check if the subsequent next_op is measurement interfering
                        if not isinstance(next_op, (Barrier, GlobalPhaseGate)):
                            next_op_wires = set(
                                wire_map[hash(qubit)] for qubit in next_qargs
                            )
                            # Check if there's any overlapping wires
                            if next_op_wires & op_wires:
                                meas_terminal = False
                                break

                # Allows for adding terminal measurements
                if meas_terminal:
                    terminal_meas.extend(operation_wires)

                # Allows for queing the mid-circuit measurements
                else:
                    operation_class = qml.measure
                    mid_circ_meas.append(qml.measure(wires=operation_wires))

                    # Allows for tracking conditional operations
                    for carg in cargs:
                        mid_circ_regs[carg] = mid_circ_meas[-1]

            else:

                try:
                    if not isinstance(instruction, (ControlFlowOp,)):
                        operation_args = [instruction.to_matrix()]
                        operation_class = qml.QubitUnitary

                except (AttributeError, QiskitError):
                    warnings.warn(
                        f"{__name__}: The {instruction_name} instruction is not supported by PennyLane,"
                        " and has not been added to the template.",
                        UserWarning,
                    )

            # Check if it is a conditional operation or conditional instruction
            if instruction.condition or isinstance(instruction, ControlFlowOp):
                # Iteratively recurse over to build different branches for the condition
                with qml.QueuingManager.stop_recording():
                    branch_funcs = [
                        partial(
                            load(branch_inst, measurements=None),
                            params=params,
                            wires=wires,
                        )
                        for branch_inst in operation_params
                        if isinstance(branch_inst, QuantumCircuit)
                    ]

                # Get the functions for handling condition
                # true fns | false fns -> true | false branches
                # inst_cond -> qiskit's conditional expression
                true_fns, false_fns, inst_cond = _conditional_funcs(
                    instruction, operation_class, branch_funcs, instruction_name
                )

                # Process qiskit condition to PL mid-circ meas conditions
                # pl_meas_conds -> PL's conditional expression with mid-circuit meas.
                # length(pl_meas_conds) == len(true_fns) ==> True
                pl_meas_conds = _process_condition(
                    inst_cond, mid_circ_regs, instruction_name
                )

                # Iterate over each of the conditional triplet and apply the condition via qml.cond
                for pl_meas_cond, true_fn, false_fn in zip(
                    pl_meas_conds, true_fns, false_fns
                ):
                    qml.cond(pl_meas_cond, true_fn, false_fn)(
                        *operation_args, **operation_kwargs
                    )

            # Check if it is not a mid-circuit measurement
            elif operation_class and not isinstance(instruction, Measure):
                operation_class(*operation_args, **operation_kwargs)

        # Use the user-provided measurements
        # an empty iterable is treated as a user-provided measurement with no measurements to queue
        if measurements is not None:
            if not qml.queuing.QueuingManager.active_context():
                return measurements

            if isinstance(measurements, Iterable):
                return [qml.apply(meas) for meas in measurements]

            return qml.apply(measurements)

        return tuple(mid_circ_meas + list(map(qml.measure, terminal_meas))) or None

    return _function


def load_qasm(qasm_string: str):
    """Loads a PennyLane template from a QASM string.
    Args:
        qasm_string (str): the name of the QASM string
    Returns:
        function: the new PennyLane template
    """
    return load(QuantumCircuit.from_qasm_str(qasm_string), measurements=[])


def load_qasm_from_file(file: str):
    """Loads a PennyLane template from a QASM file.
    Args:
        file (str): the name of the QASM file
    Returns:
        function: the new PennyLane template
    """

    return load(QuantumCircuit.from_qasm_file(file), measurements=[])


# diagonalize is currently only used if measuring
# maybe always diagonalize when measuring, and never when not?
# will this be used for a user-facing function to convert from PL to Qiskit as well?
# pylint:disable=fixme
def circuit_to_qiskit(circuit, register_size, diagonalize=True, measure=True):
    """Builds the circuit objects based on the operations and measurements
    specified to apply.

    Args:
        circuit (QuantumTape): the circuit applied
            to the device
        register_size (int): the total number of qubits on the device the circuit is
            executed on; this must include any qubits not used in the given
            circuit to ensure correct indexing of the returned samples

    Keyword args:
        diagonalize (bool): whether or not to apply diagonalizing gates before the
            measurements
        measure (bool): whether or not to apply measurements at the end of the circuit;
            a full circuit is represented either as a Qiskit circuit with operations
            and measurements (measure=True), or a Qiskit circuit with only operations,
            paired with a Qiskit Estimator defining the measurement process.
    """

    reg = QuantumRegister(register_size)

    if not measure:
        qc = QuantumCircuit(reg, name="temp")

        for op in circuit.operations:
            qc &= operation_to_qiskit(op, reg)

        return qc

    creg = ClassicalRegister(register_size)
    qc = QuantumCircuit(reg, creg, name="temp")

    for op in circuit.operations:
        qc &= operation_to_qiskit(op, reg, creg)

    # rotate the state for measurement in the computational basis
    # ToDo: check this in cases with multiple different bases
    if diagonalize:
        rotations = circuit.diagonalizing_gates
        for rot in rotations:
            qc &= operation_to_qiskit(rot, reg, creg)

    # barrier ensures we first do all operations, then do all measurements
    qc.barrier(reg)
    # we always measure the full register
    qc.measure(reg, creg)

    return qc


def operation_to_qiskit(operation, reg, creg=None):
    """Take a Pennylane operator and convert to a Qiskit circuit

    Args:
        operation (List[pennylane.Operation]): operation to be converted
        reg (Quantum Register): the total number of qubits on the device
        creg (Classical Register): classical register

    Returns:
        QuantumCircuit: a quantum circuit objects containing the translated operation
    """
    op_wires = operation.wires
    par = operation.parameters

    for idx, p in enumerate(par):
        if isinstance(p, np.ndarray):
            # Convert arrays so that Qiskit accepts the parameter
            par[idx] = p.tolist()

    operation = operation.name

    mapped_operation = QISKIT_OPERATION_MAP[operation]

    qregs = [reg[i] for i in op_wires.labels]

    # Need to revert the order of the quantum registers used in
    # Qiskit such that it matches the PennyLane ordering
    if operation in ("QubitUnitary", "QubitStateVector", "StatePrep"):
        qregs = list(reversed(qregs))

    if creg:
        dag = circuit_to_dag(QuantumCircuit(reg, creg, name=""))
    else:
        dag = circuit_to_dag(QuantumCircuit(reg, name=""))
    gate = mapped_operation(*par)

    dag.apply_operation_back(gate, qargs=qregs)
    circuit = dag_to_circuit(dag)

    return circuit


def mp_to_pauli(mp, register_size):
    """Convert a Pauli observable to a SparsePauliOp for measurement via Estimator

    Args:
        mp(Union[ExpectationMP, VarianceMP]): MeasurementProcess to be converted to a SparsePauliOp
        register_size(int): total size of the qubit register being measured
    """
    pauli_strings = []
    coeffs = []
    op = mp.obs

    for pauli_term, coeff in op.pauli_rep.items():
        pauli_string = ["I"] * register_size
        coeffs.append(coeff)
        for _, val in enumerate(pauli_term.wires):
            pauli_string[val] = pauli_term[val]
        pauli_string.reverse()
        pauli_string = ("").join(pauli_string)
        pauli_strings.append(pauli_string)

    return SparsePauliOp(data=pauli_strings, coeffs=coeffs).simplify()


def load_pauli_op(
    pauli_op: SparsePauliOp,
    params: Any = None,
    wires: Union[Sequence, None] = None,
) -> qml.operation.Operator:
    """Loads a PennyLane ``Operator`` from a Qiskit `SparsePauliOp
    <https://docs.quantum.ibm.com/api/qiskit/qiskit.quantum_info.SparsePauliOp>`_.

    Args:
        pauli_op (qiskit.quantum_info.SparsePauliOp): the ``SparsePauliOp`` to be converted
        params (Any): optional assignment of coefficient values for the ``SparsePauliOp``; see the
            `Qiskit documentation <https://docs.quantum.ibm.com/api/qiskit/qiskit.quantum_info.SparsePauliOp#assign_parameters>`__
            to learn more about the expected format of these parameters
        wires (Sequence | None): optional assignment of wires for the converted ``SparsePauliOp``;
            if the original ``SparsePauliOp`` acted on :math:`N` qubits, then this must be a
            sequence of length :math:`N`

    Returns:
        pennylane.operation.Operator: The equivalent PennyLane operator.

    .. note::

        The wire ordering convention differs between PennyLane and Qiskit: PennyLane wires are
        enumerated from left to right, while the Qiskit convention is to enumerate from right to
        left. This means a ``SparsePauliOp`` term defined by the string ``"XYZ"`` applies ``Z`` on
        wire 0, ``Y`` on wire 1, and ``X`` on wire 2. For more details, see the
        `String representation <https://docs.quantum.ibm.com/api/qiskit/qiskit.quantum_info.Pauli>`_
        section of the Qiskit documentation for the ``Pauli`` class.

    **Example**

    Consider the following script which creates a Qiskit ``SparsePauliOp``:

    .. code-block:: python

        from qiskit.quantum_info import SparsePauliOp

        qiskit_op = SparsePauliOp(["II", "XY"])

    The ``SparsePauliOp`` contains two terms and acts over two qubits:

    >>> qiskit_op
    SparsePauliOp(['II', 'XY'],
                  coeffs=[1.+0.j, 1.+0.j])

    To convert the ``SparsePauliOp`` into a PennyLane ``Operator``, use:

    >>> from pennylane_qiskit import load_pauli_op
    >>> load_pauli_op(qiskit_op)
    I(0) + X(1) @ Y(0)

    .. details::
        :title: Usage Details

        You can convert a parameterized ``SparsePauliOp`` into a PennyLane operator by assigning
        literal values to each coefficient parameter. For example, the script

        .. code-block:: python

            import numpy as np
            from qiskit.circuit import Parameter

            a, b, c = [Parameter(var) for var in "abc"]
            param_qiskit_op = SparsePauliOp(["II", "XZ", "YX"], coeffs=np.array([a, b, c]))

        defines a ``SparsePauliOp`` with three coefficients (parameters):

        >>> param_qiskit_op
        SparsePauliOp(['II', 'XZ', 'YX'],
              coeffs=[ParameterExpression(1.0*a), ParameterExpression(1.0*b),
         ParameterExpression(1.0*c)])

        The ``SparsePauliOp`` can be converted into a PennyLane operator by calling the conversion
        function and specifying the value of each parameter using the ``params`` argument:

        >>> load_pauli_op(param_qiskit_op, params={a: 2, b: 3, c: 4})
        (
            (2+0j) * I(0)
          + (3+0j) * (X(1) @ Z(0))
          + (4+0j) * (Y(1) @ X(0))
        )

        Similarly, a custom wire mapping can be applied to a ``SparsePauliOp`` as follows:

        >>> wired_qiskit_op = SparsePauliOp("XYZ")
        >>> wired_qiskit_op
        SparsePauliOp(['XYZ'],
              coeffs=[1.+0.j])
        >>> load_pauli_op(wired_qiskit_op, wires=[3, 5, 7])
        Y(5) @ Z(3) @ X(7)
    """
    if not isinstance(pauli_op, SparsePauliOp):
        raise ValueError(
            f"The operator {pauli_op} is not a valid Qiskit SparsePauliOp."
        )

    if wires is not None and len(wires) != pauli_op.num_qubits:
        raise RuntimeError(
            f"The specified number of wires - {len(wires)} - does not match the "
            f"number of qubits the SparsePauliOp acts on."
        )

    wire_map = map_wires(range(pauli_op.num_qubits), wires)

    if params:
        pauli_op = pauli_op.assign_parameters(params)

    op_map = {"X": qml.PauliX, "Y": qml.PauliY, "Z": qml.PauliZ, "I": qml.Identity}

    coeffs = pauli_op.coeffs
    if ParameterExpression in [type(c) for c in coeffs]:
        raise RuntimeError(
            f"Not all parameter expressions are assigned in coeffs {coeffs}"
        )

    qiskit_terms = pauli_op.paulis
    pl_terms = []

    for term in qiskit_terms:
        # term is a special Qiskit type. Iterating over the term goes right to left
        # in accordance with Qiskit wire order convention, i.e. `enumerate("XZ")` will be
        # [(0, "Z"), (1, "X")], so we don't need to reverse to match the PL convention.
        operators = [op_map[str(op)](wire_map[wire]) for wire, op in enumerate(term)]
        pl_terms.append(qml.prod(*operators).simplify())

    return qml.dot(coeffs, pl_terms)


# pylint:disable=protected-access
def _conditional_funcs(inst, operation_class, branch_funcs, ctrl_flow_type):
    """Builds the conditional functions for Controlled flows.

    This method returns the arguments to be used by the ``qml.cond``
    for creating the classically controlled flow. These are the
    branches - ``true_fns`` and ``false_fns``, that contains the quantum
    functions to be applied based on the results of the condition.

    Additionally, we also return qiskit's classical condition,
    which we convert to the corresponding PennyLane mid-circuit
    measurement in the ``_process_condition`` method. These conditions
    are stored in the ``condition`` attribute for all the controlled ops,
    except for ``SwitchCaseOp`` for which it is stored in the ``target``
    attribute. For the latter operation, we set the ``condition`` ourselves
    with information from ``target`` and the information required
    by us for the processing of the condition.

    Args:
        inst (Instruction): Qiskit's ``Instruction`` object
        operation_class (Operation): PennyLane ``Operation`` for legacy controlled functionality
        branch_funcs (List[partial]): Iterable of possible branching circuits for the condition.
        ctrl_flow_type (str): represents the type of ``ControlledFlowOp``

    Returns:
        Tuple[true_fns, false_fns, condition]: the condition and the corresponding branches
    """
    true_fns, false_fns = [operation_class], [None]

    # Logic for using legacy c_if
    if not isinstance(inst, ControlFlowOp):
        return true_fns, false_fns, inst.condition

    # Logic for handling IfElseOp
    if ctrl_flow_type == "IfElseOp":
        true_fns[0] = branch_funcs[0]
        if len(branch_funcs) == 2:
            false_fns[0] = branch_funcs[1]

    # Logic for handling SwitchCaseOp
    elif ctrl_flow_type == "SwitchCaseOp":
        true_fns, res_bits = [], []
        for case, b_idx in inst._case_map.items():
            if not isinstance(case, _DefaultCaseType):
                true_fns.append(branch_funcs[b_idx])
                res_bits.append(case)

        # Switch ops condition is None by default
        # So we make up a custom one for it ourselves
        inst.condition = [inst.target, res_bits, "SwitchCase"]
        if any((isinstance(case, _DefaultCaseType) for case in inst._case_map)):
            true_fns.append(branch_funcs[-1])
            # Marker for we have a default case scenario
            inst.condition[-1] = "SwitchDefault"
        false_fns = [None] * len(true_fns)

    return true_fns, false_fns, inst.condition


def _process_condition(cond_op, mid_circ_regs, instruction_name):
    """Process the condition to corresponding measurement value.

    In Qiskit, the generic form of condition is of two types:
    1. ``tuple[ClassicalRegister, int] or tuple[Clbit, int]``
    2. ``expr.Expr``
    In addition for this, we have another custom type:
    3. ``List(Target: Condition, Vals: List[Int], Type: str)``

    Args:
        cond_op (condition): condition as described above
        mid_circ_regs (dict): dictionary that maps the utilized qiskit's classical bits
            to the performed PennyLane's mid-circuit measurements
        instruction_name (str): represents the name of the instruction. Used in raising
            an informative warning in case processing of the condition fails.

    Returns:
        pl_meas: list of corresponding mid-circuit measurements to be used in ``qml.cond``
    """
    # container for PL measurements operators
    pl_meas = []
    condition = cond_op

    # Check if the condition is as a tuple -> (Clbit/Clreg, Val)
    if isinstance(condition, tuple):
        clbits = (
            [condition[0]] if isinstance(condition[0], Clbit) else list(condition[0])
        )

        # Proceed only if we have access to all conditioned classical bits
        if all(clbit in mid_circ_regs for clbit in clbits):
            pl_meas.append(
                sum(2**idx * mid_circ_regs[clbit] for idx, clbit in enumerate(clbits))
                == condition[1]
            )

    # Check if the condition is coming form a SwitchCase -> (Target, Vals, Type)
    if isinstance(condition, list):
        meas_pl_ops = _process_switch_condition(condition, mid_circ_regs)
        pl_meas.extend(meas_pl_ops)

    # Check if the condition is an Expr
    if isinstance(condition, expr.Expr):
        meas_pl_op = _expr_evaluation(condition, mid_circ_regs)
        if meas_pl_op is not None:
            pl_meas.append(meas_pl_op)

    # Check if were able to add the meas values
    # Else raise a warning before returning
    if pl_meas:
        return pl_meas

    warnings.warn(
        f"The provided {condition} for {instruction_name} uses additional classical information that cannot be returned or processed.",
        UserWarning,
    )
    return pl_meas


def _process_switch_condition(condition, mid_circ_regs):
    """Helper method for processing condition for SwtichCaseOp.

    Args:
        condition (condition): condition as described in ``_process_condition`` of the
            third type - ``List(Target: Condition, Vals: List[Int], Type: str)``
        mid_circ_regs (dict): dictionary that maps the utilized qiskit's classical bits
            to the performed PennyLane's mid-circuit measurements

    Returns:
        meas_pl_ops: list of corresponding mid-circuit measurements to be used in ``qml.cond``
    """
    # if the target is not an Expr
    if not isinstance(condition[0], expr.Expr):
        # Prepare the classical bits used for the condition
        clbits = (
            [condition[0]] if isinstance(condition[0], Clbit) else list(condition[0])
        )

        # Proceed only if we have access to all conditioned classical bits
        meas_pl_op = None
        if all(clbit in mid_circ_regs for clbit in clbits):
            # Build an integer representation for each switch case
            meas_pl_op = sum(
                2**idx * mid_circ_regs[clbit] for idx, clbit in enumerate(clbits)
            )

    # if the target is an Expr
    else:
        meas_pl_op = _expr_evaluation(condition[0], mid_circ_regs)

    meas_pl_ops = []
    if meas_pl_op is not None:
        # Add a measurement for each of the switch cases
        meas_pl_ops.extend([meas_pl_op == clval for clval in condition[1]])
        # If we have default case, add an additional measurement for it
        if condition[2] == "SwitchDefault":
            meas_pl_ops.append(
                reduce(
                    lambda m0, m1: m0 & m1,
                    [(meas_pl_op != clval) for clval in condition[1]],
                )
            )
    return meas_pl_ops


# pylint:disable = unbalanced-tuple-unpacking
def _expr_evaluation(condition, mid_circ_regs):
    """Evaluates the ``Expr`` condition

    Args:
        condition (condition): condition as described in ``_process_condition``
            of the second type - ``Expr``
        mid_circ_regs (dict): dictionary that maps the utilized qiskit's classical bits
            to the performed PennyLane's mid-circuit measurements

    Returns:
        condition_res: corresponding mid-circuit measurements to be used in ``qml.cond``
    """

    # Maps qiskit `expr` names to their mathematical logic
    _expr_mapping = {
        "BIT_AND": lambda meas1, meas2: meas1 & meas2,
        "BIT_OR": lambda meas1, meas2: meas1 | meas2,
        "BIT_XOR": lambda meas1, meas2: meas1 ^ meas2,
        "LOGIC_AND": lambda meas1, meas2: meas1 and meas2,
        "LOGIC_OR": lambda meas1, meas2: meas1 or meas2,
        "EQUAL": lambda meas1, meas2: meas1 == meas2,
        "NOT_EQUAL": lambda meas1, meas2: meas1 != meas2,
        "LESS": lambda meas1, meas2: meas1 < meas2,
        "LESS_EQUAL": lambda meas1, meas2: meas1 <= meas2,
        "GREATER": lambda meas1, meas2: meas1 > meas2,
        "GREATER_EQUAL": lambda meas1, meas2: meas1 >= meas2,
    }

    # Get the left and right classical controls
    cond1, cond2 = condition.left, condition.right

    # Iterate over each and extract classical bits
    clbits, clvals = [], []
    for _, carg in enumerate([cond1, cond2]):
        # We don't need to work with Qiskit's Cast expr op,
        # as we'll be casting stuff manually by ourselves.
        if isinstance(carg, expr.Cast):
            carg = carg.operand

        if isinstance(carg, expr.Value):
            clvals.append([carg.value])
        elif isinstance(carg, expr.Var):
            clbits.append([carg.var] if isinstance(carg.var, Clbit) else list(carg.var))

    # Proceed only if we have access to all conditioned classical bits
    for idx, clreg in enumerate(clbits):
        if not all(clbit in mid_circ_regs for clbit in clreg):
            return None
        clbits[idx] = [mid_circ_regs[clbit] for clbit in clreg]

    # Flag for tracking if it is a bitwise operation.
    # bitwise = true -> apply on each bit of the binary forms
    # bitwise = false -> apply on the integer forms as whole
    bitwise_flag = False
    condition_name = condition.op.name
    if condition_name[:3] == "BIT":
        bitwise_flag = True

    # divide the bits among left and right cbit registers
    if len(clbits) == 2:
        condition_res = _expr_eval_clregs(
            clbits, _expr_mapping[condition_name], bitwise_flag
        )

    # divide the bits into a cbit register and integer
    else:
        condition_res = _expr_eval_clvals(
            clbits, clvals, _expr_mapping[condition_name], bitwise_flag
        )

    return condition_res


def _expr_eval_clregs(clbits, expr_func, bitwise=False):
    """Helper method for ``Expr`` evaluation when two registers are present.

    Args:
        clbits (List[List[int], List[int]]): list of two registers represented by the
            corresponding mid-circuit measurements mapped from their classical bits.
        expr_func (lambda): mapped lambda func from ``_expr_mapping`` in the ``_expr_evaluation``
            method that performs the corresponding mathematical logic.
        bitwise (bool): flag that specifies if the ``expr_func`` is performed on individual bits.

    Returns:
        condition_res: corresponding mid-circuit measurements to be used in ``qml.cond``
    """
    clreg1, clreg2 = clbits
    # Make both the bits of the same width with padding
    # We swap the registers so that we only have to pad right one.
    if len(clreg1) < len(clreg2):
        clreg1, clreg2 = clreg2, clreg1
    clreg2 = [0] * (len(clreg2) - len(clreg1)) + clreg2

    # For bitwise operations we need to work with individual bits
    # So we build an integer form 'after' performing the operation.
    if bitwise:
        condition_res = sum(
            2**idx * expr_func(meas1, meas2)
            for idx, (meas1, meas2) in enumerate(zip(clreg1, clreg2))
        )

    # For other operations we need to work with all bits at once,
    # So we build an integer form 'before' performing the operation.
    else:
        meas1, meas2 = [
            sum(2**idx * meas for idx, meas in enumerate(clreg))
            for clreg in [clreg1, clreg2]
        ]
        condition_res = expr_func(meas1, meas2)

    return condition_res


def _expr_eval_clvals(clbits, clvals, expr_func, bitwise=False):
    """Helper method for ``Expr`` evaluation when one register and one integer value is present.

    Args:
        clbits (List[List[int]]): list of two registers represented by the
            corresponding mid-circuit measurements mapped from their classical bits.
        clvals (List[List[int]])
        expr_func (lambda): mapped lambda func from ``_expr_mapping`` in the ``_expr_evaluation``
            method that performs the corresponding mathematical logic.
        bitwise (bool): flag that specifies if the ``expr_func`` is performed on individual bits.

    Returns:
        condition_res: corresponding mid-circuit measurements to be used in ``qml.cond``
    """
    [clreg1], [[clreg2]] = clbits, clvals
    # For bitwise operations, we first need a binary form for clreg2
    if bitwise:
        # Number of bits should be max of the binary-rep of the clvals or clreg.
        num_bits = max(len(clreg1), int(np.ceil(np.log2(clreg2))))
        clreg2 = map(int, np.binary_repr(clreg2, width=num_bits))
        clreg1 = [0] * (num_bits - len(clreg1)) + clreg1
        condition_res = sum(
            2**idx * expr_func(meas1, meas2)
            for idx, (meas1, meas2) in enumerate(zip(clreg1, clreg2))
        )

    # For other operations, we just need the integer form of clreg1
    else:
        meas1 = sum(2**idx * meas for idx, meas in enumerate(clreg1))
        condition_res = expr_func(meas1, clreg2)

    return condition_res<|MERGE_RESOLUTION|>--- conflicted
+++ resolved
@@ -35,11 +35,8 @@
 
 import pennylane as qml
 import pennylane.ops as pennylane_ops
-<<<<<<< HEAD
 
 from pennylane_qiskit.qiskit_device import QISKIT_OPERATION_MAP
-=======
->>>>>>> f71c1d49
 
 inv_map = {v.__name__: k for k, v in QISKIT_OPERATION_MAP.items()}
 
