--- conflicted
+++ resolved
@@ -20,13 +20,9 @@
 
 import numpy as np
 from qiskit import QuantumCircuit
-<<<<<<< HEAD
-from qiskit.circuit import Parameter, ParameterExpression, ParameterVector
+from qiskit.circuit import Parameter, ParameterExpression, ParameterVector, Measure, Barrier
+from qiskit.circuit.library import GlobalPhaseGate
 from qiskit.circuit.parametervector import ParameterVectorElement
-=======
-from qiskit.circuit import Parameter, ParameterExpression, Measure, Barrier
-from qiskit.circuit.library import GlobalPhaseGate
->>>>>>> 4ada5c05
 from qiskit.exceptions import QiskitError
 from sympy import lambdify
 
@@ -78,20 +74,10 @@
         params (dict): A dictionary mapping ``quantum_circuit.parameters`` to values
     """
 
-<<<<<<< HEAD
-    # print(params)
-    # print(args)
-    # print(kwargs)
-
-    # if nothing passed to params, and a dictionary has been passed as a single argument, then assume it is params
-    if params is None and (len(args) == 1 and isinstance(args[0], dict)):
-        params = args[0]
-        args = ()
-=======
     # if no kwargs are passed, and a dictionary has been passed as a single argument, then assume it is params
     if params is None and not kwargs and (len(args) == 1 and isinstance(args[0], dict)):
         return args[0]
->>>>>>> 4ada5c05
+
 
     # make params dict if using args and/or kwargs
     if args or kwargs:
@@ -190,29 +176,12 @@
         return quantum_circuit
 
     # if any parameters are missing a value, raise an error
-<<<<<<< HEAD
-    expected_parameter_arguments = []
-
-    for param in quantum_circuit.parameters:
-        if isinstance(param, ParameterVectorElement):
-            expected_parameter_arguments.append(param.name.split('[')[0])
-        else:
-            expected_parameter_arguments.append(param.name)
-
-    missing_args = set(expected_parameter_arguments) - set([p.name for p in params])
-    if missing_args:
-        raise TypeError(
-            f"Missing {len(missing_args)} required argument{'s' if len(missing_args) > 1 else ''} "
-            f"to define Parameter value{'s' if len(quantum_circuit.parameters) > 1 else ''} for: "
-            f"{missing_args}"
-=======
     undefined_params = set(quantum_circuit.parameters) - set(params)
     if undefined_params:
         s = "s" if len(undefined_params) > 1 else ""
         param_names = ", ".join([p.name for p in undefined_params])
         raise TypeError(
             f"Missing {len(undefined_params)} required argument{s} to define Parameter value{s} for: {param_names}"
->>>>>>> 4ada5c05
         )
 
     for k in diff_params:
