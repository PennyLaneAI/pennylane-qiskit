# Copyright 2019 Xanadu Quantum Technologies Inc.

# Licensed under the Apache License, Version 2.0 (the "License");
# you may not use this file except in compliance with the License.
# You may obtain a copy of the License at

#     http://www.apache.org/licenses/LICENSE-2.0

# Unless required by applicable law or agreed to in writing, software
# distributed under the License is distributed on an "AS IS" BASIS,
# WITHOUT WARRANTIES OR CONDITIONS OF ANY KIND, either express or implied.
# See the License for the specific language governing permissions and
# limitations under the License.
r"""
This module contains functions for converting Qiskit QuantumCircuit objects
into PennyLane circuit templates.
"""
from typing import Dict, Any, Sequence, Union
import warnings
from functools import partial, reduce

import numpy as np
from qiskit import QuantumCircuit
from qiskit.circuit import Parameter, ParameterExpression, ParameterVector
from qiskit.circuit import Measure, Barrier, ControlFlowOp, Clbit
from qiskit.circuit.controlflow.switch_case import _DefaultCaseType
from qiskit.circuit.library import GlobalPhaseGate
from qiskit.circuit.classical import expr
from qiskit.exceptions import QiskitError
from qiskit.quantum_info import SparsePauliOp
from sympy import lambdify

import pennylane as qml
import pennylane.ops as pennylane_ops
from pennylane_qiskit.qiskit_device import QISKIT_OPERATION_MAP

# pylint: disable=too-many-instance-attributes

inv_map = {v.__name__: k for k, v in QISKIT_OPERATION_MAP.items()}

dagger_map = {
    "SdgGate": qml.S,
    "TdgGate": qml.T,
    "SXdgGate": qml.SX,
    "GlobalPhaseGate": qml.GlobalPhase,
}

referral_to_forum = (
    "\n \nIf you are experiencing any difficulties with converting circuits from Qiskit, you can reach out "
    "\non the PennyLane forum at https://discuss.pennylane.ai/c/pennylane-plugins/pennylane-qiskit/"
)


def _check_parameter_bound(param: Parameter, unbound_params: Dict[Parameter, Any]):
    """Utility function determining if a certain parameter in a QuantumCircuit has
    been bound.

    Args:
        param (qiskit.circuit.Parameter): the parameter to be checked
        unbound_params (dict[qiskit.circuit.Parameter, Any]):
            a dictionary mapping qiskit parameters to trainable parameter values
    """
    if isinstance(param, Parameter) and param not in unbound_params:
        raise ValueError(f"The parameter {param} was not bound correctly.".format(param))


def _process_basic_param_args(params, *args, **kwargs):
    """Process the basic conditions for parameter dictionary computation.

    Returns:
        params (dict): A dictionary mapping ``quantum_circuit.parameters`` to values
        flag (bool): Indicating whether the returned ``params`` can be used.
    """

    # if no kwargs are passed, and a dictionary has been passed as a single argument, then assume it is params
    if params is None and not kwargs and (len(args) == 1 and isinstance(args[0], dict)):
        return (args[0], True)

    if not args and not kwargs:
        return (params, True)

    # make params dict if using args and/or kwargs
    if params is not None:
        raise RuntimeError(
            "Cannot define parameters via the params kwarg when passing Parameter values "
            "as individual args or kwargs."
        )

    return ({}, False)


def _expected_parameters(quantum_circuit):
    """Gets the expected parameters and a string of their names from the QuantumCircuit.
    Primarily serves to change a list of Parameters and ParameterVectorElements into a list
    of Parameters and ParameterVectors. I.e.:

    [Parameter('a'), ParameterVectorElement('v[0]'), ParameterVectorElement('v[1]'), ParameterVectorElement('v[2]')]

    becomes [Parameter('a'), ParameterVector(name='v', length=3)].

    Returns:
        expected_params: The reorganized list of Parameters, containing Parameter and ParameterVector
        param_name_string: a string listing the parameter names, i.e. in the example above, 'a, v'

    """

    expected_params = {}
    for p in quantum_circuit.parameters:
        # we want the p.vector if p is a ParameterVectorElement, otherwise p
        param = getattr(p, "vector", p)
        expected_params.update({param.name: param})

    param_name_string = ", ".join(expected_params.keys())

    return expected_params, param_name_string


def _format_params_dict(quantum_circuit, params, *args, **kwargs):
    """Processes the inputs for calling the quantum function and returns
    a dictionary of the format ``{Parameter("name"): value}`` for all the parameters.

    For a ``quantum_circuit`` with parameters ``[Parameter("phi"), Parameter("psi"), Parameter("theta")]``,
    inputs can be one of the following:
        1. the kwargs passed to when calling the qfunc, other than ``params`` and ``wires``.
            The keys in kwargs are expected to correspond to the names of the Parameters on
            the QuantumCircuit, i.e. ``(qc, None, phi=0.35, theta=0.2, psi=1.7)``
        2. the args passed when calling the qfunc, i.e. ``(qc, None, 0.35, 1.7, 0.2)``. These
           are assigned to the Parameters as the are ordered on the Qiskit QuantumCircuit:
           alphabetized by Parameter name
        3. Some combination of args and kwargs, i.e. ``(qc, None, 0.35, 0.2, psi=1.7)``
        4. (legacy) ``params`` from the kwarg ``params`` of the qfunc call, which is expected
            to already be a dictionary of the format ``{Parameter("name"): value}``, i.e.
            ``(qc, {Parameter("phi"): 0.35, Parameter("psi"): 1.7, Parameter("theta"): 0.2})``
        5. (legacy) ``params`` passed as a single arg, which is expected
            to already be a dictionary of the format ``{Parameter("name"): value}``, i.e.
            ``(qc, None, {Parameter("phi"): 0.35, Parameter("psi"): 1.7, Parameter("theta"): 0.2})``

    Returns:
        params (dict): A dictionary mapping ``quantum_circuit.parameters`` to values
    """

    params, flag = _process_basic_param_args(params, *args, **kwargs)

    if flag:
        return params

    expected_params, param_name_string = _expected_parameters(quantum_circuit)

    # populate it with any parameters defined as kwargs
    for k, v in kwargs.items():
        # the key needs to be the actual Parameter, whereas kwargs keys are parameter names
        if not k in expected_params:
            raise TypeError(
                f"Got unexpected parameter keyword argument '{k}'. Circuit contains parameters: {param_name_string} {referral_to_forum}"
            )
        params[expected_params[k]] = v

    # get any parameters not defined in kwargs (may be all of them) and match to args in order
    expected_arg_params = [param for name, param in expected_params.items() if name not in kwargs]
    has_param_vectors = np.any([isinstance(p, ParameterVector) for p in expected_arg_params])

    # if too many args were passed to the function call, raise an error
    # all other checks regarding correct arguments will be processed in _check_circuit_and_assign_parameters
    # (based on the full params dict generated by this function), but this information can only be captured here
    if len(args) > len(expected_arg_params):
        param_vector_info = (
            "Note that PennyLane expects to recieve a ParameterVector as a single argument "
            "containing all ParameterVectorElements."
            if has_param_vectors
            else ""
        )
        raise TypeError(
            f"Expected {len(expected_arg_params)} positional argument{'s' if len(expected_arg_params) > 1 else ''} but {len(args)} were given. {param_vector_info} {referral_to_forum}"
        )
    params.update(dict(zip(expected_arg_params, args)))

    return params


def _extract_variable_refs(params: Dict[Parameter, Any]) -> Dict[Parameter, Any]:
    """Iterate through the parameter mapping to be bound to the circuit,
    and return a dictionary containing the trainable parameters.

    Args:
        params (dict): dictionary of the parameters in the circuit to their corresponding values

    Returns:
        dict[qiskit.circuit.Parameter, Any]: a dictionary mapping
            qiskit parameters to trainable parameter values
    """
    variable_refs = {}
    # map qiskit parameters to PennyLane trainable parameter values
    if params is not None:
        for k, v in params.items():
            if qml.math.requires_grad(v):
                # Values can be arrays of size 1, need to extract the Python scalar
                # (this can happen e.g. when indexing into a PennyLane numpy array)
                if isinstance(v, np.ndarray) and v.size == 1:
                    v = v.item()
                variable_refs[k] = v

    return variable_refs  # map qiskit parameters to trainable parameter values


def _check_circuit_and_assign_parameters(
    quantum_circuit: QuantumCircuit, params: dict, diff_params: dict
) -> QuantumCircuit:
    """Utility function for checking for a valid quantum circuit and then assigning the parameters.

    Args:
        quantum_circuit (QuantumCircuit): the quantum circuit to check and bind the parameters for
        params (dict): dictionary of the parameters in the circuit to their corresponding values
        diff_params (dict): dictionary mapping the differentiable parameters to trainable parameter
            values
    Returns:
        QuantumCircuit: quantum circuit with bound parameters
    """
    if not isinstance(quantum_circuit, QuantumCircuit):
        raise ValueError(f"The circuit {quantum_circuit} is not a valid Qiskit QuantumCircuit.")

    # confirm parameter names are valid for conversion to PennyLane
    for name in ["wires", "params"]:
        if name in [p.name for p in quantum_circuit.parameters]:
            raise RuntimeError(
                f"Cannot interpret QuantumCircuit with parameter '{name}' as a PennyLane "
                f"quantum function, as this argument is reserved. {referral_to_forum}"
            )

    expected_params, param_name_string = _expected_parameters(quantum_circuit)

    if params is None:
        if quantum_circuit.parameters:
            s = "s" if len(quantum_circuit.parameters) > 1 else ""
            raise TypeError(
                f"Missing required argument{s} to define Parameter value{s} for: {param_name_string} {referral_to_forum}"
            )
        return quantum_circuit

    # if any parameters are missing a value, raise an error
    undefined_params = [name for name, param in expected_params.items() if param not in params]
    if undefined_params:
        s = "s" if len(undefined_params) > 1 else ""
        param_names = ", ".join(undefined_params)
        raise TypeError(
            f"Missing {len(undefined_params)} required argument{s} to define Parameter value{s} for: {param_names}. {referral_to_forum}"
        )

    for k in diff_params:
        # Since we don't bind trainable values to Qiskit circuits,
        # we must remove them from the binding dictionary before binding.
        del params[k]

    return quantum_circuit.assign_parameters(params)


def _get_operation_params(instruction, unbound_params) -> list:
    """Extract the bound parameters from the operation.

    If the bound parameters are a Qiskit ParameterExpression, then replace it with
    the corresponding PennyLane variable from the unbound_params dictionary.

    Args:
        instruction (qiskit.circuit.Instruction): a qiskit's quantum circuit instruction
        unbound_params dict[qiskit.circuit.Parameter, Any]: a dictionary mapping
            qiskit parameters to trainable parameter values

    Returns:
        list: bound parameters of the given instruction
    """
    operation_params = []
    for p in instruction.params:
        _check_parameter_bound(p, unbound_params)

        if isinstance(p, ParameterExpression):
            if p.parameters:  # non-empty set = has unbound parameters
                ordered_params = tuple(p.parameters)
                f = lambdify(ordered_params, getattr(p, "_symbol_expr"), modules=qml.numpy)
                f_args = []
                for i_ordered_params in ordered_params:
                    f_args.append(unbound_params.get(i_ordered_params))
                operation_params.append(f(*f_args))
            else:  # needed for qiskit<0.43.1
                operation_params.append(float(p))  # pragma: no cover
        else:
            operation_params.append(p)

    return operation_params


def map_wires(qc_wires: list, wires: list) -> dict:
    """Utility function mapping the wires specified in a quantum circuit with the wires
    specified by the user for the template.

    Args:
        qc_wires (list): wires from the converted quantum circuit
        wires (list): wires specified for the template

    Returns:
        dict[int, int]: map from quantum circuit wires to the user defined wires
    """
    if wires is None:
        return dict(zip(qc_wires, range(len(qc_wires))))

    if len(qc_wires) == len(wires):
        return dict(zip(qc_wires, wires))

    raise qml.QuantumFunctionError(
        f"The specified number of wires - {len(wires)} - does not match "
        "the number of wires the loaded quantum circuit acts on."
    )


# pylint:disable=too-many-statements, too-many-branches
def load(quantum_circuit: QuantumCircuit, measurements=None):
    """Loads a PennyLane template from a Qiskit QuantumCircuit.
    Warnings are created for each of the QuantumCircuit instructions that were
    not incorporated in the PennyLane template.

    Args:
        quantum_circuit (qiskit.QuantumCircuit): the QuantumCircuit to be converted
        measurements (list[pennylane.measurements.MeasurementProcess]): the list of PennyLane
            `measurements <https://docs.pennylane.ai/en/stable/introduction/measurements.html>`_
            that overrides the terminal measurements that may be present in the input circuit.

    Returns:
        function: the resulting PennyLane template
    """

    # pylint:disable=too-many-branches, fixme, protected-access
    def _function(*args, params: dict = None, wires: list = None, **kwargs):
        """Returns a PennyLane quantum function created based on the input QuantumCircuit.
        Warnings are created for each of the QuantumCircuit instructions that were
        not incorporated in the PennyLane template.

        If the QuantumCircuit contains unbound parameters, this function must be passed
        parameter values. These can be passed as positional arguments (provided in the same
        order that they are stored on the QuantumCircuit used to generate this function),
        keyword arguments with keywords matching the parameter names, or as a single dictionary
        with the parameters (not parameter names) as keys.

        Args:
            *args: positional arguments defining the value of the parameters that need to be assigned
            in the QuantumCircuit

        Kwargs:
            **kwargs: keyword arguments matching the names of the parameters beind defined
            params (dict): a dictionary with Parameter keys, specifying the parameters that need
                to be bound in the QuantumCircuit
            wires (Sequence[int] or int): The wires the converted template acts on.
                Note that if the original QuantumCircuit acted on :math:`N` qubits,
                then this must be a list of length :math:`N`.

        Returns:
            function: the new PennyLane template

        .. warning::

            Because this function takes ``params`` and ``wires`` as arguments in addition to taking
            any args and kwargs to set parameter values, the ``params`` and ``wires`` arguments are
            reserved, and cannot be parameter names in the QuantumCircuit.

        **Example**

        This function was created by doing something like:

        .. code-block:: python

            from qiskit.circuit import Parameter, QuantumCircuit
            import pennylane as qml

            a = Parameter("alpha")
            b = Parameter("beta")
            c = Parameter("gamma")

            qc = QuantumCircuit(2, 2)
            qc.rx(a, 0)
            qc.rx(b * c, 1)

            this_function = qml.from_qiskit(qc, measurements=[qml.PauliZ(0), qml.PauliZ(1)])

        For the circuit above, based on ``Parameters`` with names 'alpha', 'beta' and 'gamma', all of the following are
        valid inputs to set the Parameter values for this template:

        .. code-block:: python

            # positional arguments passed in alphabetical order (alpha, beta, gamma)
            circuit = this_function(np.pi, 0.5, np.pi)

            # kwargs are parameter names
            circuit = this_function(alpha=np.pi, beta=0.5, gamma=np.pi)

            # kwargs and args can be combined
            circuit = this_function(np.pi, np.pi, beta=0.5)

            # a dictionary - note that keys are not the names, but the Parameters themselves
            circuit = this_function(params={a: np.pi, b: 0.5, c: np.pi})

        """

        # organize parameters, format trainable parameter values correctly,
        # and then bind the parameters to the circuit
        params = _format_params_dict(quantum_circuit, params, *args, **kwargs)
        unbound_params = _extract_variable_refs(params)
        qc = _check_circuit_and_assign_parameters(quantum_circuit, params, unbound_params)

        # Wires from a qiskit circuit have unique IDs, so their hashes are unique too
        qc_wires = [hash(q) for q in qc.qubits]

        wire_map = map_wires(qc_wires, wires)

        # Stores the measurements encountered in the circuit
        # terminal_meas / mid_circ_meas -> terminal / mid-circuit measurements
        # mid_circ_regs -> maps the classical registers to the measurements done
        terminal_meas, mid_circ_meas = [], []
        mid_circ_regs = {}

        # Processing the dictionary of parameters passed
        for idx, circuit_instruction in enumerate(qc.data):
            (instruction, qargs, cargs) = circuit_instruction
            # the new Singleton classes have different names than the objects they represent,
            # but base_class.__name__ still matches
            instruction_name = getattr(instruction, "base_class", instruction.__class__).__name__
            # New Qiskit gates that are not natively supported by PL (identical
            # gates exist with a different name)
            # TODO: remove the following when gates have been renamed in PennyLane
            instruction_name = "U3Gate" if instruction_name == "UGate" else instruction_name

            # Define operator builders and helpers
            # operation_class -> PennyLane operation class object mapped from the Qiskit operation
            # operation_args and operation_kwargs -> Parameters required for the
            # instantiation of `operation_class`
            operation_class = None
            operation_wires = [wire_map[hash(qubit)] for qubit in qargs]
            operation_kwargs = {"wires": operation_wires}
            operation_args = []

            # Extract the bound parameters from the operation. If the bound parameters are a
            # Qiskit ParameterExpression, then replace it with the corresponding PennyLane
            # variable from the unbound_params dictionary.
            operation_params = _get_operation_params(instruction, unbound_params)

            if instruction_name in dagger_map:
                operation_class = qml.adjoint(dagger_map[instruction_name])
                operation_args.extend(operation_params)

            elif instruction_name in inv_map:
                operation_class = getattr(pennylane_ops, inv_map[instruction_name])
                operation_args.extend(operation_params)
                if operation_class in (qml.QubitStateVector, qml.StatePrep):
                    operation_args = [np.array(operation_params)]

            elif isinstance(instruction, Measure):
                # Store the current operation wires
                op_wires = set(operation_wires)
                # Look-ahead for more gate(s) on its wire(s)
                meas_terminal = True
                for next_op, next_qargs, __ in qc.data[idx + 1 :]:
                    # Check if the subsequent whether next_op is measurement interfering
                    if not isinstance(next_op, (Barrier, GlobalPhaseGate)):
                        next_op_wires = set(wire_map[hash(qubit)] for qubit in next_qargs)
                        # Check if there's any overlapping wires
                        if next_op_wires.intersection(op_wires):
                            meas_terminal = False
                            break

                # Allows for adding terminal measurements
                if meas_terminal:
                    terminal_meas.extend(operation_wires)

                # Allows for queing the mid-circuit measurements
                else:
                    operation_class = qml.measure
                    mid_circ_meas.append(qml.measure(wires=operation_wires))

                    # Allows for tracking conditional operations
                    for carg in cargs:
                        mid_circ_regs[carg] = mid_circ_meas[-1]

            else:

                try:
                    if not isinstance(instruction, (ControlFlowOp,)):
                        operation_args = [instruction.to_matrix()]
                        operation_class = qml.QubitUnitary

                except (AttributeError, QiskitError):
                    warnings.warn(
                        f"{__name__}: The {instruction_name} instruction is not supported by PennyLane,"
                        " and has not been added to the template.",
                        UserWarning,
                    )

            # Check if it is a conditional operation or conditional instruction
            if instruction.condition or isinstance(instruction, ControlFlowOp):
                # Iteratively recurse over to build different branches for the condition
                with qml.QueuingManager.stop_recording():
                    branch_funcs = [
                        partial(load(branch_inst, measurements=None), params=params, wires=wires)
                        for branch_inst in operation_params
                        if isinstance(branch_inst, QuantumCircuit)
                    ]

                # Get the functions for handling condition
                # true fns | false fns -> true | false branches
                # inst_cond -> qiskit's conditional expression
                true_fns, false_fns, inst_cond = _conditional_funcs(
                    instruction, operation_class, branch_funcs, instruction_name
                )

                # Process qiskit condition to PL mid-circ meas conditions
                # pl_meas_conds -> PL's conditional expression with mid-circuit meas.
                # length(pl_meas_conds) == len(true_fns) ==> True
                pl_meas_conds = _process_condition(inst_cond, mid_circ_regs, instruction_name)

                # Iterate over each of the conditional triplet and apply the condition via qml.cond
                for pl_meas_cond, true_fn, false_fn in zip(pl_meas_conds, true_fns, false_fns):
                    qml.cond(pl_meas_cond, true_fn, false_fn)(*operation_args, **operation_kwargs)

            # Check if it is not a mid-circuit measurement
            elif operation_class and not isinstance(instruction, Measure):
                operation_class(*operation_args, **operation_kwargs)

        # Use the user-provided measurements
        if measurements:
            if qml.queuing.QueuingManager.active_context():
                return [qml.apply(meas) for meas in measurements]
            return measurements

        return tuple(mid_circ_meas + list(map(qml.measure, terminal_meas))) or None

    return _function


def load_qasm(qasm_string: str):
    """Loads a PennyLane template from a QASM string.
    Args:
        qasm_string (str): the name of the QASM string
    Returns:
        function: the new PennyLane template
    """
    return load(QuantumCircuit.from_qasm_str(qasm_string))


def load_qasm_from_file(file: str):
    """Loads a PennyLane template from a QASM file.
    Args:
        file (str): the name of the QASM file
    Returns:
        function: the new PennyLane template
    """
    return load(QuantumCircuit.from_qasm_file(file))


def load_pauli_op(
    pauli_op: SparsePauliOp,
    params: Any = None,
    wires: Union[Sequence, None] = None,
) -> qml.operation.Operator:
<<<<<<< HEAD
    """Converts a Qiskit SparsePauliOp into a PennyLane operator.
=======
    """Loads a PennyLane operator from a Qiskit SparsePauliOp.
>>>>>>> 7874b505

    Args:
        pauli_op (qiskit.quantum_info.SparsePauliOp): the SparsePauliOp to be converted
        params (Any): optional assignment of coefficient values for the SparsePauliOp; see the
            `Qiskit documentation <https://docs.quantum.ibm.com/api/qiskit/qiskit.quantum_info.SparsePauliOp#assign_parameters>`__
            to learn more about the expected format of these parameters
        wires (Sequence | None): optional assignment of wires for the converted SparsePauliOp; if
            the original SparsePauliOp acted on :math:`N` qubits, then this must be a sequence of
            length :math:`N`

    Returns:
        pennylane.operation.Operator: The equivalent PennyLane operator.

    .. note::

        The wire ordering convention differs between PennyLane and Qiskit: PennyLane wires are
        enumerated from left to right, while the Qiskit convention is to enumerate from right to
<<<<<<< HEAD
        left. A ``SparsePauliOp`` term defined by the string ``"XYZ"`` applies ``Z`` on wire 0
=======
        left. A ``SparsePauliOp`` term defined by the string ``"XYZ"`` applies ``Z`` on wire 0,
>>>>>>> 7874b505
        ``Y`` on wire 1, and ``X`` on wire 2.

    **Example**

    Consider the following script which creates a Qiskit ``SparsePauliOp``:

    .. code-block:: python

        from qiskit.quantum_info import SparsePauliOp

        qiskit_op = SparsePauliOp(["II", "XY"])

    The ``SparsePauliOp`` contains two terms and acts over two qubits:

    >>> qiskit_op
    SparsePauliOp(['II', 'XY'],
                  coeffs=[1.+0.j, 1.+0.j])

    To convert the ``SparsePauliOp`` into a PennyLane operator, use:

<<<<<<< HEAD
    >>> from pennylane_qiskit.converter import load_pauli_op
    >>> load_pauli_op(qiskit_op)
    Identity(wires=[0, 1]) + (PauliX(wires=[1]) @ PauliY(wires=[0]))
=======
    >>> from pennylane_qiskit import load_pauli_op
    >>> load_pauli_op(qiskit_op)
    I(0) + X(1) @ Y(0)
>>>>>>> 7874b505

    .. details::
        :title: Usage Details

        You can convert a parameterized ``SparsePauliOp`` into a PennyLane operator by assigning
        literal values to each coefficient parameter. For example, the script

        .. code-block:: python

            import numpy as np
            from qiskit.circuit import Parameter

            a, b, c = [Parameter(var) for var in "abc"]
            param_qiskit_op = SparsePauliOp(["II", "XZ", "YX"], coeffs=np.array([a, b, c]))

        defines a ``SparsePauliOp`` with three coefficients (parameters):

        >>> param_qiskit_op
        SparsePauliOp(['II', 'XZ', 'YX'],
<<<<<<< HEAD
                  coeffs=[ParameterExpression(1.0*a), ParameterExpression(1.0*b),
=======
              coeffs=[ParameterExpression(1.0*a), ParameterExpression(1.0*b),
         ParameterExpression(1.0*c)])
>>>>>>> 7874b505

        The ``SparsePauliOp`` can be converted into a PennyLane operator by calling the conversion
        function and specifying the value of each parameter using the ``params`` argument:

        >>> load_pauli_op(param_qiskit_op, params={a: 2, b: 3, c: 4})
<<<<<<< HEAD
        ((2+0j)*(Identity(wires=[0, 1])))
        + ((3+0j)*(PauliX(wires=[1]) @ PauliZ(wires=[0])))
        + ((4+0j)*(PauliY(wires=[1]) @ PauliX(wires=[0])))
=======
        (
            (2+0j) * I(0)
          + (3+0j) * (X(1) @ Z(0))
          + (4+0j) * (Y(1) @ X(0))
        )
>>>>>>> 7874b505

        Similarly, a custom wire mapping can be applied to a ``SparsePauliOp`` as follows:

        >>> wired_qiskit_op = SparsePauliOp("XYZ")
        >>> wired_qiskit_op
        SparsePauliOp(['XYZ'],
              coeffs=[1.+0.j])
        >>> load_pauli_op(wired_qiskit_op, wires=[3, 5, 7])
<<<<<<< HEAD
        PauliY(wires=[5]) @ PauliZ(wires=[3]) @ PauliX(wires=[7])
=======
        Y(5) @ Z(3) @ X(7)
>>>>>>> 7874b505
    """
    if wires is not None and len(wires) != pauli_op.num_qubits:
        raise RuntimeError(
            f"The specified number of wires - {len(wires)} - does not match the "
            f"number of qubits the SparsePauliOp acts on."
        )

    wire_map = map_wires(range(pauli_op.num_qubits), wires)

    if params:
        pauli_op = pauli_op.assign_parameters(params)

    op_map = {"X": qml.PauliX, "Y": qml.PauliY, "Z": qml.PauliZ, "I": qml.Identity}

    coeffs = pauli_op.coeffs
    if ParameterExpression in [type(c) for c in coeffs]:
        raise RuntimeError(f"Not all parameter expressions are assigned in coeffs {coeffs}")

    qiskit_terms = pauli_op.paulis
    pl_terms = []

    for term in qiskit_terms:
        # term is a special Qiskit type. Iterating over the term goes right to left
        # in accordance with Qiskit wire order convention, i.e. `enumerate("XZ")` will be
        # [(0, "Z"), (1, "X")], so we don't need to reverse to match the PL convention.
        operators = [op_map[str(op)](wire_map[wire]) for wire, op in enumerate(term)]
        pl_terms.append(qml.prod(*operators).simplify())

    return qml.dot(coeffs, pl_terms)


# pylint:disable=protected-access
def _conditional_funcs(inst, operation_class, branch_funcs, ctrl_flow_type):
    """Builds the conditional functions for Controlled flows.

    This method returns the arguments to be used by the `qml.cond`
    for creating the classically controlled flow. These are the
    branches - `true_fns` and `false_fns`, that contains the quantum
    functions to be applied based on the results of the condition.

    Additionally, we also return the qiskit's classical condition,
    which we convert to the corresponding PennyLane mid-circuit
    measurement in the `_process_condition` method. These conditions
    are stored in the `condition` attribute for all the controlled ops,
    except for `SwitchCaseOp` for which it is stored in the `target`
    attribute. For the latter operation, we set the `condition` ourselves
    with information from `target` and the information required
    by us for the processing of the condition.

    Args:
        inst (Instruction): Qiskit's `Instruction` object
        operation_class (Operation): PennyLane `Operation` for legacy controlled functionality
        branch_funcs (List[partial]): Iterable of possible branching circuits for the condition.
        ctrl_flow_type (str): represents the type of `ControlledFlowOp`

    Returns:
        (true_fns, false_fns, condition): the condition and the corresponding branches
    """
    true_fns, false_fns = [operation_class], [None]

    # Logic for using legacy c_if
    if not isinstance(inst, ControlFlowOp):
        return true_fns, false_fns, inst.condition

    # Logic for handling IfElseOp
    if ctrl_flow_type == "IfElseOp":
        true_fns[0] = branch_funcs[0]
        if len(branch_funcs) == 2:
            false_fns[0] = branch_funcs[1]

    # Logic for handling SwitchCaseOp
    elif ctrl_flow_type == "SwitchCaseOp":
        true_fns, res_bits = [], []
        for case, b_idx in inst._case_map.items():
            if not isinstance(case, _DefaultCaseType):
                true_fns.append(branch_funcs[b_idx])
                res_bits.append(case)

        # Switch ops condition is None by default
        # So we make up a custom one for it ourselves
        inst.condition = [inst.target, res_bits, "SwitchCase"]
        if any((isinstance(case, _DefaultCaseType) for case in inst._case_map)):
            true_fns.append(branch_funcs[-1])
            # Marker for we have a default case scenario
            inst.condition[-1] = "SwitchDefault"
        false_fns = [None] * len(true_fns)

    return true_fns, false_fns, inst.condition


def _process_condition(cond_op, mid_circ_regs, instruction_name):
    """Process the condition to corresponding measurement value.

    In Qiskit, the generic form of condition is of two types:
    1. tuple[ClassicalRegister, int] or tuple[Clbit, int]
    2. expr.Expr
    In addition for this, we have another custom type:
    3. List(Target: Condition, Vals: List[Int], Type: str)

    Args:
        cond_op (condition): condition as described above
        mid_circ_regs (dict): dictionary that maps the utilized qiskit's classical bits
            to the performed PennyLane's mid-circuit measurements
        instruction_name (str): represents the name of the instruction. Used in raising
            an informative warning in case processing of the condition fails.

    Returns:
        pl_meas: list of corresponding mid-circuit measurements to be used in `qml.cond`
    """
    # container for PL measurements operators
    pl_meas = []
    condition = cond_op

    # Check if the condition is as a tuple -> (Clbit/Clreg, Val)
    if isinstance(condition, tuple):
        clbits = [condition[0]] if isinstance(condition[0], Clbit) else list(condition[0])

        # Proceed only if we have access to all conditioned classical bits
        if all(clbit in mid_circ_regs for clbit in clbits):
            pl_meas.append(
                sum(2**idx * mid_circ_regs[clbit] for idx, clbit in enumerate(clbits))
                == condition[1]
            )

    # Check if the condition is coming form a SwitchCase -> (Target, Vals, Type)
    if isinstance(condition, list):
        meas_pl_ops = _process_switch_condition(condition, mid_circ_regs)
        pl_meas.extend(meas_pl_ops)

    # Check if the condition is an Expr
    if isinstance(condition, expr.Expr):
        meas_pl_op = _expr_evaluation(condition, mid_circ_regs)
        if meas_pl_op is not None:
            pl_meas.append(meas_pl_op)

    # Check if were able to add the meas values
    # Else raise a warning before returning
    if pl_meas:
        return pl_meas

    warnings.warn(
        f"The provided {condition} for {instruction_name} uses additional classical information that cannot not be returned or processed.",
        UserWarning,
    )
    return pl_meas


def _process_switch_condition(condition, mid_circ_regs):
    """Helper method for processesing condition for SwtichCaseOp.

    Args:
        condition (condition): condition as described in `_process_condition` of the
            third type - `List(Target: Condition, Vals: List[Int], Type: str)`
        mid_circ_regs (dict): dictionary that maps the utilized qiskit's classical bits
            to the performed PennyLane's mid-circuit measurements

    Returns:
        meas_pl_ops: list of corresponding mid-circuit measurements to be used in `qml.cond`
    """
    # if the target is not an Expr
    if not isinstance(condition[0], expr.Expr):
        # Prepare the classical bits used for the condition
        clbits = [condition[0]] if isinstance(condition[0], Clbit) else list(condition[0])

        # Proceed only if we have access to all conditioned classical bits
        meas_pl_op = None
        if all(clbit in mid_circ_regs for clbit in clbits):
            # Build an integer representation for each switch case
            meas_pl_op = sum(2**idx * mid_circ_regs[clbit] for idx, clbit in enumerate(clbits))

    # if the target is an Expr
    else:
        meas_pl_op = _expr_evaluation(condition[0], mid_circ_regs)

    meas_pl_ops = []
    if meas_pl_op is not None:
        # Add a measurement for each of the switch cases
        meas_pl_ops.extend([meas_pl_op == clval for clval in condition[1]])
        # If we have default case, add an additional measurement for it
        if condition[2] == "SwitchDefault":
            meas_pl_ops.append(
                reduce(
                    lambda m0, m1: m0 & m1,
                    [(meas_pl_op != clval) for clval in condition[1]],
                )
            )
    return meas_pl_ops


# pylint:disable = unbalanced-tuple-unpacking
def _expr_evaluation(condition, mid_circ_regs):
    """Evaluates the Expr condition

    Args:
        condition (condition): condition as described in `_process_condition`
            of the second type - `Expr`
        mid_circ_regs (dict): dictionary that maps the utilized qiskit's classical bits
            to the performed PennyLane's mid-circuit measurements

    Returns:
        condition_res: corresponding mid-circuit measurements to be used in `qml.cond`
    """

    # Maps qiskit `expr` names to their mathematical logic
    _expr_mapping = {
        "BIT_AND": lambda meas1, meas2: meas1 & meas2,
        "BIT_OR": lambda meas1, meas2: meas1 | meas2,
        "BIT_XOR": lambda meas1, meas2: meas1 ^ meas2,
        "LOGIC_AND": lambda meas1, meas2: meas1 and meas2,
        "LOGIC_OR": lambda meas1, meas2: meas1 or meas2,
        "EQUAL": lambda meas1, meas2: meas1 == meas2,
        "NOT_EQUAL": lambda meas1, meas2: meas1 != meas2,
        "LESS": lambda meas1, meas2: meas1 < meas2,
        "LESS_EQUAL": lambda meas1, meas2: meas1 <= meas2,
        "GREATER": lambda meas1, meas2: meas1 > meas2,
        "GREATER_EQUAL": lambda meas1, meas2: meas1 >= meas2,
    }

    # Get the left and right classical controls
    cond1, cond2 = condition.left, condition.right

    # Iterate over each and extract classical bits
    clbits, clvals = [], []
    for _, carg in enumerate([cond1, cond2]):
        # We don't need to work with Qiskit's Cast expr op,
        # as we'll be casting stuff manually by ourselves.
        if isinstance(carg, expr.Cast):
            carg = carg.operand

        if isinstance(carg, expr.Value):
            clvals.append([carg.value])
        elif isinstance(carg, expr.Var):
            clbits.append([carg.var] if isinstance(carg.var, Clbit) else list(carg.var))

    # Proceed only if we have access to all conditioned classical bits
    for idx, clreg in enumerate(clbits):
        if not all(clbit in mid_circ_regs for clbit in clreg):
            return None
        clbits[idx] = [mid_circ_regs[clbit] for clbit in clreg]

    # Flag for tracking if it is a bitwise operation.
    # bitwise = true -> apply on each bit of the binary forms
    # bitwise = false -> apply on the integer forms as whole
    bitwise_flag = False
    condition_name = condition.op.name
    if condition_name[:3] == "BIT":
        bitwise_flag = True

    # divide the bits among left and right cbit registers
    if len(clbits) == 2:
        condition_res = _expr_eval_clregs(clbits, _expr_mapping[condition_name], bitwise_flag)

    # divide the bits into a cbit register and integer
    else:
        condition_res = _expr_eval_clvals(
            clbits, clvals, _expr_mapping[condition_name], bitwise_flag
        )

    return condition_res


def _expr_eval_clregs(clbits, expr_func, bitwise=False):
    """Helper method for Expr evaluation when two registers are present.

    Args:
        clbits (List[List[int], List[int]]): list of two registers represented by the
            corresponding mid-circuit measurements mapped from their classical bits.
        expr_func (lambda): mapped lambda func from `_expr_mapping` in the `_expr_evaluation`
            method that performs the corresponding mathematical logic.
        bitwise (bool): flag that specifies if the `expr_func` is performed on individual bits.

    Returns:
        condition_res: corresponding mid-circuit measurements to be used in `qml.cond`
    """
    clreg1, clreg2 = clbits
    # Make both the bits of the same width with padding
    # We swap the registers so that we only have to pad right one.
    if len(clreg1) < len(clreg2):
        clreg1, clreg2 = clreg2, clreg1
    clreg2 = [0] * (len(clreg2) - len(clreg1)) + clreg2

    # For bitwise operations we need to work with individual bits
    # So we build an integer form 'after' performing the operation.
    if bitwise:
        condition_res = sum(
            2**idx * expr_func(meas1, meas2)
            for idx, (meas1, meas2) in enumerate(zip(clreg1, clreg2))
        )

    # For other operations we need to work with all bits at once,
    # So we build an integer form 'before' performing the operation.
    else:
        meas1, meas2 = [
            sum(2**idx * meas for idx, meas in enumerate(clreg)) for clreg in [clreg1, clreg2]
        ]
        condition_res = expr_func(meas1, meas2)

    return condition_res


def _expr_eval_clvals(clbits, clvals, expr_func, bitwise=False):
    """Helper method for Expr evaluation when one register and one integer value is present.

    Args:
        clbits (List[List[int]]): list of two registers represented by the
            corresponding mid-circuit measurements mapped from their classical bits.
        clvals (List[List[int]])
        expr_func (lambda): mapped lambda func from `_expr_mapping` in the `_expr_evaluation`
            method that performs the corresponding mathematical logic.
        bitwise (bool): flag that specifies if the `expr_func` is performed on individual bits.

    Returns:
        condition_res: corresponding mid-circuit measurements to be used in `qml.cond`
    """
    [clreg1], [[clreg2]] = clbits, clvals
    # For bitwise operations, we first need a binary form for clreg2
    if bitwise:
        # Number of bits should be max of the binary-rep of the clvals or clreg.
        num_bits = max(len(clreg1), int(np.ceil(np.log2(clreg2))))
        clreg2 = map(int, np.binary_repr(clreg2, width=num_bits))
        clreg1 = [0] * (num_bits - len(clreg1)) + clreg1
        condition_res = sum(
            2**idx * expr_func(meas1, meas2)
            for idx, (meas1, meas2) in enumerate(zip(clreg1, clreg2))
        )

    # For other operations, we just need the integer form of clreg1
    else:
        meas1 = sum(2**idx * meas for idx, meas in enumerate(clreg1))
        condition_res = expr_func(meas1, clreg2)

    return condition_res<|MERGE_RESOLUTION|>--- conflicted
+++ resolved
@@ -556,11 +556,7 @@
     params: Any = None,
     wires: Union[Sequence, None] = None,
 ) -> qml.operation.Operator:
-<<<<<<< HEAD
-    """Converts a Qiskit SparsePauliOp into a PennyLane operator.
-=======
     """Loads a PennyLane operator from a Qiskit SparsePauliOp.
->>>>>>> 7874b505
 
     Args:
         pauli_op (qiskit.quantum_info.SparsePauliOp): the SparsePauliOp to be converted
@@ -578,11 +574,7 @@
 
         The wire ordering convention differs between PennyLane and Qiskit: PennyLane wires are
         enumerated from left to right, while the Qiskit convention is to enumerate from right to
-<<<<<<< HEAD
-        left. A ``SparsePauliOp`` term defined by the string ``"XYZ"`` applies ``Z`` on wire 0
-=======
         left. A ``SparsePauliOp`` term defined by the string ``"XYZ"`` applies ``Z`` on wire 0,
->>>>>>> 7874b505
         ``Y`` on wire 1, and ``X`` on wire 2.
 
     **Example**
@@ -603,15 +595,9 @@
 
     To convert the ``SparsePauliOp`` into a PennyLane operator, use:
 
-<<<<<<< HEAD
-    >>> from pennylane_qiskit.converter import load_pauli_op
-    >>> load_pauli_op(qiskit_op)
-    Identity(wires=[0, 1]) + (PauliX(wires=[1]) @ PauliY(wires=[0]))
-=======
     >>> from pennylane_qiskit import load_pauli_op
     >>> load_pauli_op(qiskit_op)
     I(0) + X(1) @ Y(0)
->>>>>>> 7874b505
 
     .. details::
         :title: Usage Details
@@ -631,28 +617,18 @@
 
         >>> param_qiskit_op
         SparsePauliOp(['II', 'XZ', 'YX'],
-<<<<<<< HEAD
-                  coeffs=[ParameterExpression(1.0*a), ParameterExpression(1.0*b),
-=======
               coeffs=[ParameterExpression(1.0*a), ParameterExpression(1.0*b),
          ParameterExpression(1.0*c)])
->>>>>>> 7874b505
 
         The ``SparsePauliOp`` can be converted into a PennyLane operator by calling the conversion
         function and specifying the value of each parameter using the ``params`` argument:
 
         >>> load_pauli_op(param_qiskit_op, params={a: 2, b: 3, c: 4})
-<<<<<<< HEAD
-        ((2+0j)*(Identity(wires=[0, 1])))
-        + ((3+0j)*(PauliX(wires=[1]) @ PauliZ(wires=[0])))
-        + ((4+0j)*(PauliY(wires=[1]) @ PauliX(wires=[0])))
-=======
         (
             (2+0j) * I(0)
           + (3+0j) * (X(1) @ Z(0))
           + (4+0j) * (Y(1) @ X(0))
         )
->>>>>>> 7874b505
 
         Similarly, a custom wire mapping can be applied to a ``SparsePauliOp`` as follows:
 
@@ -661,11 +637,7 @@
         SparsePauliOp(['XYZ'],
               coeffs=[1.+0.j])
         >>> load_pauli_op(wired_qiskit_op, wires=[3, 5, 7])
-<<<<<<< HEAD
-        PauliY(wires=[5]) @ PauliZ(wires=[3]) @ PauliX(wires=[7])
-=======
         Y(5) @ Z(3) @ X(7)
->>>>>>> 7874b505
     """
     if wires is not None and len(wires) != pauli_op.num_qubits:
         raise RuntimeError(
