--- conflicted
+++ resolved
@@ -45,7 +45,6 @@
         trainable_params (dict[qiskit.circuit.Parameter, Any]):
             a dictionary mapping qiskit parameters to trainable parameter values
     """
-<<<<<<< HEAD
     if isinstance(param, Parameter) and param not in trainable_params:
         raise ValueError(f"The parameter {param} was not bound correctly.".format(param))
 
@@ -114,10 +113,6 @@
         return params
 
     return params
-=======
-    if isinstance(param, Parameter) and param not in var_ref_map:
-        raise ValueError(f"The parameter {param} was not bound correctly.")
->>>>>>> ff2e3522
 
 
 def _extract_variable_refs(params: Dict[Parameter, Any]) -> Dict[Parameter, Any]:
@@ -251,12 +246,7 @@
         function: the resulting PennyLane template
     """
 
-<<<<<<< HEAD
     def _function(*args, params: dict = None, wires: list = None, **kwargs):
-=======
-    # pylint:disable=fixme, too-many-branches
-    def _function(params: dict = None, wires: list = None):
->>>>>>> ff2e3522
         """Returns a PennyLane template created based on the input QuantumCircuit.
         Warnings are created for each of the QuantumCircuit instructions that were
         not incorporated in the PennyLane template.
