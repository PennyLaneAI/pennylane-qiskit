--- conflicted
+++ resolved
@@ -23,12 +23,6 @@
 from qiskit import QuantumCircuit, ClassicalRegister, QuantumRegister
 from qiskit.converters import circuit_to_dag, dag_to_circuit
 import qiskit.qasm2
-<<<<<<< HEAD
-from pennylane.noise.conditionals import WiresIn, _rename
-from pennylane.operation import AnyWires
-from qiskit import QuantumCircuit
-=======
->>>>>>> 4cb18471
 from qiskit.circuit import Parameter, ParameterExpression, ParameterVector
 from qiskit.circuit import Measure, Barrier, ControlFlowOp, Clbit
 from qiskit.circuit import library as lib
@@ -41,16 +35,14 @@
 from sympy import lambdify
 
 import pennylane as qml
+from pennylane.noise.conditionals import WiresIn, _rename
+from pennylane.operation import AnyWires
 import pennylane.ops as pennylane_ops
-<<<<<<< HEAD
-from pennylane_qiskit.qiskit_device import QISKIT_OPERATION_MAP
+from pennylane.tape.tape import rotations_and_diagonal_measurements
 
 from .noise_models import _build_noise_model_map
 
 # pylint: disable=too-many-instance-attributes
-=======
-from pennylane.tape.tape import rotations_and_diagonal_measurements
-
 QISKIT_OPERATION_MAP = {
     # native PennyLane operations also native to qiskit
     "PauliX": lib.XGate,
@@ -94,7 +86,6 @@
     "Barrier": lib.Barrier,
     "Adjoint(GlobalPhase)": lib.GlobalPhaseGate,
 }
->>>>>>> 4cb18471
 
 inv_map = {v.__name__: k for k, v in QISKIT_OPERATION_MAP.items()}
 
