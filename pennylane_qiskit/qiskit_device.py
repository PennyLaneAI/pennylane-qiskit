--- conflicted
+++ resolved
@@ -251,31 +251,21 @@
         """
         circuits = []
 
-<<<<<<< HEAD
         for i, operation in enumerate(rotations):
             # Apply the circuit operations
             wires = operation.wires
             par = operation.parameters
             operation = operation.name
-=======
-            if self.backend_name == "unitary_simulator":
-                raise QuantumFunctionError(
-                    "The QubitStateVector operation is not supported on the unitary simulator backend."
-                )
->>>>>>> 66b26c7a
 
             mapped_operation = self._operation_map[operation]
 
             qregs = [self._reg[i] for i in wires]
 
-<<<<<<< HEAD
+            # TODO: Once a fix is available in Qiskit-Aer, remove the
+            # following:
+            par = (x.tolist() for x in par if isinstance(x, np.ndarray))
+
             if operation == "QubitUnitary":
-=======
-            # TODO: Once a fix is available in Qiskit-Aer, remove the following:
-            par = (x.tolist() for x in par if isinstance(x, np.ndarray))
-
-        if operation == "QubitUnitary":
->>>>>>> 66b26c7a
 
                 if len(par[0]) != 2 ** len(wires):
                     raise ValueError("Unitary matrix must be of shape (2**wires, 2**wires).")
@@ -339,69 +329,10 @@
 
     def generate_samples(self):
 
-<<<<<<< HEAD
         # branch out depending on the type of backend
         if self.backend_name in self._state_backends:
             # software simulator. Need to sample from probabilities.
             super().generate_samples()
-=======
-        Args:
-            observable (str): the name of an observable
-            wires (List[int]): wires the observable is measured on
-            par (List[Any]): parameters of the observable
-        """
-        if obs == "PauliX":
-            # X = H.Z.H
-            self.apply("Hadamard", wires=wires, par=[])
-
-        elif obs == "PauliY":
-            # Y = (HS^)^.Z.(HS^) and S^=SZ
-            self.apply("PauliZ", wires=wires, par=[])
-            self.apply("S", wires=wires, par=[])
-            self.apply("Hadamard", wires=wires, par=[])
-
-        elif obs == "Hadamard":
-            # H = Ry(-pi/4)^.Z.Ry(-pi/4)
-            self.apply("RY", wires, [-np.pi / 4])
-
-        elif obs == "Hermitian":
-            # For arbitrary Hermitian matrix H, let U be the unitary matrix
-            # that diagonalises it, and w_i be the eigenvalues.
-            Hmat = par[0]
-            Hkey = tuple(Hmat.flatten().tolist())
-
-            if Hkey in self._eigs:
-                # retrieve eigenvectors
-                U = self._eigs[Hkey]["eigvec"]
-            else:
-                # store the eigenvalues corresponding to H
-                # in a dictionary, so that they do not need to
-                # be calculated later
-                w, U = np.linalg.eigh(Hmat)
-                self._eigs[Hkey] = {"eigval": w, "eigvec": U}
-
-            # Perform a change of basis before measuring by applying U^ to the circuit
-            self.apply("QubitUnitary", wires, [U.conj().T])
-
-    def pre_measure(self):
-        for e in self.obs_queue:
-            # Add unitaries if a different expectation value is given
-            # Exclude unitary_simulator as it does not support memory=True
-            if (
-                hasattr(e, "return_type")
-                and e.return_type == Sample
-                and self.backend_name != "unitary_simulator"
-            ):
-                self.memory = True  # make sure to return samples
-
-            if isinstance(e.name, list):
-                # tensor product
-                for n, w, p in zip(e.name, e.wires, e.parameters):
-                    self.rotate_basis(n, w, p)
-            else:
-                # single wire observable
-                self.rotate_basis(e.name, e.wires, e.parameters)
->>>>>>> 66b26c7a
 
         # a hardware simulator
         if self.memory:
@@ -411,7 +342,6 @@
             # reverse qubit order to match PennyLane convention
             return np.vstack([np.array([int(i) for i in s[::-1]]) for s in samples])
 
-<<<<<<< HEAD
         # Need to convert counts into samples
         return np.vstack(
             [np.vstack([s] * int(self.shots * p)) for s, p in self.probabilities().items()]
@@ -423,18 +353,6 @@
             warnings.warn(self.hw_analytic_warning_message.
                           format(self.backend),
                           UserWarning)
-=======
-    def expval(self, observable, wires, par):
-        if self.backend_name in self._state_backends and self.analytic:
-            # exact expectation value
-            eigvals = self.eigvals(observable, wires, par)
-            prob = np.fromiter(self.probability(wires=wires).values(), dtype=np.float64)
-            return (eigvals @ prob).real
-
-        if self.analytic:
-            # Raise a warning if backend is a hardware simulator
-            warnings.warn(self.hw_analytic_warning_message.format(self.backend), UserWarning)
->>>>>>> 66b26c7a
 
         super().expval(observable)
 
@@ -453,33 +371,6 @@
 
     """
     def sample(self, observable, wires, par):
-<<<<<<< HEAD
-=======
-        if observable == "Identity":
-            return np.ones([self.shots])
-
-        # branch out depending on the type of backend
-        if self.backend_name in self._state_backends:
-            # software simulator. Need to sample from probabilities.
-            eigvals = self.eigvals(observable, wires, par)
-            prob = np.fromiter(self.probability(wires=wires).values(), dtype=np.float64)
-            return np.random.choice(eigvals, self.shots, p=prob)
-
-        # a hardware simulator
-        if self.memory:
-            # get the samples
-            samples = self._current_job.result().get_memory()
-
-            # reverse qubit order to match PennyLane convention
-            samples = np.vstack([np.array([int(i) for i in s[::-1]]) for s in samples])
-
-        else:
-            # Need to convert counts into samples
-            samples = np.vstack(
-                [np.vstack([s] * int(self.shots * p)) for s, p in self.probability().items()]
-            )
-
->>>>>>> 66b26c7a
         if isinstance(observable, str) and observable in {"PauliX", "PauliY", "PauliZ", "Hadamard"}:
             return 1 - 2 * samples[:, wires[0]]
 
@@ -498,7 +389,6 @@
     def state(self):
         return self._state
 
-<<<<<<< HEAD
     def reset(self):
         self._circuit = QuantumCircuit(self._reg, self._creg, name="temp")
         self._state = None
@@ -506,9 +396,6 @@
         # TODO: what about resetting?: self._current_job = None
 
     def analytic_probability(self, wires=None):
-=======
-    def probability(self, wires=None):
->>>>>>> 66b26c7a
         """Return the (marginal) probability of each computational basis
         state from the last run of the device.
 
