--- conflicted
+++ resolved
@@ -28,13 +28,6 @@
 
 import numpy as np
 import pennylane as qml
-<<<<<<< HEAD
-from qiskit.compiler import transpile
-
-from qiskit_ibm_runtime import Session, SamplerV2 as Sampler, EstimatorV2 as Estimator
-
-=======
->>>>>>> 7890a80a
 from pennylane import transform
 from pennylane.devices import Device
 from pennylane.devices.execution_config import ExecutionConfig
